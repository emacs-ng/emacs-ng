;;; encoded-kb.el --- handler to input multibyte characters encoded somehow

;; Copyright (C) 1995 Electrotechnical Laboratory, JAPAN.
;;   Licensed to the Free Software Foundation.
;; Copyright (C) 2002 Free Software Foundation, Inc.
;; Copyright (C) 2003
;;   National Institute of Advanced Industrial Science and Technology (AIST)
;;   Registration Number H13PRO009

;; This file is part of GNU Emacs.

;; GNU Emacs is free software; you can redistribute it and/or modify
;; it under the terms of the GNU General Public License as published by
;; the Free Software Foundation; either version 2, or (at your option)
;; any later version.

;; GNU Emacs is distributed in the hope that it will be useful,
;; but WITHOUT ANY WARRANTY; without even the implied warranty of
;; MERCHANTABILITY or FITNESS FOR A PARTICULAR PURPOSE.  See the
;; GNU General Public License for more details.

;; You should have received a copy of the GNU General Public License
;; along with GNU Emacs; see the file COPYING.  If not, write to the
;; Free Software Foundation, Inc., 59 Temple Place - Suite 330,
;; Boston, MA 02111-1307, USA.

;;; Commentary:

;;; Code:

;; Usually this map is empty (even if Encoded-kbd mode is on), but if
;; the keyboard coding system is iso-2022-based, it defines dummy key
;; bindings for ESC $ ..., etc. so that those bindings in
;; key-translation-map take effect.
(defconst encoded-kbd-mode-map (make-sparse-keymap)
  "Keymap for Encoded-kbd minor mode.")

;; Subsidiary keymaps for handling ISO2022 escape sequences.

(defvar encoded-kbd-iso2022-esc-map
  (let ((map (make-sparse-keymap)))
    (define-key map "$" 'encoded-kbd-iso2022-esc-dollar-prefix)
    (define-key map "(" 'encoded-kbd-iso2022-designation-prefix)
    (define-key map ")" 'encoded-kbd-iso2022-designation-prefix)
    (define-key map "," 'encoded-kbd-iso2022-designation-prefix)
    (define-key map "-" 'encoded-kbd-iso2022-designation-prefix)
    map)
  "Keymap for handling ESC code in Encoded-kbd mode.")
(fset 'encoded-kbd-iso2022-esc-prefix encoded-kbd-iso2022-esc-map)

(defvar encoded-kbd-iso2022-esc-dollar-map
  (let ((map (make-sparse-keymap)))
    (define-key map "(" 'encoded-kbd-iso2022-designation-prefix)
    (define-key map ")" 'encoded-kbd-iso2022-designation-prefix)
    (define-key map "," 'encoded-kbd-iso2022-designation-prefix)
    (define-key map "-" 'encoded-kbd-iso2022-designation-prefix)
    (define-key map "@" 'encoded-kbd-iso2022-designation)
    (define-key map "A" 'encoded-kbd-iso2022-designation)
    (define-key map "B" 'encoded-kbd-iso2022-designation)
    map)
  "Keymap for handling ESC $ sequence in Encoded-kbd mode.")
(fset 'encoded-kbd-iso2022-esc-dollar-prefix
      encoded-kbd-iso2022-esc-dollar-map)

(defvar encoded-kbd-iso2022-designation-map
  (let ((map (make-sparse-keymap))
	(l charset-list)
	final-char)
    (while l
      (setq final-char (charset-iso-final-char (car l)))
      (if (> final-char 0)
	  (define-key map (char-to-string final-char)
	    'encoded-kbd-iso2022-designation))
      (setq l (cdr l)))
    map)
  "Keymap for handling ISO2022 designation sequence in Encoded-kbd mode.")
(fset 'encoded-kbd-iso2022-designation-prefix
      encoded-kbd-iso2022-designation-map)

<<<<<<< HEAD
(defvar encoded-kbd-iso2022-non-ascii-map
  (let ((map (make-keymap))
	(i 32))
    (while (< i 128)
      (define-key map (char-to-string i) 'encoded-kbd-self-insert-iso2022-7bit)
      (setq i (1+ i)))
    (define-key map "\e" 'encoded-kbd-iso2022-esc-prefix)
    (setq i 160)
    (while (< i 256)
      (define-key map (vector i) 'encoded-kbd-handle-8bit)
      (setq i (1+ i)))
    map)
  "Keymap for handling non-ASCII character set in Encoded-kbd mode.")

;; One of the symbols `sjis', `iso2022-7', `iso2022-8', `big5', or
;; `utf-8' to denote what kind of coding-system we are now handling in
;; Encoded-kbd mode.
(defvar encoded-kbd-coding nil)

=======
>>>>>>> 72f2b525
;; Keep information of designation state of ISO2022 encoding.  When
;; Encoded-kbd mode is on, this is set to a vector of length 4, the
;; elements are character sets currently designated to graphic
;; registers 0 thru 3.

(defvar encoded-kbd-iso2022-designations nil)
(put 'encoded-kbd-iso2022-designations 'permanent-local t)

;; Keep information of invocation state of ISO2022 encoding.  When
;; Encoded-kbd mode is on, this is set to a vector of length 3,
;; graphic register numbers currently invoked to graphic plane 1 and
;; 2, and a single shifted graphic register number.

(defvar encoded-kbd-iso2022-invocations nil)
(put 'encoded-kbd-iso2022-invocations 'permanent-local t)

(defsubst encoded-kbd-last-key ()
  (let ((keys (this-single-command-keys)))
    (aref keys (1- (length keys)))))

(defun encoded-kbd-iso2022-designation (ignore)
  "Do ISO2022 designation according to the current key in Encoded-kbd mode.
The following key sequence may cause multilingual text insertion."
  (let ((key-seq (this-single-command-keys))
	(prev-g0-charset (aref encoded-kbd-iso2022-designations
			       (aref encoded-kbd-iso2022-invocations 0)))
	intermediate-char final-char
	reg dimension chars charset)
    (if (= (length key-seq) 4)
	;; ESC $ <intermediate-char> <final-char>
	(setq intermediate-char (aref key-seq 2)
	      dimension 2
	      chars (if (< intermediate-char ?,) 94 96)
	      final-char (aref key-seq 3)
	      reg (mod intermediate-char 4))
      (if (= (aref key-seq 1) ?$)
	  ;; ESC $ <final-char>
	  (setq dimension 2
		chars 94
		final-char (aref key-seq 2)
		reg 0)
	;; ESC <intermediate-char> <final-char>
	(setq intermediate-char (aref key-seq 1)
	      dimension 1
	      chars (if (< intermediate-char ?,) 94 96)
	      final-char (aref key-seq 2)
	      reg (mod intermediate-char 4))))
<<<<<<< HEAD
    (if (setq charset (iso-charset dimension chars final-char))
	(aset encoded-kbd-iso2022-designations reg charset)
      (error "Character set of DIMENSION %s, CHARS %s, FINAL-CHAR `%c' is not supported"
	     dimension chars final-char))

    (if (memq (aref encoded-kbd-iso2022-designations
		    (aref encoded-kbd-iso2022-invocations 0))
	      '(ascii latin-jisx0201))
	;; Graphic plane 0 (0x20..0x7f) is for ASCII.  We don't have
	;; to handle characters in this range specially.
	(if (not (memq prev-g0-charset '(ascii latin-jisx0201)))
	    ;; We must exit recursive edit now.
	    (throw 'exit nil))
      ;; Graphic plane 0 is for non-ASCII.
      (if (memq prev-g0-charset '(ascii latin-jisx0201))
	  ;; We must handle keys specially.
	  (let ((overriding-local-map encoded-kbd-iso2022-non-ascii-map))
	    (recursive-edit))))))

(defun encoded-kbd-handle-8bit ()
  "Handle an 8-bit character entered in Encoded-kbd mode."
  (interactive)
  (cond ((eq encoded-kbd-coding 'iso2022-7)
	 (error "Can't handle the character code %d" last-command-char))

	((eq encoded-kbd-coding 'iso2022-8)
	 (cond ((= last-command-char ?\216)
		(aset encoded-kbd-iso2022-invocations 2 2))

	       ((= last-command-char ?\217)
		(aset encoded-kbd-iso2022-invocations 2 3))

	       ((>= last-command-char ?\240)
		(encoded-kbd-self-insert-iso2022-8bit 1))

	       (t
		(error "Can't handle the character code %d"
		       last-command-char))))

	((eq encoded-kbd-coding 'sjis)
	 (encoded-kbd-self-insert-sjis))

	(t
	 (encoded-kbd-self-insert-big5))))

(defun encoded-kbd-self-insert-iso2022-7bit ()
  (interactive)
  (let* ((charset (aref encoded-kbd-iso2022-designations
			(or (aref encoded-kbd-iso2022-invocations 2)
			    (aref encoded-kbd-iso2022-invocations 0))))
	 (char (if (= (charset-dimension charset) 1)
		   (make-char charset last-command-char)
		 (make-char charset last-command-char (read-char-exclusive)))))
    (aset encoded-kbd-iso2022-invocations 2 nil)
    (setq unread-command-events (cons char unread-command-events))))

(defun encoded-kbd-self-insert-iso2022-8bit (arg)
  (interactive "p")
  (cond
   ((= last-command-char ?\216)		; SS2 (Single Shift 2)
    (aset encoded-kbd-iso2022-invocations 2 2))
   ((= last-command-char ?\217)		; SS3 (Single Shift 3)
    (aset encoded-kbd-iso2022-invocations 2 3))
   (t
    (let* ((charset (aref encoded-kbd-iso2022-designations
			  (or (aref encoded-kbd-iso2022-invocations 2)
			      (aref encoded-kbd-iso2022-invocations 1))))
	   (char (if (= (charset-dimension charset) 1)
		     (make-char charset last-command-char)
		   (make-char charset last-command-char
			      (read-char-exclusive)))))
      (aset encoded-kbd-iso2022-invocations 2 nil)
      ;; As simply setting unread-command-events may result in
      ;; infinite-loop for characters 160..255, this is a temporary
      ;; workaround until we found a better solution.
      (let ((last-command-char char))
	(self-insert-command arg))))))

(defun encoded-kbd-self-insert-sjis ()
  (interactive)
  (let ((char (if (or (< last-command-char ?\xA0) (>= last-command-char ?\xE0))
		  (decode-sjis-char (+ (ash last-command-char 8)
				       (read-char-exclusive)))
		(make-char 'katakana-jisx0201 last-command-char))))
    (setq unread-command-events (cons char unread-command-events))))

(defun encoded-kbd-self-insert-big5 ()
  (interactive)
  (let ((char (decode-big5-char (+ (ash last-command-char 8)
				   (read-char-exclusive)))))
    (setq unread-command-events (cons char unread-command-events))))

(defun encoded-kbd-self-insert-ccl ()
  (interactive)
  (let ((str (char-to-string last-command-char))
	(ccl (coding-system-get (keyboard-coding-system) :ccl-decoder))
=======
    (aset encoded-kbd-iso2022-designations reg
	  (iso-charset dimension chars final-char)))
  "")

(defun encoded-kbd-iso2022-single-shift (ignore)
  (let ((char (encoded-kbd-last-key)))
    (aset encoded-kbd-iso2022-invocations 2
	  (aref encoded-kbd-iso2022-designations
		(if (= char ?\216) 2 3))))
  "")

(defun encoded-kbd-self-insert-iso2022-7bit (ignore)
  (let ((char (encoded-kbd-last-key))
	(charset (aref encoded-kbd-iso2022-designations
		       (or (aref encoded-kbd-iso2022-invocations 2)
			   (aref encoded-kbd-iso2022-invocations 0)))))
    (aset encoded-kbd-iso2022-invocations 2 nil)
    (vector (if (= (charset-dimension charset) 1)
		(make-char charset char)
	      (make-char charset char (read-char-exclusive))))))

(defun encoded-kbd-self-insert-iso2022-8bit (ignore)
  (let ((char (encoded-kbd-last-key))
	(charset (aref encoded-kbd-iso2022-designations
		       (or (aref encoded-kbd-iso2022-invocations 2)
			   (aref encoded-kbd-iso2022-invocations 1)))))
    (aset encoded-kbd-iso2022-invocations 2 nil)
    (vector (if (= (charset-dimension charset) 1)
		(make-char charset char)
	      (make-char charset char (read-char-exclusive))))))

(defun encoded-kbd-self-insert-sjis (ignore)
  (let ((char (encoded-kbd-last-key)))
    (vector
     (if (or (< char ?\xA0) (>= char ?\xE0))
	 (decode-sjis-char (+ (ash char 8) (read-char-exclusive)))
       (make-char 'katakana-jisx0201 char)))))

(defun encoded-kbd-self-insert-big5 (ignore)
  (let ((char (encoded-kbd-last-key)))
    (vector 
     (decode-big5-char (+ (ash char 8) (read-char-exclusive))))))

(defun encoded-kbd-self-insert-ccl (ignore)
  (let ((str (char-to-string (encoded-kbd-last-key)))
	(ccl (car (aref (coding-system-spec (keyboard-coding-system)) 4)))
>>>>>>> 72f2b525
	(vec [nil nil nil nil nil nil nil nil nil])
	result)
    (while (= (length (setq result (ccl-execute-on-string ccl vec str t))) 0)
      (dotimes (i 9) (aset vec i nil))
      (setq str (format "%s%c" str (read-char-exclusive))))
    (vector (aref result 0))))

(defun encoded-kbd-self-insert-charset (arg)
  (interactive "p")
  (let* ((charset-list
	  (coding-system-get (keyboard-coding-system) :charset-list))
	 (charset (car charset-list))
	 ;; For the moment, we can assume that the length of CHARSET-LIST
	 ;; is 1, and the dimension of CHARSET is 1.
	 (c (decode-char charset last-command-char)))
    (unless c
      (error "Can't decode the code point %d by %s"
	     last-command-char charset))
    ;; As simply setting unread-command-events may result in
    ;; infinite-loop for characters 160..255, this is a temporary
    ;; workaround until we found a better solution.
    (let ((last-command-char c))
      (self-insert-command arg))))

(defun encoded-kbd-self-insert-utf-8 (arg)
  (interactive "p")
  (let (len ch)
    (cond ((< last-command-char #xE0)
	   (setq len 1 ch (logand last-command-char #x1F)))
	  ((< last-command-char #xF0)
	   (setq len 2 ch (logand last-command-char #x0F)))
	  ((< last-command-char #xF8)
	   (setq len 3 ch (logand last-command-char #x07)))
	  (t
	   (setq len 4 ch 0)))
    (while (> len 0)
      (setq ch (logior (lsh ch 6) (logand (read-char-exclusive) #x3F))
	    len (1- len)))
    (let ((last-command-char ch))
      (self-insert-command arg))))

(defun encoded-kbd-setup-keymap (coding)
  ;; At first, reset the keymap.
  (define-key encoded-kbd-mode-map "\e" nil)
  ;; Then setup the keymap according to the keyboard coding system.
  (cond
<<<<<<< HEAD
   ((eq encoded-kbd-coding 'charset)
    (let* ((charset (car (coding-system-get coding :charset-list)))
	   (code-space (get-charset-property charset :code-space))
	   (from (max (aref code-space 0) 128))
	   (to (aref code-space 1)))
      (while (<= from to)
	(define-key encoded-kbd-mode-map
	  (vector from) 'encoded-kbd-self-insert-charset)
	(setq from (1+ from)))))

   ((eq encoded-kbd-coding 'sjis)
=======
   ((eq (coding-system-type coding) 1)	; SJIS
>>>>>>> 72f2b525
    (let ((i 128))
      (while (< i 256)
	(define-key key-translation-map
	  (vector i) 'encoded-kbd-self-insert-sjis)
	(setq i (1+ i))))
    8)

   ((eq (coding-system-type coding) 3)	; Big5
    (let ((i 161))
      (while (< i 255)
	(define-key key-translation-map
	  (vector i) 'encoded-kbd-self-insert-big5)
<<<<<<< HEAD
	(setq i (1+ i)))))

   ((eq encoded-kbd-coding 'iso2022-7)
    (define-key encoded-kbd-mode-map "\e" 'encoded-kbd-iso2022-esc-prefix))

   ((eq encoded-kbd-coding 'iso2022-8)
    (define-key encoded-kbd-mode-map
      (vector ?\216) 'encoded-kbd-self-insert-iso2022-8bit)
    (define-key encoded-kbd-mode-map
      (vector ?\217) 'encoded-kbd-self-insert-iso2022-8bit)
    (let ((i 160))
      (while (< i 256)
	(define-key encoded-kbd-mode-map
	  (vector i) 'encoded-kbd-self-insert-iso2022-8bit)
	(setq i (1+ i)))))

   ((eq encoded-kbd-coding 'ccl)
    (let ((valid-codes (or (coding-system-get coding :valid)
=======
	(setq i (1+ i))))
    8)

   ((eq (coding-system-type coding) 2) ; ISO-2022
    (let ((flags (coding-system-flags coding))
	  use-designation)
      (if (aref flags 8)
	  nil				; Don't support locking-shift.
	(setq encoded-kbd-iso2022-designations (make-vector 4 nil)
	      encoded-kbd-iso2022-invocations (make-vector 3 nil))
	(dotimes (i 4)
	  (if (aref flags i)
	      (if (charsetp (aref flags i))
		  (aset encoded-kbd-iso2022-designations
			i (aref flags i))
		(setq use-designation t)
		(if (charsetp (car-safe (aref flags i)))
		    (aset encoded-kbd-iso2022-designations
			  i (car (aref flags i)))))))
	(aset encoded-kbd-iso2022-invocations 0 0)
	(if (aref encoded-kbd-iso2022-designations 1)
	    (aset encoded-kbd-iso2022-invocations 1 1))
	(when use-designation
	  (define-key encoded-kbd-mode-map "\e" 'encoded-kbd-iso2022-esc-prefix)
	  (define-key key-translation-map "\e" 'encoded-kbd-iso2022-esc-prefix))
	(when (or (aref flags 2) (aref flags 3))
	  (define-key key-translation-map
	    [?\216] 'encoded-kbd-iso2022-single-shift)
	  (define-key key-translation-map
	    [?\217] 'encoded-kbd-iso2022-single-shift))
	(or (eq (aref flags 0) 'ascii)
	    (dotimes (i 96)
	      (define-key key-translation-map
		(vector (+ 32 i)) 'encoded-kbd-self-insert-iso2022-7bit)))
	(if (aref flags 7)
	    t
	  (dotimes (i 96)
	    (define-key key-translation-map
	      (vector (+ 160 i)) 'encoded-kbd-self-insert-iso2022-8bit))
	  8))))

   ((eq (coding-system-type coding) 4)	; CCL-base
    (let ((valid-codes (or (coding-system-get coding 'valid-codes)
>>>>>>> 72f2b525
			   '((128 . 255))))
	  elt from to valid)
      (while valid-codes
	(setq elt (car valid-codes) valid-codes (cdr valid-codes))
	(if (consp elt)
	    (setq from (car elt) to (cdr elt))
	  (setq from (setq to elt)))
	(while (<= from to)
	  (if (>= from 128)
	      (define-key key-translation-map
		(vector from) 'encoded-kbd-self-insert-ccl))
	  (setq from (1+ from))))
      8))

   ((eq encoded-kbd-coding 'utf-8)
    (let ((i #xC0))
      (while (< i 256)
	(define-key encoded-kbd-mode-map
	  (vector i) 'encoded-kbd-self-insert-utf-8)
	(setq i (1+ i)))))

   (t
    nil)))

;; key-translation-map at the time Encoded-kbd mode is turned on is
;; saved here.
(defvar saved-key-translation-map nil)

;; Input mode at the time Encoded-kbd mode is turned on is saved here.
(defvar saved-input-mode nil)

(put 'encoded-kbd-mode 'permanent-local t)
;;;###autoload
(define-minor-mode encoded-kbd-mode
  "Toggle Encoded-kbd minor mode.
With arg, turn Encoded-kbd mode on if and only if arg is positive.

You should not turn this mode on manually, instead use the command
\\[set-keyboard-coding-system] which turns on or off this mode
automatically.

In Encoded-kbd mode, a text sent from keyboard is accepted
as a multilingual text encoded in a coding system set by
\\[set-keyboard-coding-system]."
  :global t

  (if encoded-kbd-mode
<<<<<<< HEAD
      (let ((coding (keyboard-coding-system)))
	(setq saved-input-mode  (current-input-mode))
	(cond ((null coding)
	       (setq encoded-kbd-mode nil)
	       (error "No coding system for keyboard input is set"))

	      ((eq (coding-system-type coding) 'shift-jis)
	       (set-input-mode
		(nth 0 saved-input-mode) (nth 1 saved-input-mode)
		'use-8th-bit (nth 3 saved-input-mode))
	       (setq encoded-kbd-coding 'sjis))

	      ((eq (coding-system-type coding) 'iso-2022)
	       (if (memq '7-bit (coding-system-get coding :flags))
		   (setq encoded-kbd-coding 'iso2022-7)
		 (set-input-mode
		  (nth 0 saved-input-mode) (nth 1 saved-input-mode)
		  'use-8th-bit (nth 3 saved-input-mode))
		 (setq encoded-kbd-coding 'iso2022-8))
	       (setq encoded-kbd-iso2022-designations
		     (coding-system-get coding :designation))
	       (setq encoded-kbd-iso2022-invocations (make-vector 3 nil))
	       (aset encoded-kbd-iso2022-invocations 0 0)
	       (aset encoded-kbd-iso2022-invocations 1 1))

	      ((eq (coding-system-type coding) 'big5)
	       (set-input-mode
		(nth 0 saved-input-mode) (nth 1 saved-input-mode)
		'use-8th-bit (nth 3 saved-input-mode))
	       (setq encoded-kbd-coding 'big5))

	      ((eq (coding-system-type coding) 'ccl)
	       (set-input-mode
		(nth 0 saved-input-mode) (nth 1 saved-input-mode)
		'use-8th-bit (nth 3 saved-input-mode))
	       (setq encoded-kbd-coding 'ccl))

	      ((and (eq (coding-system-type coding) 'charset)
		    (let* ((charset-list (coding-system-get coding
							    :charset-list))
			   (charset (car charset-list)))
		      (and (= (length charset-list) 1)
			   (= (charset-dimension charset) 1))))
	       (set-input-mode
		(nth 0 saved-input-mode) (nth 1 saved-input-mode)
		'use-8th-bit (nth 3 saved-input-mode))
	       (setq encoded-kbd-coding 'charset))

	      ((eq (coding-system-type coding) 'utf-8)
	       (set-input-mode
		(nth 0 saved-input-mode) (nth 1 saved-input-mode)
		'use-8th-bit (nth 3 saved-input-mode))
	       (setq encoded-kbd-coding 'utf-8))

	      (t
	       (setq encoded-kbd-mode nil)
	       (error "Coding-system `%s' is not supported in Encoded-kbd mode"
		      (keyboard-coding-system))))
	(encoded-kbd-setup-keymap coding))))
=======
      ;; We are turning on Encoded-kbd mode.
      (let ((coding (keyboard-coding-system))
	    result)
	(or saved-key-translation-map
	    (if (keymapp key-translation-map)
		(setq saved-key-translation-map
		      (copy-keymap key-translation-map))
	      (setq key-translation-map (make-sparse-keymap))))
	(or saved-input-mode
	    (setq saved-input-mode
		  (current-input-mode)))
	(setq result (and coding (encoded-kbd-setup-keymap coding)))
	(if result
	    (if (eq result 8)
		(set-input-mode
		 (nth 0 saved-input-mode) 
		 (nth 1 saved-input-mode)
		 'use-8th-bit
		 (nth 3 saved-input-mode)))
	  (setq encoded-kbd-mode nil
		saved-key-translation-map nil
		saved-input-mode nil)
	  (error "Unsupported coding system in Encoded-kbd mode: %S"
		 coding)))

    ;; We are turning off Encoded-kbd mode.
    (setq key-translation-map saved-key-translation-map
	  saved-key-translation-map nil)
    (apply 'set-input-mode saved-input-mode)
    (setq saved-input-mode nil)))
>>>>>>> 72f2b525

(provide 'encoded-kb)

;;; arch-tag: 76f0f9b3-65e7-45c3-b692-59509a87ad44
;;; encoded-kb.el ends here<|MERGE_RESOLUTION|>--- conflicted
+++ resolved
@@ -77,28 +77,6 @@
 (fset 'encoded-kbd-iso2022-designation-prefix
       encoded-kbd-iso2022-designation-map)
 
-<<<<<<< HEAD
-(defvar encoded-kbd-iso2022-non-ascii-map
-  (let ((map (make-keymap))
-	(i 32))
-    (while (< i 128)
-      (define-key map (char-to-string i) 'encoded-kbd-self-insert-iso2022-7bit)
-      (setq i (1+ i)))
-    (define-key map "\e" 'encoded-kbd-iso2022-esc-prefix)
-    (setq i 160)
-    (while (< i 256)
-      (define-key map (vector i) 'encoded-kbd-handle-8bit)
-      (setq i (1+ i)))
-    map)
-  "Keymap for handling non-ASCII character set in Encoded-kbd mode.")
-
-;; One of the symbols `sjis', `iso2022-7', `iso2022-8', `big5', or
-;; `utf-8' to denote what kind of coding-system we are now handling in
-;; Encoded-kbd mode.
-(defvar encoded-kbd-coding nil)
-
-=======
->>>>>>> 72f2b525
 ;; Keep information of designation state of ISO2022 encoding.  When
 ;; Encoded-kbd mode is on, this is set to a vector of length 4, the
 ;; elements are character sets currently designated to graphic
@@ -146,104 +124,6 @@
 	      chars (if (< intermediate-char ?,) 94 96)
 	      final-char (aref key-seq 2)
 	      reg (mod intermediate-char 4))))
-<<<<<<< HEAD
-    (if (setq charset (iso-charset dimension chars final-char))
-	(aset encoded-kbd-iso2022-designations reg charset)
-      (error "Character set of DIMENSION %s, CHARS %s, FINAL-CHAR `%c' is not supported"
-	     dimension chars final-char))
-
-    (if (memq (aref encoded-kbd-iso2022-designations
-		    (aref encoded-kbd-iso2022-invocations 0))
-	      '(ascii latin-jisx0201))
-	;; Graphic plane 0 (0x20..0x7f) is for ASCII.  We don't have
-	;; to handle characters in this range specially.
-	(if (not (memq prev-g0-charset '(ascii latin-jisx0201)))
-	    ;; We must exit recursive edit now.
-	    (throw 'exit nil))
-      ;; Graphic plane 0 is for non-ASCII.
-      (if (memq prev-g0-charset '(ascii latin-jisx0201))
-	  ;; We must handle keys specially.
-	  (let ((overriding-local-map encoded-kbd-iso2022-non-ascii-map))
-	    (recursive-edit))))))
-
-(defun encoded-kbd-handle-8bit ()
-  "Handle an 8-bit character entered in Encoded-kbd mode."
-  (interactive)
-  (cond ((eq encoded-kbd-coding 'iso2022-7)
-	 (error "Can't handle the character code %d" last-command-char))
-
-	((eq encoded-kbd-coding 'iso2022-8)
-	 (cond ((= last-command-char ?\216)
-		(aset encoded-kbd-iso2022-invocations 2 2))
-
-	       ((= last-command-char ?\217)
-		(aset encoded-kbd-iso2022-invocations 2 3))
-
-	       ((>= last-command-char ?\240)
-		(encoded-kbd-self-insert-iso2022-8bit 1))
-
-	       (t
-		(error "Can't handle the character code %d"
-		       last-command-char))))
-
-	((eq encoded-kbd-coding 'sjis)
-	 (encoded-kbd-self-insert-sjis))
-
-	(t
-	 (encoded-kbd-self-insert-big5))))
-
-(defun encoded-kbd-self-insert-iso2022-7bit ()
-  (interactive)
-  (let* ((charset (aref encoded-kbd-iso2022-designations
-			(or (aref encoded-kbd-iso2022-invocations 2)
-			    (aref encoded-kbd-iso2022-invocations 0))))
-	 (char (if (= (charset-dimension charset) 1)
-		   (make-char charset last-command-char)
-		 (make-char charset last-command-char (read-char-exclusive)))))
-    (aset encoded-kbd-iso2022-invocations 2 nil)
-    (setq unread-command-events (cons char unread-command-events))))
-
-(defun encoded-kbd-self-insert-iso2022-8bit (arg)
-  (interactive "p")
-  (cond
-   ((= last-command-char ?\216)		; SS2 (Single Shift 2)
-    (aset encoded-kbd-iso2022-invocations 2 2))
-   ((= last-command-char ?\217)		; SS3 (Single Shift 3)
-    (aset encoded-kbd-iso2022-invocations 2 3))
-   (t
-    (let* ((charset (aref encoded-kbd-iso2022-designations
-			  (or (aref encoded-kbd-iso2022-invocations 2)
-			      (aref encoded-kbd-iso2022-invocations 1))))
-	   (char (if (= (charset-dimension charset) 1)
-		     (make-char charset last-command-char)
-		   (make-char charset last-command-char
-			      (read-char-exclusive)))))
-      (aset encoded-kbd-iso2022-invocations 2 nil)
-      ;; As simply setting unread-command-events may result in
-      ;; infinite-loop for characters 160..255, this is a temporary
-      ;; workaround until we found a better solution.
-      (let ((last-command-char char))
-	(self-insert-command arg))))))
-
-(defun encoded-kbd-self-insert-sjis ()
-  (interactive)
-  (let ((char (if (or (< last-command-char ?\xA0) (>= last-command-char ?\xE0))
-		  (decode-sjis-char (+ (ash last-command-char 8)
-				       (read-char-exclusive)))
-		(make-char 'katakana-jisx0201 last-command-char))))
-    (setq unread-command-events (cons char unread-command-events))))
-
-(defun encoded-kbd-self-insert-big5 ()
-  (interactive)
-  (let ((char (decode-big5-char (+ (ash last-command-char 8)
-				   (read-char-exclusive)))))
-    (setq unread-command-events (cons char unread-command-events))))
-
-(defun encoded-kbd-self-insert-ccl ()
-  (interactive)
-  (let ((str (char-to-string last-command-char))
-	(ccl (coding-system-get (keyboard-coding-system) :ccl-decoder))
-=======
     (aset encoded-kbd-iso2022-designations reg
 	  (iso-charset dimension chars final-char)))
   "")
@@ -289,8 +169,7 @@
 
 (defun encoded-kbd-self-insert-ccl (ignore)
   (let ((str (char-to-string (encoded-kbd-last-key)))
-	(ccl (car (aref (coding-system-spec (keyboard-coding-system)) 4)))
->>>>>>> 72f2b525
+	(ccl (coding-system-get (keyboard-coding-system) :ccl-decoder))
 	(vec [nil nil nil nil nil nil nil nil nil])
 	result)
     (while (= (length (setq result (ccl-execute-on-string ccl vec str t))) 0)
@@ -337,7 +216,6 @@
   (define-key encoded-kbd-mode-map "\e" nil)
   ;; Then setup the keymap according to the keyboard coding system.
   (cond
-<<<<<<< HEAD
    ((eq encoded-kbd-coding 'charset)
     (let* ((charset (car (coding-system-get coding :charset-list)))
 	   (code-space (get-charset-property charset :code-space))
@@ -348,10 +226,7 @@
 	  (vector from) 'encoded-kbd-self-insert-charset)
 	(setq from (1+ from)))))
 
-   ((eq encoded-kbd-coding 'sjis)
-=======
    ((eq (coding-system-type coding) 1)	; SJIS
->>>>>>> 72f2b525
     (let ((i 128))
       (while (< i 256)
 	(define-key key-translation-map
@@ -364,26 +239,6 @@
       (while (< i 255)
 	(define-key key-translation-map
 	  (vector i) 'encoded-kbd-self-insert-big5)
-<<<<<<< HEAD
-	(setq i (1+ i)))))
-
-   ((eq encoded-kbd-coding 'iso2022-7)
-    (define-key encoded-kbd-mode-map "\e" 'encoded-kbd-iso2022-esc-prefix))
-
-   ((eq encoded-kbd-coding 'iso2022-8)
-    (define-key encoded-kbd-mode-map
-      (vector ?\216) 'encoded-kbd-self-insert-iso2022-8bit)
-    (define-key encoded-kbd-mode-map
-      (vector ?\217) 'encoded-kbd-self-insert-iso2022-8bit)
-    (let ((i 160))
-      (while (< i 256)
-	(define-key encoded-kbd-mode-map
-	  (vector i) 'encoded-kbd-self-insert-iso2022-8bit)
-	(setq i (1+ i)))))
-
-   ((eq encoded-kbd-coding 'ccl)
-    (let ((valid-codes (or (coding-system-get coding :valid)
-=======
 	(setq i (1+ i))))
     8)
 
@@ -426,8 +281,7 @@
 	  8))))
 
    ((eq (coding-system-type coding) 4)	; CCL-base
-    (let ((valid-codes (or (coding-system-get coding 'valid-codes)
->>>>>>> 72f2b525
+    (let ((valid-codes (or (coding-system-get coding :valid)
 			   '((128 . 255))))
 	  elt from to valid)
       (while valid-codes
@@ -473,9 +327,9 @@
 as a multilingual text encoded in a coding system set by
 \\[set-keyboard-coding-system]."
   :global t
-
+  ;; We must at first reset input-mode to the original.
+  (if saved-input-mode (apply 'set-input-mode saved-input-mode))
   (if encoded-kbd-mode
-<<<<<<< HEAD
       (let ((coding (keyboard-coding-system)))
 	(setq saved-input-mode  (current-input-mode))
 	(cond ((null coding)
@@ -535,38 +389,6 @@
 	       (error "Coding-system `%s' is not supported in Encoded-kbd mode"
 		      (keyboard-coding-system))))
 	(encoded-kbd-setup-keymap coding))))
-=======
-      ;; We are turning on Encoded-kbd mode.
-      (let ((coding (keyboard-coding-system))
-	    result)
-	(or saved-key-translation-map
-	    (if (keymapp key-translation-map)
-		(setq saved-key-translation-map
-		      (copy-keymap key-translation-map))
-	      (setq key-translation-map (make-sparse-keymap))))
-	(or saved-input-mode
-	    (setq saved-input-mode
-		  (current-input-mode)))
-	(setq result (and coding (encoded-kbd-setup-keymap coding)))
-	(if result
-	    (if (eq result 8)
-		(set-input-mode
-		 (nth 0 saved-input-mode) 
-		 (nth 1 saved-input-mode)
-		 'use-8th-bit
-		 (nth 3 saved-input-mode)))
-	  (setq encoded-kbd-mode nil
-		saved-key-translation-map nil
-		saved-input-mode nil)
-	  (error "Unsupported coding system in Encoded-kbd mode: %S"
-		 coding)))
-
-    ;; We are turning off Encoded-kbd mode.
-    (setq key-translation-map saved-key-translation-map
-	  saved-key-translation-map nil)
-    (apply 'set-input-mode saved-input-mode)
-    (setq saved-input-mode nil)))
->>>>>>> 72f2b525
 
 (provide 'encoded-kb)
 
