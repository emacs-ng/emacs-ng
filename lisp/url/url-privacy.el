;;; url-privacy.el --- Global history tracking for URL package  -*- lexical-binding: t; -*-

;; Copyright (C) 1996-1999, 2004-2023 Free Software Foundation, Inc.

;; Keywords: comm, data, processes, hypermedia

;; This file is part of GNU Emacs.

;; GNU Emacs is free software: you can redistribute it and/or modify
;; it under the terms of the GNU General Public License as published by
;; the Free Software Foundation, either version 3 of the License, or
;; (at your option) any later version.

;; GNU Emacs is distributed in the hope that it will be useful,
;; but WITHOUT ANY WARRANTY; without even the implied warranty of
;; MERCHANTABILITY or FITNESS FOR A PARTICULAR PURPOSE.  See the
;; GNU General Public License for more details.

;; You should have received a copy of the GNU General Public License
;; along with GNU Emacs.  If not, see <https://www.gnu.org/licenses/>.

;;; Commentary:

;;; Code:

(require 'url-vars)

(defun url-device-type (&optional _device)
  (declare (obsolete nil "27.1"))
  (or window-system 'tty))

;;;###autoload
(defun url-setup-privacy-info ()
  "Setup variables that expose info about you and your system."
  (interactive)
  (setq url-system-type
	(cond
	 ((or (eq url-privacy-level 'paranoid)
	      (and (listp url-privacy-level)
		   (memq 'os url-privacy-level)))
	  nil)
	 ;; First, we handle the inseparable OS/Windowing system
	 ;; combinations
	 ((memq system-type '(windows-nt cygwin))
          (concat "MS-Windows; "
                  (if (string-match-p "\\`x86_64" system-configuration)
                      "64bit"
                    "32bit")
                  "; "
                  (cond ((eq window-system 'w32) "w32")
                        ((eq window-system 'x) "X11")
                        (t "TTY"))))
	 ((eq system-type 'ms-dos) "MS-DOS; 32bit")
	 (t
	  (pcase (or window-system 'tty)
	    ('x "X11")
	    ('ns "OpenStep")
<<<<<<< HEAD
            ('wr "WebRender")
=======
            ('pgtk "PureGTK")
>>>>>>> d6d25a3c
	    ('tty "TTY")
	    (_ nil)))))

  (setq url-personal-mail-address (or url-personal-mail-address
				      user-mail-address
				      (format "%s@%s"  (user-real-login-name)
					      (system-name))))

  (if (or (memq url-privacy-level '(paranoid high))
	  (and (listp url-privacy-level)
	       (memq 'email url-privacy-level)))
      (setq url-personal-mail-address nil))

  (setq url-os-type
	(cond
	 ((or (eq url-privacy-level 'paranoid)
	      (and (listp url-privacy-level)
		   (memq 'os url-privacy-level)))
	  nil)
	 ((boundp 'system-configuration) system-configuration)
	 ((boundp 'system-type) (symbol-name system-type))
	 (t nil))))

(provide 'url-privacy)

;;; url-privacy.el ends here<|MERGE_RESOLUTION|>--- conflicted
+++ resolved
@@ -55,11 +55,8 @@
 	  (pcase (or window-system 'tty)
 	    ('x "X11")
 	    ('ns "OpenStep")
-<<<<<<< HEAD
+            ('pgtk "PureGTK")
             ('wr "WebRender")
-=======
-            ('pgtk "PureGTK")
->>>>>>> d6d25a3c
 	    ('tty "TTY")
 	    (_ nil)))))
 
