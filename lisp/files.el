--- conflicted
+++ resolved
@@ -3323,19 +3323,7 @@
 
       ;; Display the buffer and read a choice.
       (save-window-excursion
-<<<<<<< HEAD
-	(pop-to-buffer buf `((display-buffer--maybe-same-window
-                              display-buffer-reuse-window
-                              display-buffer--maybe-pop-up-frame-or-window
-                              display-buffer-at-bottom)
-	                     ,(if temp-buffer-resize-mode
-		                  '(window-height . resize-temp-buffer-window)
-	                        '(window-height . fit-window-to-buffer))
-	                     ,(when temp-buffer-resize-mode
-	                        '(preserve-size . (nil . t)))))
-=======
 	(pop-to-buffer buf '(display-buffer--maybe-at-bottom))
->>>>>>> b61a8729
 	(let* ((exit-chars '(?y ?n ?\s ?\C-g ?\C-v))
 	       (prompt (format "Please type %s%s: "
 			       (if offer-save "y, n, or !" "y or n")
@@ -6952,19 +6940,7 @@
            (or (not active)
                (with-displayed-buffer-window
                 (get-buffer-create "*Process List*")
-<<<<<<< HEAD
-                `((display-buffer--maybe-same-window
-                   display-buffer-reuse-window
-                   display-buffer--maybe-pop-up-frame-or-window
-                   display-buffer-at-bottom)
-	          ,(if temp-buffer-resize-mode
-		       '(window-height . resize-temp-buffer-window)
-	             '(window-height . fit-window-to-buffer))
-	          ,(when temp-buffer-resize-mode
-	             '(preserve-size . (nil . t))))
-=======
                 '(display-buffer--maybe-at-bottom)
->>>>>>> b61a8729
                 #'(lambda (window _value)
                     (with-selected-window window
                       (unwind-protect
