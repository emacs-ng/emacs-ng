--- conflicted
+++ resolved
@@ -979,11 +979,7 @@
 
 (defun image--get-imagemagick-and-warn ()
   (unless (or (fboundp 'imagemagick-types) (featurep 'ns))
-<<<<<<< HEAD
-    (error "Can't rescale images without ImageMagick support"))
-=======
     (error "Cannot rescale images without ImageMagick support"))
->>>>>>> b61a8729
   (let ((image (image--get-image)))
     (image-flush image)
     (when (fboundp 'imagemagick-types)
