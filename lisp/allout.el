--- conflicted
+++ resolved
@@ -6503,140 +6503,7 @@
     (isearch-repeat 'forward)
     (isearch-mode t)))
 
-<<<<<<< HEAD
 ;;;_ #11 Provide
-=======
-;;;_ #11 Unit tests -- this should be last item before "Provide"
-;;;_  > allout-run-unit-tests ()
-(defun allout-run-unit-tests ()
-  "Run the various allout unit tests."
-  (message "Running allout tests...")
-  (allout-test-resumptions)
-  (message "Running allout tests...  Done.")
-  (sit-for .5))
-;;;_  : test resumptions:
-;;;_   > allout-tests-obliterate-variable (name)
-(defun allout-tests-obliterate-variable (name)
-  "Completely unbind variable with NAME."
-  (if (local-variable-p name (current-buffer)) (kill-local-variable name))
-  (while (boundp name) (makunbound name)))
-;;;_   > allout-test-resumptions ()
-(defvar allout-tests-globally-unbound nil
-  "Fodder for allout resumptions tests -- defvar just for byte compiler.")
-(defvar allout-tests-globally-true nil
-  "Fodder for allout resumptions tests -- defvar just for byte compiler.")
-(defvar allout-tests-locally-true nil
-  "Fodder for allout resumptions tests -- defvar just for byte compiler.")
-(defun allout-test-resumptions ()
-  ;; FIXME: Use ERT.
-  "Exercise allout resumptions."
-  ;; for each resumption case, we also test that the right local/global
-  ;; scopes are affected during resumption effects:
-
-  ;; ensure that previously unbound variables return to the unbound state.
-  (with-temp-buffer
-    (allout-tests-obliterate-variable 'allout-tests-globally-unbound)
-    (allout-add-resumptions '(allout-tests-globally-unbound t))
-    (cl-assert (not (default-boundp 'allout-tests-globally-unbound)))
-    (cl-assert (local-variable-p 'allout-tests-globally-unbound (current-buffer)))
-    (cl-assert (boundp 'allout-tests-globally-unbound))
-    (cl-assert (equal allout-tests-globally-unbound t))
-    (allout-do-resumptions)
-    (cl-assert (not (local-variable-p 'allout-tests-globally-unbound
-                                   (current-buffer))))
-    (cl-assert (not (boundp 'allout-tests-globally-unbound))))
-
-  ;; ensure that variable with prior global value is resumed
-  (with-temp-buffer
-    (allout-tests-obliterate-variable 'allout-tests-globally-true)
-    (setq allout-tests-globally-true t)
-    (allout-add-resumptions '(allout-tests-globally-true nil))
-    (cl-assert (equal (default-value 'allout-tests-globally-true) t))
-    (cl-assert (local-variable-p 'allout-tests-globally-true (current-buffer)))
-    (cl-assert (equal allout-tests-globally-true nil))
-    (allout-do-resumptions)
-    (cl-assert (not (local-variable-p 'allout-tests-globally-true
-                                   (current-buffer))))
-    (cl-assert (boundp 'allout-tests-globally-true))
-    (cl-assert (equal allout-tests-globally-true t)))
-
-  ;; ensure that prior local value is resumed
-  (with-temp-buffer
-    (allout-tests-obliterate-variable 'allout-tests-locally-true)
-    (set (make-local-variable 'allout-tests-locally-true) t)
-    (cl-assert (not (default-boundp 'allout-tests-locally-true))
-            nil (concat "Test setup mistake -- variable supposed to"
-                        " not have global binding, but it does."))
-    (cl-assert (local-variable-p 'allout-tests-locally-true (current-buffer))
-            nil (concat "Test setup mistake -- variable supposed to have"
-                        " local binding, but it lacks one."))
-    (allout-add-resumptions '(allout-tests-locally-true nil))
-    (cl-assert (not (default-boundp 'allout-tests-locally-true)))
-    (cl-assert (local-variable-p 'allout-tests-locally-true (current-buffer)))
-    (cl-assert (equal allout-tests-locally-true nil))
-    (allout-do-resumptions)
-    (cl-assert (boundp 'allout-tests-locally-true))
-    (cl-assert (local-variable-p 'allout-tests-locally-true (current-buffer)))
-    (cl-assert (equal allout-tests-locally-true t))
-    (cl-assert (not (default-boundp 'allout-tests-locally-true))))
-
-  ;; ensure that last of multiple resumptions holds, for various scopes.
-  (with-temp-buffer
-    (allout-tests-obliterate-variable 'allout-tests-globally-unbound)
-    (allout-tests-obliterate-variable 'allout-tests-globally-true)
-    (setq allout-tests-globally-true t)
-    (allout-tests-obliterate-variable 'allout-tests-locally-true)
-    (set (make-local-variable 'allout-tests-locally-true) t)
-    (allout-add-resumptions '(allout-tests-globally-unbound t)
-                            '(allout-tests-globally-true nil)
-                            '(allout-tests-locally-true nil))
-    (allout-add-resumptions '(allout-tests-globally-unbound 2)
-                            '(allout-tests-globally-true 3)
-                            '(allout-tests-locally-true 4))
-    ;; reestablish many of the basic conditions are maintained after re-add:
-    (cl-assert (not (default-boundp 'allout-tests-globally-unbound)))
-    (cl-assert (local-variable-p 'allout-tests-globally-unbound (current-buffer)))
-    (cl-assert (equal allout-tests-globally-unbound 2))
-    (cl-assert (default-boundp 'allout-tests-globally-true))
-    (cl-assert (local-variable-p 'allout-tests-globally-true (current-buffer)))
-    (cl-assert (equal allout-tests-globally-true 3))
-    (cl-assert (not (default-boundp 'allout-tests-locally-true)))
-    (cl-assert (local-variable-p 'allout-tests-locally-true (current-buffer)))
-    (cl-assert (equal allout-tests-locally-true 4))
-    (allout-do-resumptions)
-    (cl-assert (not (local-variable-p 'allout-tests-globally-unbound
-                                   (current-buffer))))
-    (cl-assert (not (boundp 'allout-tests-globally-unbound)))
-    (cl-assert (not (local-variable-p 'allout-tests-globally-true
-                                   (current-buffer))))
-    (cl-assert (boundp 'allout-tests-globally-true))
-    (cl-assert (equal allout-tests-globally-true t))
-    (cl-assert (boundp 'allout-tests-locally-true))
-    (cl-assert (local-variable-p 'allout-tests-locally-true (current-buffer)))
-    (cl-assert (equal allout-tests-locally-true t))
-    (cl-assert (not (default-boundp 'allout-tests-locally-true))))
-
-  ;; ensure that deliberately unbinding registered variables doesn't foul things
-  (with-temp-buffer
-    (allout-tests-obliterate-variable 'allout-tests-globally-unbound)
-    (allout-tests-obliterate-variable 'allout-tests-globally-true)
-    (setq allout-tests-globally-true t)
-    (allout-tests-obliterate-variable 'allout-tests-locally-true)
-    (set (make-local-variable 'allout-tests-locally-true) t)
-    (allout-add-resumptions '(allout-tests-globally-unbound t)
-                            '(allout-tests-globally-true nil)
-                            '(allout-tests-locally-true nil))
-    (allout-tests-obliterate-variable 'allout-tests-globally-unbound)
-    (allout-tests-obliterate-variable 'allout-tests-globally-true)
-    (allout-tests-obliterate-variable 'allout-tests-locally-true)
-    (allout-do-resumptions))
-  )
-;;;_  % Run unit tests if `allout-run-unit-tests-on-load' is true:
-(when allout-run-unit-tests-on-load
-  (allout-run-unit-tests))
-
-;;;_ #12 Provide
->>>>>>> 78eacf31
 (provide 'allout)
 
 ;;;_* Local emacs vars.
