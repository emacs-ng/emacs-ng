--- conflicted
+++ resolved
@@ -908,10 +908,9 @@
         (setq yank-menu (copy-sequence saved-yank-menu))
         (fset 'yank-menu (cons 'keymap yank-menu))))))
 
-<<<<<<< HEAD
 ;; Defined in help-fns.el.
 (defvar describe-function-orig-buffer)
-=======
+
 ;; These two are named functions because lambda-functions cannot be
 ;; serialized in a native-compilation build, which breaks bookmark
 ;; support in help-mode.el.
@@ -919,12 +918,10 @@
   (describe-key key-list
                 (if (buffer-live-p buf) buf)))
 
-(defvar describe-function-orig-buffer)
 (defun describe-function--helper (func buf)
   (let ((describe-function-orig-buffer
          (if (buffer-live-p buf) buf)))
     (describe-function func)))
->>>>>>> b4067394
 
 (defun describe-key (&optional key-list buffer up-event)
   "Display documentation of the function invoked by KEY-LIST.
