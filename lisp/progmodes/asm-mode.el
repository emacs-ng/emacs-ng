--- conflicted
+++ resolved
@@ -1,10 +1,6 @@
 ;;; asm-mode.el --- mode for editing assembler code  -*- lexical-binding: t; -*-
 
-<<<<<<< HEAD
-;; Copyright (C) 1991-2023 Free Software Foundation, Inc.
-=======
 ;; Copyright (C) 1991, 2001-2024 Free Software Foundation, Inc.
->>>>>>> dc4e6b13
 
 ;; Author: Eric S. Raymond <esr@thyrsus.com>
 ;; Maintainer: emacs-devel@gnu.org
