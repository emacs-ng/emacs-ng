;;; frame.el --- multi-frame management independent of window systems  -*- lexical-binding:t -*-

;; Copyright (C) 1993-1994, 1996-1997, 2000-2023 Free Software
;; Foundation, Inc.

;; Maintainer: emacs-devel@gnu.org
;; Keywords: internal
;; Package: emacs

;; This file is part of GNU Emacs.

;; GNU Emacs is free software: you can redistribute it and/or modify
;; it under the terms of the GNU General Public License as published by
;; the Free Software Foundation, either version 3 of the License, or
;; (at your option) any later version.

;; GNU Emacs is distributed in the hope that it will be useful,
;; but WITHOUT ANY WARRANTY; without even the implied warranty of
;; MERCHANTABILITY or FITNESS FOR A PARTICULAR PURPOSE.  See the
;; GNU General Public License for more details.

;; You should have received a copy of the GNU General Public License
;; along with GNU Emacs.  If not, see <https://www.gnu.org/licenses/>.

;;; Commentary:

;;; Code:
(eval-when-compile (require 'cl-lib))

(cl-defgeneric frame-creation-function (params)
  "Method for window-system dependent functions to create a new frame.
The window system startup file should add its frame creation
function to this method, which should take an alist of parameters
as its argument.")

(cl-generic-define-context-rewriter window-system (value)
  ;; If `value' is a `consp', it's probably an old-style specializer,
  ;; so just use it, and anyway `eql' isn't very useful on cons cells.
  `(window-system ,(if (consp value) value `(eql ',value))))

(cl-defmethod frame-creation-function (params &context (window-system nil))
  ;; It's tempting to get rid of tty-create-frame-with-faces and turn it into
  ;; this method (i.e. move this method to faces.el), but faces.el is loaded
  ;; much earlier from loadup.el (before cl-generic and even before
  ;; cl-preloaded), so we'd first have to reorder that part.
  (tty-create-frame-with-faces params))

(defvar window-system-default-frame-alist nil
  "Window-system dependent default frame parameters.
The value should be an alist of elements (WINDOW-SYSTEM . ALIST),
where WINDOW-SYSTEM is a window system symbol (as returned by `framep')
and ALIST is a frame parameter alist like `default-frame-alist'.
Then, for frames on WINDOW-SYSTEM, any parameters specified in
ALIST supersede the corresponding parameters specified in
`default-frame-alist'.")

(defvar display-format-alist nil
  "Alist of patterns to decode display names.
The car of each entry is a regular expression matching a display
name string.  The cdr is a symbol giving the window-system that
handles the corresponding kind of display.")

;; The initial value given here used to ask for a minibuffer.
;; But that's not necessary, because the default is to have one.
;; By not specifying it here, we let an X resource specify it.
(defcustom initial-frame-alist nil
  "Alist of parameters for the initial window-system (a.k.a. \"GUI\") frame.
You can set this in your init file; for example,

 (setq initial-frame-alist
       \\='((top . 1) (left . 1) (width . 80) (height . 55)))

Parameters specified here supersede the values given in
`default-frame-alist'.

If the value calls for a frame without a minibuffer, and you have
not created a minibuffer frame on your own, a minibuffer frame is
created according to `minibuffer-frame-alist'.

Emacs reads your main init file after creating the initial frame,
so setting it there won't have the expected effect.  Instead, you
can set it in `early-init-file'.

If you're using X, and you want (for instance) to have different
geometries on different displays, you need to use this three-step
process:

* Specify X resources to give the geometry you want.
* Set `default-frame-alist' to override these options so that they
  don't affect subsequent frames.
* Set `initial-frame-alist' in your normal init file in a way
  that matches the X resources, to override what you put in
  `default-frame-alist'."
  :type '(repeat (cons :format "%v"
		       (symbol :tag "Parameter")
		       (sexp :tag "Value")))
  :group 'frames)

(defcustom minibuffer-frame-alist '((width . 80) (height . 2))
  "Alist of parameters for the initial minibuffer frame.
This is the minibuffer frame created if `initial-frame-alist'
calls for a frame without a minibuffer.  The parameters specified
here supersede those given in `default-frame-alist', for the
initial minibuffer frame.

You can set this in your init file; for example,

 (setq minibuffer-frame-alist
       \\='((top . 1) (left . 1) (width . 80) (height . 2)))

It is not necessary to include (minibuffer . only); that is
appended when the minibuffer frame is created."
  :type '(repeat (cons :format "%v"
		       (symbol :tag "Parameter")
		       (sexp :tag "Value")))
  :group 'frames)

(defun handle-delete-frame (event)
  "Handle delete-frame events from the X server."
  (interactive "e")
  (let* ((frame (posn-window (event-start event))))
    (if (catch 'other-frame
          (dolist (frame-1 (frame-list))
            ;; A valid "other" frame is visible, has its `delete-before'
            ;; parameter unset and is not a child frame.
            (when (and (not (eq frame-1 frame))
                       (frame-visible-p frame-1)
                       (not (frame-parent frame-1))
                       (not (frame-parameter frame-1 'delete-before)))
              (throw 'other-frame t))))
	(delete-frame frame t)
      ;; Gildea@x.org says it is ok to ask questions before terminating.
      (save-buffers-kill-emacs))))

(defun frame-focus-state (&optional frame)
  "Return FRAME's last known focus state.
If nil or omitted, FRAME defaults to the selected frame.

Return nil if the frame is definitely known not be focused, t if
the frame is known to be focused, and `unknown' if we don't know."
  (let* ((frame (or frame (selected-frame)))
         (tty-top-frame (tty-top-frame frame)))
    (if (not tty-top-frame)
        (frame-parameter frame 'last-focus-update)
      ;; All tty frames are frame-visible-p if the terminal is
      ;; visible, so check whether the frame is the top tty frame
      ;; before checking visibility.
      (cond ((not (eq tty-top-frame frame)) nil)
            ((not (frame-visible-p frame)) nil)
            (t (let ((tty-focus-state
                      (terminal-parameter frame 'tty-focus-state)))
                 (cond ((eq tty-focus-state 'focused) t)
                       ((eq tty-focus-state 'defocused) nil)
                       (t 'unknown))))))))

(defvar after-focus-change-function #'ignore
  "Function called after frame focus may have changed.

This function is called with no arguments when Emacs notices that
the set of focused frames may have changed.  Code wanting to do
something when frame focus changes should use `add-function' to
add a function to this one, and in this added function, re-scan
the set of focused frames, calling `frame-focus-state' to
retrieve the last known focus state of each frame.  Focus events
are delivered asynchronously, and frame input focus according to
an external system may not correspond to the notion of the Emacs
selected frame.  Multiple frames may appear to have input focus
simultaneously due to focus event delivery differences, the
presence of multiple Emacs terminals, and other factors, and code
should be robust in the face of this situation.

Depending on window system, focus events may also be delivered
repeatedly and with different focus states before settling to the
expected values.  Code relying on focus notifications should
\"debounce\" any user-visible updates arising from focus changes,
perhaps by deferring work until redisplay.

This function may be called in arbitrary contexts, including from
inside `read-event', so take the same care as you might when
writing a process filter.")

(defvar focus-in-hook nil
  "Normal hook run when a frame gains focus.
The frame gaining focus is selected at the time this hook is run.

This hook is obsolete.  Despite its name, this hook may be run in
situations other than when a frame obtains input focus: for
example, we also run this hook when switching the selected frame
internally to handle certain input events (like mouse wheel
scrolling) even when the user's notion of input focus
hasn't changed.

Prefer using `after-focus-change-function'.")
(make-obsolete-variable
 'focus-in-hook "after-focus-change-function" "27.1" 'set)

(defvar focus-out-hook nil
  "Normal hook run when all frames lost input focus.

This hook is obsolete; see `focus-in-hook'.  Depending on timing,
this hook may be delivered when a frame does in fact have focus.
Prefer `after-focus-change-function'.")
(make-obsolete-variable
 'focus-out-hook "after-focus-change-function" "27.1" 'set)

(defun handle-focus-in (event)
  "Handle a focus-in event.
Focus-in events are bound to this function; do not change this
binding.  Focus-in events occur when a frame receives focus from
the window system."
  ;; N.B. tty focus goes down a different path; see xterm.el.
  (interactive "e")
  (unless (eq (car-safe event) 'focus-in)
    (error "handle-focus-in should handle focus-in events"))
  (let ((frame (nth 1 event)))
    (when (frame-live-p frame)
      (internal-handle-focus-in event)
      (setf (frame-parameter frame 'last-focus-update) t)
      (run-hooks 'focus-in-hook)))
  (funcall after-focus-change-function))

(defun handle-focus-out (event)
  "Handle a focus-out event.
Focus-out events are bound to this function; do not change this
binding.  Focus-out events occur when a frame loses focus, but
that's not the whole story: see `after-focus-change-function'."
  ;; N.B. tty focus goes down a different path; see xterm.el.
  (interactive "e")
  (unless (eq (car event) 'focus-out)
    (error "handle-focus-out should handle focus-out events"))
  (let ((frame (nth 1 event)))
    (when (frame-live-p frame)
      (setf (frame-parameter frame 'last-focus-update) nil)
      (run-hooks 'focus-out-hook)))
  (funcall after-focus-change-function))

(defun handle-move-frame (event)
  "Handle a move-frame event.
This function runs the abnormal hook `move-frame-functions'."
  (interactive "e")
  (let ((frame (posn-window (event-start event))))
    (run-hook-with-args 'move-frame-functions frame)))

;;;; Arrangement of frames at startup

;; 1) Load the window system startup file from the lisp library and read the
;; high-priority arguments (-q and the like).  The window system startup
;; file should create any frames specified in the window system defaults.
;;
;; 2) If no frames have been opened, we open an initial text frame.
;;
;; 3) Once the init file is done, we apply any newly set parameters
;; in initial-frame-alist to the frame.

;; If we create the initial frame, this is it.
(defvar frame-initial-frame nil)

;; Record the parameters used in frame-initialize to make the initial frame.
(defvar frame-initial-frame-alist)

(defvar frame-initial-geometry-arguments nil)

;; startup.el calls this function before loading the user's init
;; file - if there is no frame with a minibuffer open now, create
;; one to display messages while loading the init file.
(defun frame-initialize ()
  "Create an initial frame if necessary."
  ;; Are we actually running under a window system at all?
  (if (and initial-window-system
	   (not noninteractive)
	   (not (eq initial-window-system 'pc)))
      (progn
	;; If there is no frame with a minibuffer besides the terminal
	;; frame, then we need to create the opening frame.  Make sure
	;; it has a minibuffer, but let initial-frame-alist omit the
	;; minibuffer spec.
	(or (delq terminal-frame (minibuffer-frame-list))
	    (progn
	      (setq frame-initial-frame-alist
		    (append initial-frame-alist default-frame-alist nil))
	      (setq frame-initial-frame-alist
		    (cons (cons 'window-system initial-window-system)
			  frame-initial-frame-alist))
	      (setq default-minibuffer-frame
		    (setq frame-initial-frame
			  (make-frame frame-initial-frame-alist)))
	      ;; Delete any specifications for window geometry parameters
	      ;; so that we won't reapply them in frame-notice-user-settings.
	      ;; It would be wrong to reapply them then,
	      ;; because that would override explicit user resizing.
	      (setq initial-frame-alist
		    (frame-remove-geometry-params initial-frame-alist))))
	;; Copy the environment of the Emacs process into the new frame.
	(set-frame-parameter frame-initial-frame 'environment
			     (frame-parameter terminal-frame 'environment))
	;; At this point, we know that we have a frame open, so we
	;; can delete the terminal frame.
	(delete-frame terminal-frame)
	(setq terminal-frame nil))))

(defvar frame-notice-user-settings t
  "Non-nil means function `frame-notice-user-settings' wasn't run yet.")

(declare-function tool-bar-mode "tool-bar" (&optional arg))
(declare-function tool-bar-height "xdisp.c" (&optional frame pixelwise))

(defalias 'tool-bar-lines-needed #'tool-bar-height)

;; startup.el calls this function after loading the user's init
;; file.  Now default-frame-alist and initial-frame-alist contain
;; information to which we must react; do what needs to be done.
(defun frame-notice-user-settings ()
  "Act on user's init file settings of frame parameters.
React to settings of `initial-frame-alist',
`window-system-default-frame-alist' and `default-frame-alist'
there (in decreasing order of priority)."
  ;; Creating and deleting frames may shift the selected frame around,
  ;; and thus the current buffer.  Protect against that.  We don't
  ;; want to use save-excursion here, because that may also try to set
  ;; the buffer of the selected window, which fails when the selected
  ;; window is the minibuffer.
  (let* ((old-buffer (current-buffer))
	 (window-system-frame-alist
          (cdr (assq initial-window-system
                     window-system-default-frame-alist)))
         (minibuffer
          (cdr (or (assq 'minibuffer initial-frame-alist)
		   (assq 'minibuffer window-system-frame-alist)
		   (assq 'minibuffer default-frame-alist)
		   '(minibuffer . t)))))

    (when (and frame-notice-user-settings
	       (null frame-initial-frame))
      ;; This case happens when we don't have a window system, and
      ;; also for MS-DOS frames.
      (let ((parms (frame-parameters)))
	;; Don't change the frame names.
	(setq parms (delq (assq 'name parms) parms))
	;; Can't modify the minibuffer parameter, so don't try.
	(setq parms (delq (assq 'minibuffer parms) parms))
	(modify-frame-parameters
	 nil
	 (if initial-window-system
	     parms
	   ;; initial-frame-alist and default-frame-alist were already
	   ;; applied in pc-win.el.
	   (append initial-frame-alist window-system-frame-alist
		   default-frame-alist parms nil)))
	(if (null initial-window-system) ;; MS-DOS does this differently in pc-win.el
	    (let ((newparms (frame-parameters))
		  (frame (selected-frame)))
	      (tty-handle-reverse-video frame newparms)
	      ;; tty-handle-reverse-video might change the frame's
	      ;; color parameters, and we need to use the updated
	      ;; value below.
	      (setq newparms (frame-parameters))
	      ;; If we changed the background color, we need to update
	      ;; the background-mode parameter, and maybe some faces,
	      ;; too.
	      (when (assq 'background-color newparms)
		(unless (or (assq 'background-mode initial-frame-alist)
			    (assq 'background-mode default-frame-alist))
		  (frame-set-background-mode frame))
		(face-set-after-frame-default frame newparms))))))

    ;; If the initial frame is still around, apply initial-frame-alist
    ;; and default-frame-alist to it.
    (when (frame-live-p frame-initial-frame)
      ;; When tab-bar has been switched off, correct the frame size
      ;; by the lines added in x-create-frame for the tab-bar and
      ;; switch `tab-bar-mode' off.
      (when (display-graphic-p)
        (declare-function tab-bar-height "xdisp.c" (&optional frame pixelwise))
	(let* ((init-lines
		(assq 'tab-bar-lines initial-frame-alist))
	       (other-lines
		(or (assq 'tab-bar-lines window-system-frame-alist)
		    (assq 'tab-bar-lines default-frame-alist)))
	       (lines (or init-lines other-lines))
	       (height (tab-bar-height frame-initial-frame t)))
	  ;; Adjust frame top if either zero (nil) tab bar lines have
	  ;; been requested in the most relevant of the frame's alists
	  ;; or tab bar mode has been explicitly turned off in the
	  ;; user's init file.
	  (when (and (> height 0)
		     (or (and lines
			      (or (null (cdr lines))
				  (eq 0 (cdr lines))))
			 (not tab-bar-mode)))
	    (let* ((initial-top
		    (cdr (assq 'top frame-initial-geometry-arguments)))
		   (top (frame-parameter frame-initial-frame 'top)))
	      (when (and (consp initial-top) (eq '- (car initial-top)))
		(let ((adjusted-top
		       (cond
			((and (consp top) (eq '+ (car top)))
			 (list '+ (+ (cadr top) height)))
			((and (consp top) (eq '- (car top)))
			 (list '- (- (cadr top) height)))
			(t (+ top height)))))
		  (modify-frame-parameters
		   frame-initial-frame `((top . ,adjusted-top))))))
	    ;; Reset `tab-bar-mode' when zero tab bar lines have been
	    ;; requested for the window-system or default frame alists.
	    (when (and tab-bar-mode
		       (and other-lines
			    (or (null (cdr other-lines))
				(eq 0 (cdr other-lines)))))
	      (tab-bar-mode -1)))))

      ;; When tool-bar has been switched off, correct the frame size
      ;; by the lines added in x-create-frame for the tool-bar and
      ;; switch `tool-bar-mode' off.
      (when (display-graphic-p)
	(let* ((init-lines
		(assq 'tool-bar-lines initial-frame-alist))
	       (other-lines
		(or (assq 'tool-bar-lines window-system-frame-alist)
		    (assq 'tool-bar-lines default-frame-alist)))
	       (lines (or init-lines other-lines))
	       (height (tool-bar-height frame-initial-frame t)))
	  ;; Adjust frame top if either zero (nil) tool bar lines have
	  ;; been requested in the most relevant of the frame's alists
	  ;; or tool bar mode has been explicitly turned off in the
	  ;; user's init file.
	  (when (and (> height 0)
		     (or (and lines
			      (or (null (cdr lines))
				  (eq 0 (cdr lines))))
			 (not tool-bar-mode)))
	    (let* ((initial-top
		    (cdr (assq 'top frame-initial-geometry-arguments)))
		   (top (frame-parameter frame-initial-frame 'top)))
	      (when (and (consp initial-top) (eq '- (car initial-top)))
		(let ((adjusted-top
		       (cond
			((and (consp top) (eq '+ (car top)))
			 (list '+ (+ (cadr top) height)))
			((and (consp top) (eq '- (car top)))
			 (list '- (- (cadr top) height)))
			(t (+ top height)))))
		  (modify-frame-parameters
		   frame-initial-frame `((top . ,adjusted-top))))))
	    ;; Reset `tool-bar-mode' when zero tool bar lines have been
	    ;; requested for the window-system or default frame alists.
	    (when (and tool-bar-mode
		       (and other-lines
			    (or (null (cdr other-lines))
				(eq 0 (cdr other-lines)))))
	      (tool-bar-mode -1)))))

      ;; The initial frame we create above always has a minibuffer.
      ;; If the user wants to remove it, or make it a minibuffer-only
      ;; frame, then we'll have to delete the current frame and make a
      ;; new one; you can't remove or add a root window to/from an
      ;; existing frame.
      ;;
      ;; NOTE: default-frame-alist was nil when we created the
      ;; existing frame.  We need to explicitly include
      ;; default-frame-alist in the parameters of the screen we
      ;; create here, so that its new value, gleaned from the user's
      ;; init file, will be applied to the existing screen.
      (if (not (eq minibuffer t))
	  ;; Create the new frame.
	  (let (parms new)
	    ;; MS-Windows needs this to avoid inflooping below.
	    (if (eq system-type 'windows-nt)
		(sit-for 0 t))
	    ;; If the frame isn't visible yet, wait till it is.
	    ;; If the user has to position the window,
	    ;; Emacs doesn't know its real position until
	    ;; the frame is seen to be visible.
	    (while (not (cdr (assq 'visibility
				   (frame-parameters frame-initial-frame))))
	      (sleep-for 1))
	    (setq parms (frame-parameters frame-initial-frame))

            ;; Get rid of `name' unless it was specified explicitly before.
	    (or (assq 'name frame-initial-frame-alist)
		(setq parms (delq (assq 'name parms) parms)))
	    ;; An explicit parent-id is a request to XEmbed the frame.
	    (or (assq 'parent-id frame-initial-frame-alist)
                (setq parms (delq (assq 'parent-id parms) parms)))

	    (setq parms (append initial-frame-alist
				window-system-frame-alist
				default-frame-alist
				parms
				nil))

	    (when (eq minibuffer 'child-frame)
              ;; When the minibuffer shall be shown in a child frame,
              ;; remove the 'minibuffer' parameter from PARMS.  It
              ;; will get assigned by the usual routines to the child
              ;; frame's root window below.
              (setq parms (cons '(minibuffer)
				(delq (assq 'minibuffer parms) parms))))

            ;; Get rid of `reverse', because that was handled
	    ;; when we first made the frame.
	    (setq parms (cons '(reverse) (delq (assq 'reverse parms) parms)))

	    (if (assq 'height frame-initial-geometry-arguments)
		(setq parms (assq-delete-all 'height parms)))
	    (if (assq 'width frame-initial-geometry-arguments)
		(setq parms (assq-delete-all 'width parms)))
	    (if (assq 'left frame-initial-geometry-arguments)
		(setq parms (assq-delete-all 'left parms)))
	    (if (assq 'top frame-initial-geometry-arguments)
		(setq parms (assq-delete-all 'top parms)))
	    (setq new
		  (make-frame
		   ;; Use the geometry args that created the existing
		   ;; frame, rather than the parms we get for it.
		   (append frame-initial-geometry-arguments
			   '((user-size . t) (user-position . t))
			   parms)))
	    ;; The initial frame, which we are about to delete, may be
	    ;; the only frame with a minibuffer.  If it is, create a
	    ;; new one.
	    (or (delq frame-initial-frame (minibuffer-frame-list))
                (and (eq minibuffer 'child-frame)
                     ;; Create a minibuffer child frame and parent it
                     ;; immediately.  Take any other parameters for
                     ;; the child frame from 'minibuffer-frame-list'.
                     (let* ((minibuffer-frame-alist
                             (cons `(parent-frame . ,new) minibuffer-frame-alist)))
                       (make-initial-minibuffer-frame nil)
                       ;; With a minibuffer child frame we do not want
                       ;; to select the minibuffer frame initially as
                       ;; we do for standard minibuffer-only frames.
                       (select-frame new)))
                (make-initial-minibuffer-frame nil))

	    ;; If the initial frame is serving as a surrogate
	    ;; minibuffer frame for any frames, we need to wean them
	    ;; onto a new frame.  The default-minibuffer-frame
	    ;; variable must be handled similarly.
	    (let ((users-of-initial
		   (filtered-frame-list
                    (lambda (frame)
                      (and (not (eq frame frame-initial-frame))
                           (eq (window-frame
                                (minibuffer-window frame))
                               frame-initial-frame))))))
              (if (or users-of-initial
		      (eq default-minibuffer-frame frame-initial-frame))

		  ;; Choose an appropriate frame.  Prefer frames which
		  ;; are only minibuffers.
		  (let* ((new-surrogate
			  (car
			   (or (filtered-frame-list
                                (lambda (frame)
                                  (eq (cdr (assq 'minibuffer
                                                 (frame-parameters frame)))
                                      'only)))
			       (minibuffer-frame-list))))
			 (new-minibuffer (minibuffer-window new-surrogate)))

		    (if (eq default-minibuffer-frame frame-initial-frame)
			(setq default-minibuffer-frame new-surrogate))

		    ;; Wean the frames using frame-initial-frame as
		    ;; their minibuffer frame.
		    (dolist (frame users-of-initial)
                      (modify-frame-parameters
                       frame (list (cons 'minibuffer new-minibuffer)))))))

            ;; Redirect events enqueued at this frame to the new frame.
	    ;; Is this a good idea?
	    (redirect-frame-focus frame-initial-frame new)

	    ;; Finally, get rid of the old frame.
	    (delete-frame frame-initial-frame t))

	;; Otherwise, we don't need all that rigmarole; just apply
	;; the new parameters.
	(let (newparms allparms tail)
	  (setq allparms (append initial-frame-alist
				 window-system-frame-alist
				 default-frame-alist nil))
	  (if (assq 'height frame-initial-geometry-arguments)
	      (setq allparms (assq-delete-all 'height allparms)))
	  (if (assq 'width frame-initial-geometry-arguments)
	      (setq allparms (assq-delete-all 'width allparms)))
	  (if (assq 'left frame-initial-geometry-arguments)
	      (setq allparms (assq-delete-all 'left allparms)))
	  (if (assq 'top frame-initial-geometry-arguments)
	      (setq allparms (assq-delete-all 'top allparms)))
	  (setq tail allparms)
	  ;; Find just the parms that have changed since we first
	  ;; made this frame.  Those are the ones actually set by
          ;; the init file.  For those parms whose values we already knew
	  ;; (such as those spec'd by command line options)
	  ;; it is undesirable to specify the parm again
          ;; once the user has seen the frame and been able to alter it
	  ;; manually.
	  (let (newval oldval)
	    (dolist (entry tail)
	      (setq oldval (assq (car entry) frame-initial-frame-alist))
	      (setq newval (cdr (assq (car entry) allparms)))
	      (or (and oldval (eq (cdr oldval) newval))
		  (setq newparms
			(cons (cons (car entry) newval) newparms)))))
	  (setq newparms (nreverse newparms))

	  (let ((new-bg (assq 'background-color newparms)))
	    ;; If the `background-color' parameter is changed, apply
	    ;; it first, then make sure that the `background-mode'
	    ;; parameter and other faces are updated, before applying
	    ;; the other parameters.
	    (when new-bg
	      (modify-frame-parameters frame-initial-frame
				       (list new-bg))
	      (unless (assq 'background-mode newparms)
		(frame-set-background-mode frame-initial-frame))
	      (face-set-after-frame-default frame-initial-frame)
	      (setq newparms (delq new-bg newparms)))

	    (modify-frame-parameters frame-initial-frame newparms)))))

    ;; Restore the original buffer.
    (set-buffer old-buffer)

    ;; Make sure the initial frame can be GC'd if it is ever deleted.
    ;; Make sure frame-notice-user-settings does nothing if called twice.
    (setq frame-notice-user-settings nil)
    (setq frame-initial-frame nil)))

(defun make-initial-minibuffer-frame (display)
  (let ((parms (append minibuffer-frame-alist '((minibuffer . only)))))
    (if display
	(make-frame-on-display display parms)
      (make-frame parms))))

;;;; Creation of additional frames, and other frame miscellanea

(defun modify-all-frames-parameters (alist)
  "Modify all current and future frames' parameters according to ALIST.
This changes `default-frame-alist' and possibly `initial-frame-alist'.
Furthermore, this function removes all parameters in ALIST from
`window-system-default-frame-alist'.
See help of `modify-frame-parameters' for more information."
  (dolist (frame (frame-list))
    (modify-frame-parameters frame alist))

  (dolist (pair alist) ;; conses to add/replace
    ;; initial-frame-alist needs setting only when
    ;; frame-notice-user-settings is true.
    (and frame-notice-user-settings
	 (setq initial-frame-alist
	       (assq-delete-all (car pair) initial-frame-alist)))
    (setq default-frame-alist
	  (assq-delete-all (car pair) default-frame-alist))
    ;; Remove any similar settings from the window-system specific
    ;; parameters---they would override default-frame-alist.
    (dolist (w window-system-default-frame-alist)
      (setcdr w (assq-delete-all (car pair) (cdr w)))))

  (and frame-notice-user-settings
       (setq initial-frame-alist (append initial-frame-alist alist)))
  (setq default-frame-alist (append default-frame-alist alist)))

(defun get-other-frame ()
  "Return some frame other than the current frame.
Create one if necessary.  Note that the minibuffer frame, if separate,
is not considered (see `next-frame')."
  (if (equal (next-frame) (selected-frame)) (make-frame) (next-frame)))

(defun next-window-any-frame ()
  "Select the next window, regardless of which frame it is on."
  (interactive)
  (select-window (next-window (selected-window)
			      (> (minibuffer-depth) 0)
			      0))
  (select-frame-set-input-focus (selected-frame)))

(defun previous-window-any-frame ()
  "Select the previous window, regardless of which frame it is on."
  (interactive)
  (select-window (previous-window (selected-window)
				  (> (minibuffer-depth) 0)
				  0))
  (select-frame-set-input-focus (selected-frame)))

(defalias 'next-multiframe-window #'next-window-any-frame)
(defalias 'previous-multiframe-window #'previous-window-any-frame)

(defun window-system-for-display (display)
  "Return the window system for DISPLAY.
Return nil if we don't know how to interpret DISPLAY."
  ;; MS-Windows doesn't know how to create a GUI frame in a -nw session.
  (if (and (eq system-type 'windows-nt)
	   (null (window-system))
	   (not (daemonp)))
      nil
    (cl-loop for descriptor in display-format-alist
	     for pattern = (car descriptor)
	     for system = (cdr descriptor)
	     when (string-match-p pattern display) return system)))

(defun make-frame-on-display (display &optional parameters)
  "Make a frame on display DISPLAY.
The optional argument PARAMETERS specifies additional frame parameters."
  (interactive (if (fboundp 'x-display-list)
                   (list (completing-read "Make frame on display: "
                                          (x-display-list) nil
                                          nil (car (x-display-list))
                                          nil (car (x-display-list))))
                 (user-error "This Emacs build does not support X displays")))
  (make-frame (cons (cons 'display display) parameters)))

(defun make-frame-on-current-monitor (&optional parameters)
  "Make a frame on the currently selected monitor.
Like `make-frame-on-monitor' and with the same PARAMETERS as in `make-frame'."
  (interactive)
  (let* ((monitor-workarea
          (cdr (assq 'workarea (frame-monitor-attributes))))
         (geometry-parameters
          (when monitor-workarea
            `((top . ,(nth 1 monitor-workarea))
              (left . ,(nth 0 monitor-workarea))))))
    (make-frame (append geometry-parameters parameters))))

(defun make-frame-on-monitor (monitor &optional display parameters)
  "Make a frame on monitor MONITOR.
The optional argument DISPLAY can be a display name, and the optional
argument PARAMETERS specifies additional frame parameters."
  (interactive
   (list
    (let* ((default (cdr (assq 'name (frame-monitor-attributes)))))
      (completing-read
       (format-prompt "Make frame on monitor" default)
       (or (delq nil (mapcar (lambda (a)
                               (cdr (assq 'name a)))
                             (display-monitor-attributes-list)))
           '(""))
       nil nil nil nil default))))
  (let* ((monitor-workarea
          (catch 'done
            (dolist (a (display-monitor-attributes-list display))
              (when (equal (cdr (assq 'name a)) monitor)
                (throw 'done (cdr (assq 'workarea a)))))))
         (geometry-parameters
          (when monitor-workarea
            `((top . ,(nth 1 monitor-workarea))
              (left . ,(nth 0 monitor-workarea))))))
    (make-frame (append geometry-parameters parameters))))

(declare-function x-close-connection "xfns.c" (terminal))

(defun close-display-connection (display)
  "Close the connection to a display, deleting all its associated frames.
For DISPLAY, specify either a frame or a display name (a string).
If DISPLAY is nil, that stands for the selected frame's display."
  (interactive
   (list
    (let* ((default (frame-parameter nil 'display))
           (display (completing-read
                     (format-prompt "Close display" default)
                     (delete-dups
                      (mapcar (lambda (frame)
                                (frame-parameter frame 'display))
                              (frame-list)))
                     nil t nil nil
                     default)))
      (if (zerop (length display)) default display))))
  (let ((frames (delq nil
                      (mapcar (lambda (frame)
                                (if (equal display
                                           (frame-parameter frame 'display))
                                    frame))
                              (frame-list)))))
    (if (and (consp frames)
             (not (y-or-n-p (if (cdr frames)
                                (format "Delete %s frames? " (length frames))
                              (format "Delete %s ? " (car frames))))))
        (error "Abort!")
      (mapc #'delete-frame frames)
      (x-close-connection display))))

(defun make-frame-command ()
  "Make a new frame, on the same terminal as the selected frame.
If the terminal is a text-only terminal, this also selects the
new frame.

When called from Lisp, returns the new frame."
  (interactive)
  (if (display-graphic-p)
      (make-frame)
    (select-frame (make-frame))))

(defun clone-frame (&optional frame no-windows)
  "Make a new frame with the same parameters and windows as FRAME.
With a prefix arg NO-WINDOWS, don't clone the window configuration.

FRAME defaults to the selected frame.  The frame is created on the
same terminal as FRAME.  If the terminal is a text-only terminal then
also select the new frame."
  (interactive (list (selected-frame) current-prefix-arg))
  (let* ((frame (or frame (selected-frame)))
         (windows (unless no-windows
                    (window-state-get (frame-root-window frame))))
         (default-frame-alist
          (seq-remove (lambda (elem)
                        (memq (car elem) frame-internal-parameters))
                      (frame-parameters frame)))
         (new-frame (make-frame)))
    (when windows
      (window-state-put windows (frame-root-window new-frame) 'safe))
    (unless (display-graphic-p)
      (select-frame new-frame))
    new-frame))

(defvar before-make-frame-hook nil
  "Functions to run before `make-frame' creates a new frame.
Note that these functions are usually not run for the initial
frame, unless you add them to the hook in your early-init file.")

(defvar after-make-frame-functions nil
  "Functions to run after `make-frame' created a new frame.
The functions are run with one argument, the newly created
frame.
Note that these functions are usually not run for the initial
frame, unless you add them to the hook in your early-init file.")

(defvar after-setting-font-hook nil
  "Functions to run after a frame's font has been changed.")

(defvar frame-inherited-parameters '()
  "Parameters `make-frame' copies from the selected to the new frame.")

(defvar x-display-name)

(defun make-frame (&optional parameters)
  "Return a newly created frame displaying the current buffer.
Optional argument PARAMETERS is an alist of frame parameters for
the new frame.  Each element of PARAMETERS should have the
form (NAME . VALUE), for example:

 (name . STRING)	The frame should be named STRING.

 (width . NUMBER)	The frame should be NUMBER characters in width.
 (height . NUMBER)	The frame should be NUMBER text lines high.

 (minibuffer . t)	The frame should have a minibuffer.
 (minibuffer . nil)	The frame should have no minibuffer.
 (minibuffer . only)	The frame should contain only a minibuffer.
 (minibuffer . WINDOW)	The frame should use WINDOW as its minibuffer window.

 (window-system . nil)	The frame should be displayed on a terminal device.
 (window-system . x)	The frame should be displayed in an X window.

 (display . \":0\")     The frame should appear on display :0.

 (terminal . TERMINAL)  The frame should use the terminal object TERMINAL.

In addition, any parameter specified in `default-frame-alist',
but not present in PARAMETERS, is applied.

Before creating the frame (via `frame-creation-function'), this
function runs the hook `before-make-frame-hook'.  After creating
the frame, it runs the hook `after-make-frame-functions' with one
argument, the newly created frame.

If a display parameter is supplied and a window-system is not,
guess the window-system from the display.

On graphical displays, this function does not itself make the new
frame the selected frame.  However, the window system may select
the new frame according to its own rules."
  (interactive)
  (let* ((display (cdr (assq 'display parameters)))
         (w (cond
             ((assq 'terminal parameters)
              (let ((type (terminal-live-p
                           (cdr (assq 'terminal parameters)))))
                (cond
                 ((eq t type) nil)
                 ((null type) (error "Terminal %s does not exist"
                                     (cdr (assq 'terminal parameters))))
                 (t type))))
             ((assq 'window-system parameters)
              (cdr (assq 'window-system parameters)))
             (display
              (or (window-system-for-display display)
                  (error "Don't know how to interpret display %S"
                         display)))
             (t window-system)))
	 (params parameters)
	 frame child-frame)

    (unless (get w 'window-system-initialized)
      (let ((window-system w))          ;Hack attack!
        (window-system-initialization display))
      (setq x-display-name display)
      (put w 'window-system-initialized t))

    ;; Add parameters from `window-system-default-frame-alist'.
    (dolist (p (cdr (assq w window-system-default-frame-alist)))
      (unless (assq (car p) params)
	(push p params)))
    ;; Add parameters from `default-frame-alist'.
    (dolist (p default-frame-alist)
      (unless (assq (car p) params)
	(push p params)))
    ;; Add parameters from `frame-inherited-parameters' unless they are
    ;; overridden by explicit parameters.
    (dolist (param frame-inherited-parameters)
      (unless (assq param parameters)
        (let ((val (frame-parameter nil param)))
          (when val (push (cons param val) params)))))

    (when (eq (cdr (or (assq 'minibuffer params) '(minibuffer . t)))
              'child-frame)
      ;; If the 'minibuffer' parameter equals 'child-frame' make a
      ;; frame without minibuffer first using the root window of
      ;; 'default-minibuffer-frame' as its minibuffer window
      (setq child-frame t)
      (setq params (cons '(minibuffer)
                         (delq (assq 'minibuffer params) params))))

    ;; Now make the frame.
    (run-hooks 'before-make-frame-hook)

    (setq frame (let ((window-system w)) ; Hack attack!
                  (frame-creation-function params)))

    (when child-frame
      ;; When we want to equip the new frame with a minibuffer-only
      ;; child frame, make that frame and reparent it immediately.
      (setq child-frame
            (make-frame
             (append
              `((display . ,display) (minibuffer . only)
                (parent-frame . ,frame))
              minibuffer-frame-alist)))
      (when (frame-live-p child-frame)
        ;; Have the 'minibuffer' parameter of our new frame refer to
        ;; its child frame's root window.
        (set-frame-parameter
         frame 'minibuffer (frame-root-window child-frame))))

    (normal-erase-is-backspace-setup-frame frame)

    ;; We can run `window-configuration-change-hook' for this frame now.
    (frame-after-make-frame frame t)
    (run-hook-with-args 'after-make-frame-functions frame)
    frame))

(defun filtered-frame-list (predicate)
  "Return a list of all live frames which satisfy PREDICATE."
  (let* ((frames (frame-list))
	 (list frames))
    (while (consp frames)
      (unless (funcall predicate (car frames))
	(setcar frames nil))
      (setq frames (cdr frames)))
    (delq nil list)))

(defun minibuffer-frame-list ()
  "Return a list of all frames with their own minibuffers."
  (filtered-frame-list
   (lambda (frame)
     (eq frame (window-frame (minibuffer-window frame))))))

;; Used to be called `terminal-id' in termdev.el.
(defun get-device-terminal (device)
  "Return the terminal corresponding to DEVICE.
DEVICE can be a terminal, a frame, nil (meaning the selected frame's terminal),
the name of an X display device (HOST.SERVER.SCREEN) or a tty device file."
  (cond
   ((or (null device) (framep device))
    (frame-terminal device))
   ((stringp device)
    (let ((f (car (filtered-frame-list
                   (lambda (frame)
                     (or (equal (frame-parameter frame 'display) device)
                         (equal (frame-parameter frame 'tty) device)))))))
      (or f (error "Display %s does not exist" device))
      (frame-terminal f)))
   ((terminal-live-p device) device)
   (t
    (error "Invalid argument %s in `get-device-terminal'" device))))

(defun frames-on-display-list (&optional device)
  "Return a list of all frames on DEVICE.

DEVICE should be a terminal, a frame,
or a name of an X display or tty (a string of the form
HOST:SERVER.SCREEN).

If DEVICE is omitted or nil, it defaults to the selected
frame's terminal device."
  (let* ((terminal (get-device-terminal device))
	 (func #'(lambda (frame)
		   (eq (frame-terminal frame) terminal))))
    (filtered-frame-list func)))

(defun framep-on-display (&optional terminal)
  "Return the type of frames on TERMINAL.
TERMINAL may be a terminal id, a display name or a frame.  If it
is a frame, its type is returned.  If TERMINAL is omitted or nil,
it defaults to the selected frame's terminal device.  All frames
on a given display are of the same type."
  (or (terminal-live-p terminal)
      (framep terminal)
      (framep (car (frames-on-display-list terminal)))))

(defun frame-remove-geometry-params (param-list)
  "Return the parameter list PARAM-LIST, but with geometry specs removed.
This deletes all bindings in PARAM-LIST for `top', `left', `width',
`height', `user-size' and `user-position' parameters.
Emacs uses this to avoid overriding explicit moves and resizings from
the user during startup."
  (setq param-list (cons nil param-list))
  (let ((tail param-list))
    (while (consp (cdr tail))
      (if (and (consp (car (cdr tail)))
	       (memq (car (car (cdr tail)))
		     '(height width top left user-position user-size)))
	  (progn
	    (setq frame-initial-geometry-arguments
		  (cons (car (cdr tail)) frame-initial-geometry-arguments))
	    (setcdr tail (cdr (cdr tail))))
	(setq tail (cdr tail)))))
  (setq frame-initial-geometry-arguments
	(nreverse frame-initial-geometry-arguments))
  (cdr param-list))

(declare-function x-focus-frame "frame.c" (frame &optional noactivate))

(defun select-frame-set-input-focus (frame &optional norecord)
  "Select FRAME, raise it, and set input focus, if possible.
If `mouse-autoselect-window' is non-nil, also move mouse pointer
to FRAME's selected window.  Otherwise, if `focus-follows-mouse'
is non-nil, move mouse cursor to FRAME.

Optional argument NORECORD means to neither change the order of
recently selected windows nor the buffer list."
  (select-frame frame norecord)
  (raise-frame frame)
  ;; Ensure, if possible, that FRAME gets input focus.
  (when (display-multi-frame-p frame)
    (x-focus-frame frame))
  ;; Move mouse cursor if necessary.
  (cond
   (mouse-autoselect-window
    (let ((edges (window-edges (frame-selected-window frame)
                               t nil t)))
      ;; Move mouse cursor into FRAME's selected window to avoid that
      ;; Emacs mouse-autoselects another window.
      (set-mouse-pixel-position frame (1- (nth 2 edges)) (nth 1 edges))))
   (focus-follows-mouse
    ;; Move mouse cursor into FRAME to avoid that another frame gets
    ;; selected by the window manager.
    (set-mouse-position frame (1- (frame-width frame)) 0))))

(defun other-frame (arg)
  "Select the ARGth different visible frame on current display, and raise it.
All frames are arranged in a cyclic order.
This command selects the frame ARG steps away in that order.
A negative ARG moves in the opposite order.

To make this command work properly, you must tell Emacs how the
system (or the window manager) generally handles focus-switching
between windows.  If moving the mouse onto a window selects
it (gives it focus), set `focus-follows-mouse' to t.  Otherwise,
that variable should be nil."
  (interactive "p")
  (let ((sframe (selected-frame))
        (frame (selected-frame)))
    (while (> arg 0)
      (setq frame (next-frame frame))
      (while (and (not (eq frame sframe))
                  (not (eq (frame-visible-p frame) t)))
	(setq frame (next-frame frame)))
      (setq arg (1- arg)))
    (while (< arg 0)
      (setq frame (previous-frame frame))
      (while (and (not (eq frame sframe))
                  (not (eq (frame-visible-p frame) t)))
	(setq frame (previous-frame frame)))
      (setq arg (1+ arg)))
    (select-frame-set-input-focus frame)))

(defun other-frame-prefix ()
  "Display the buffer of the next command in a new frame.
The next buffer is the buffer displayed by the next command invoked
immediately after this command (ignoring reading from the minibuffer).
Creates a new frame before displaying the buffer.
When `switch-to-buffer-obey-display-actions' is non-nil,
`switch-to-buffer' commands are also supported."
  (interactive)
  (display-buffer-override-next-command
   (lambda (buffer alist)
     (cons (display-buffer-pop-up-frame
            buffer (append '((inhibit-same-window . t))
                           alist))
           'frame))
   nil "[other-frame]")
  (message "Display next command buffer in a new frame..."))

(defun iconify-or-deiconify-frame ()
  "Iconify the selected frame, or deiconify if it's currently an icon."
  (interactive)
  (if (eq (cdr (assq 'visibility (frame-parameters))) t)
      (iconify-frame)
    (make-frame-visible)))

(defun suspend-frame ()
  "Do whatever is right to suspend the current frame.
Calls `suspend-emacs' if invoked from the controlling tty device,
`suspend-tty' from a secondary tty device, and
`iconify-or-deiconify-frame' from a graphical frame."
  (interactive)
  (cond
   ((display-multi-frame-p) (iconify-or-deiconify-frame))
   ((eq (framep (selected-frame)) t)
    (if (controlling-tty-p)
        (suspend-emacs)
      (suspend-tty)))
   (t (suspend-emacs))))

(defun make-frame-names-alist ()
  ;; Only consider the frames on the same display.
  (let* ((current-frame (selected-frame))
	 (falist
	  (cons
	   (cons (frame-parameter current-frame 'name) current-frame) nil))
	 (frame (next-frame nil 0)))
    (while (not (eq frame current-frame))
      (progn
	(push (cons (frame-parameter frame 'name) frame) falist)
	(setq frame (next-frame frame 0))))
    falist))

(defvar frame-name-history nil)
(defun select-frame-by-name (name)
  "Select the frame whose name is NAME and raise it.
Frames on the current terminal are checked first.
If there is no frame by that name, signal an error."
  (interactive
   (let* ((frame-names-alist (make-frame-names-alist))
	   (default (car (car frame-names-alist)))
	   (input (completing-read
		   (format-prompt "Select Frame" default)
		   frame-names-alist nil t nil 'frame-name-history)))
     (if (= (length input) 0)
	 (list default)
       (list input))))
  (select-frame-set-input-focus
   ;; Prefer frames on the current display.
   (or (cdr (assoc name (make-frame-names-alist)))
       (catch 'done
         (dolist (frame (frame-list))
           (when (equal (frame-parameter frame 'name) name)
             (throw 'done frame))))
       (error "There is no frame named `%s'" name))))


;;;; Background mode.

(defcustom frame-background-mode nil
  "The brightness of the background.
Set this to the symbol `dark' if your background color is dark,
`light' if your background is light, or nil (automatic by default)
if you want Emacs to examine the brightness for you.

If you change this without using customize, you should use
`frame-set-background-mode' to update existing frames;
e.g. (mapc \\='frame-set-background-mode (frame-list))."
  :group 'faces
  :set #'(lambda (var value)
	   (set-default var value)
	   (mapc #'frame-set-background-mode (frame-list)))
  :initialize #'custom-initialize-changed
  :type '(choice (const dark)
		 (const light)
		 (const :tag "automatic" nil)))

(declare-function x-get-resource "frame.c"
		  (attribute class &optional component subclass))

;; Only used if window-system is not null.
(declare-function x-display-grayscale-p "xfns.c" (&optional terminal))

(defvar inhibit-frame-set-background-mode nil)

(defun frame--current-background-mode (frame)
  (let* ((frame-default-bg-mode (frame-terminal-default-bg-mode frame))
         (bg-color (frame-parameter frame 'background-color))
         (tty-type (tty-type frame))
         (default-bg-mode
	   (if (or (window-system frame)
		   (and tty-type
			(string-match "^\\(xterm\\|rxvt\\|dtterm\\|eterm\\)"
				      tty-type)))
	       'light
	     'dark)))
    (cond (frame-default-bg-mode)
	  ((equal bg-color "unspecified-fg") ; inverted colors
	   (if (eq default-bg-mode 'light) 'dark 'light))
	  ((not (color-values bg-color frame))
	   default-bg-mode)
	  ((color-dark-p (mapcar (lambda (c) (/ c 65535.0))
	                         (color-values bg-color frame)))
	   'dark)
	  (t 'light))))

(defun frame-set-background-mode (frame &optional keep-face-specs)
  "Set up display-dependent faces on FRAME.
Display-dependent faces are those which have different definitions
according to the `background-mode' and `display-type' frame parameters.

If optional arg KEEP-FACE-SPECS is non-nil, don't recalculate
face specs for the new background mode."
  (unless inhibit-frame-set-background-mode
    (let* ((bg-mode
	    (frame--current-background-mode frame))
	   (display-type
	    (cond ((null (window-system frame))
		   (if (tty-display-color-p frame) 'color 'mono))
		  ((display-color-p frame)
		   'color)
		  ((x-display-grayscale-p frame)
		   'grayscale)
		  (t 'mono)))
	   (old-bg-mode
	    (frame-parameter frame 'background-mode))
	   (old-display-type
	    (frame-parameter frame 'display-type)))

      (unless (and (eq bg-mode old-bg-mode) (eq display-type old-display-type))
	(let ((locally-modified-faces nil)
	      ;; Prevent face-spec-recalc from calling this function
	      ;; again, resulting in a loop (bug#911).
	      (inhibit-frame-set-background-mode t)
	      (params (list (cons 'background-mode bg-mode)
			    (cons 'display-type display-type))))
	  (if keep-face-specs
	      (modify-frame-parameters frame params)
	    ;; If we are recomputing face specs, first collect a list
	    ;; of faces that don't match their face-specs.  These are
	    ;; the faces modified on FRAME, and we avoid changing them
	    ;; below.  Use a negative list to avoid consing (we assume
	    ;; most faces are unmodified).
	    (dolist (face (face-list))
	      (and (not (get face 'face-override-spec))
		   (not (and
                         ;; If the face was not yet realized for the
                         ;; frame, face-spec-match-p will signal an
                         ;; error, so treat such a missing face as
                         ;; having a mismatched spec; the call to
                         ;; face-spec-recalc below will then realize
                         ;; the face for the frame.  This happens
                         ;; during startup with -rv on the command
                         ;; line for the initial frame, because frames
                         ;; are not recorded in the pdump file.
                         (gethash face (frame--face-hash-table))
                         (face-spec-match-p face
                                            (face-user-default-spec face)
                                            frame)))
		   (push face locally-modified-faces)))
	    ;; Now change to the new frame parameters
	    (modify-frame-parameters frame params)
	    ;; For all unmodified named faces, choose face specs
	    ;; matching the new frame parameters.
	    (dolist (face (face-list))
	      (unless (memq face locally-modified-faces)
		(face-spec-recalc face frame)))))))))

(defun frame-terminal-default-bg-mode (frame)
  "Return the default background mode of FRAME.
This checks the `frame-background-mode' variable, the X resource
named \"backgroundMode\" (if FRAME is an X frame), and finally
the `background-mode' terminal parameter."
  (or frame-background-mode
      (let ((bg-resource
	     (and (window-system frame)
		  (x-get-resource "backgroundMode" "BackgroundMode"))))
	(if bg-resource
	    (intern (downcase bg-resource))))
      (terminal-parameter frame 'background-mode)))

;; FIXME: This needs to be significantly improved before we can use it:
;; - Fix the "scope" to be consistent: the code below is partly per-frame
;;   and partly all-frames :-(
;; - Make it interact correctly with color themes (e.g. modus-themes).
;;   Maybe automatically disabling color themes that disagree with the
;;   selected value of `dark-mode'.
;; - Check interaction with "(in|re)verse-video".
;;
;; (define-minor-mode dark-mode
;;   "Use light text on dark background."
;;   :global t
;;   :group 'faces
;;   (when (eq dark-mode
;;             (eq 'light (frame--current-background-mode (selected-frame))))
;;     ;; FIXME: Change the face's SPEC instead?
;;     (set-face-attribute 'default nil
;;                         :foreground (face-attribute 'default :background)
;;                         :background (face-attribute 'default :foreground))
;;     (frame-set-background-mode (selected-frame))))


;;;; Frame configurations

(defun current-frame-configuration ()
  "Return a list describing the positions and states of all frames.
Its car is `frame-configuration'.
Each element of the cdr is a list of the form (FRAME ALIST WINDOW-CONFIG),
where
  FRAME is a frame object,
  ALIST is an association list specifying some of FRAME's parameters, and
  WINDOW-CONFIG is a window configuration object for FRAME."
  (cons 'frame-configuration
	(mapcar (lambda (frame)
                  (list frame
                        (frame-parameters frame)
                        (current-window-configuration frame)))
		(frame-list))))

(defun set-frame-configuration (configuration &optional nodelete)
  "Restore the frames to the state described by CONFIGURATION.
Each frame listed in CONFIGURATION has its position, size, window
configuration, and other parameters set as specified in CONFIGURATION.
However, this function does not restore deleted frames.

Ordinarily, this function deletes all existing frames not
listed in CONFIGURATION.  But if optional second argument NODELETE
is given and non-nil, the unwanted frames are iconified instead."
  (or (frame-configuration-p configuration)
      (signal 'wrong-type-argument
	      (list 'frame-configuration-p configuration)))
  (let ((config-alist (cdr configuration))
	frames-to-delete)
    (dolist (frame (frame-list))
      (let ((parameters (assq frame config-alist)))
        (if parameters
            (progn
              (modify-frame-parameters
               frame
               ;; Since we can't set a frame's minibuffer status,
               ;; we might as well omit the parameter altogether.
               (let* ((parms (nth 1 parameters))
		      (mini (assq 'minibuffer parms))
		      (name (assq 'name parms))
		      (explicit-name (cdr (assq 'explicit-name parms))))
		 (when mini (setq parms (delq mini parms)))
		 ;; Leave name in iff it was set explicitly.
		 ;; This should fix the behavior reported in
		 ;; https://lists.gnu.org/r/emacs-devel/2007-08/msg01632.html
		 (when (and name (not explicit-name))
		   (setq parms (delq name parms)))
                 parms))
              (set-window-configuration (nth 2 parameters)))
          (setq frames-to-delete (cons frame frames-to-delete)))))
    (mapc (if nodelete
              ;; Note: making frames invisible here was tried
              ;; but led to some strange behavior--each time the frame
              ;; was made visible again, the window manager asked afresh
              ;; for where to put it.
              'iconify-frame
            'delete-frame)
          frames-to-delete)))

;;;; Convenience functions for accessing and interactively changing
;;;; frame parameters.

(defun frame-height (&optional frame)
  "Return number of lines available for display on FRAME.
If FRAME is omitted, describe the currently selected frame.
Exactly what is included in the return value depends on the
window-system and toolkit in use - see `frame-pixel-height' for
more details.  The lines are in units of the default font height.

The result is roughly related to the frame pixel height via
height in pixels = height in lines * `frame-char-height'.
However, this is only approximate, and is complicated e.g. by the
fact that individual window lines and menu bar lines can have
differing font heights."
  (cdr (assq 'height (frame-parameters frame))))

(defun frame-width (&optional frame)
  "Return number of columns available for display on FRAME.
If FRAME is omitted, describe the currently selected frame."
  (cdr (assq 'width (frame-parameters frame))))

(defalias 'frame-border-width #'frame-internal-border-width)
(defalias 'frame-pixel-width #'frame-native-width)
(defalias 'frame-pixel-height #'frame-native-height)

(defun frame-inner-width (&optional frame)
  "Return inner width of FRAME in pixels.
FRAME defaults to the selected frame."
  (setq frame (window-normalize-frame frame))
  (- (frame-native-width frame)
     (* 2 (frame-internal-border-width frame))))

(defun frame-inner-height (&optional frame)
  "Return inner height of FRAME in pixels.
FRAME defaults to the selected frame."
  (setq frame (window-normalize-frame frame))
  (- (frame-native-height frame)
     (if (fboundp 'tab-bar-height) (tab-bar-height frame t) 0)
     (* 2 (frame-internal-border-width frame))))

(defun frame-outer-width (&optional frame)
  "Return outer width of FRAME in pixels.
FRAME defaults to the selected frame."
  (setq frame (window-normalize-frame frame))
  (let ((edges (frame-edges frame 'outer-edges)))
    (- (nth 2 edges) (nth 0 edges))))

(defun frame-outer-height (&optional frame)
  "Return outer height of FRAME in pixels.
FRAME defaults to the selected frame."
  (setq frame (window-normalize-frame frame))
  (let ((edges (frame-edges frame 'outer-edges)))
    (- (nth 3 edges) (nth 1 edges))))

(declare-function x-list-fonts "xfaces.c"
                  (pattern &optional face frame maximum width))

(defun set-frame-font (font &optional keep-size frames inhibit-customize)
  "Set the default font to FONT.
When called interactively, prompt for the name of a font, and use
that font on the selected frame.  When called from Lisp, FONT
should be a font name (a string), a font object, font entity, or
font spec.

If KEEP-SIZE is nil, keep the number of frame lines and columns
fixed.  If KEEP-SIZE is non-nil (or with a prefix argument), try
to keep the current frame size fixed (in pixels) by adjusting the
number of lines and columns.

If FRAMES is nil, apply the font to the selected frame only.
If FRAMES is non-nil, it should be a list of frames to act upon,
or t meaning all existing graphical frames.
Also, if FRAMES is non-nil, alter the user's Customization settings
as though the font-related attributes of the `default' face had been
\"set in this session\", so that the font is applied to future frames.

If INHIBIT-CUSTOMIZE is non-nil, don't update the user's
Customization settings."
  (interactive
   (let* ((completion-ignore-case t)
          (default (frame-parameter nil 'font))
	  (font (completing-read (format-prompt "Font name" default)
				 ;; x-list-fonts will fail with an error
				 ;; if this frame doesn't support fonts.
				 (x-list-fonts "*" nil (selected-frame))
                                 nil nil nil nil default)))
     (list font current-prefix-arg nil)))
  (when (or (stringp font) (fontp font))
    (let* ((this-frame (selected-frame))
	   ;; FRAMES nil means affect the selected frame.
	   (frame-list (cond ((null frames)
			      (list this-frame))
			     ((eq frames t)
			      (frame-list))
			     (t frames)))
	   height width)
      (dolist (f frame-list)
	(when (display-multi-font-p f)
	  (if keep-size
	      (setq height (* (frame-parameter f 'height)
			      (frame-char-height f))
		    width  (* (frame-parameter f 'width)
			      (frame-char-width f))))
	  ;; When set-face-attribute is called for :font, Emacs
	  ;; guesses the best font according to other face attributes
	  ;; (:width, :weight, etc.) so reset them too (Bug#2476).
	  (set-face-attribute 'default f
			      :width 'normal :weight 'normal
			      :slant 'normal :font font)
	  (if keep-size
	      (modify-frame-parameters
	       f
	       (list (cons 'height (round height (frame-char-height f)))
		     (cons 'width  (round width  (frame-char-width f))))))))
      (when (and frames
                 (not inhibit-customize))
	;; Alter the user's Custom setting of the `default' face, but
	;; only for font-related attributes.
	(let ((specs (cadr (assq 'user (get 'default 'theme-face))))
	      (attrs '(:family :foundry :slant :weight :height :width))
	      (new-specs nil))
	  (if (null specs) (setq specs '((t nil))))
	  (dolist (spec specs)
	    ;; Each SPEC has the form (DISPLAY ATTRIBUTE-PLIST)
	    (let ((display (nth 0 spec))
		  (plist   (copy-tree (nth 1 spec))))
	      ;; Alter only DISPLAY conditions matching this frame.
	      (when (or (memq display '(t default))
			(face-spec-set-match-display display this-frame))
		(dolist (attr attrs)
		  (setq plist (plist-put plist attr
					 (face-attribute 'default attr)))))
	      (push (list display plist) new-specs)))
	  (setq new-specs (nreverse new-specs))
	  (put 'default 'customized-face new-specs)
	  (custom-push-theme 'theme-face 'default 'user 'set new-specs)
	  (put 'default 'face-modified nil))))
    (run-hooks 'after-setting-font-hook 'after-setting-font-hooks)))

(defun set-frame-parameter (frame parameter value)
  "Set frame parameter PARAMETER to VALUE on FRAME.
If FRAME is nil, it defaults to the selected frame.
See `modify-frame-parameters'."
  (modify-frame-parameters frame (list (cons parameter value))))

(defun set-background-color (color-name)
  "Set the background color of the selected frame to COLOR-NAME.
When called interactively, prompt for the name of the color to use.
To get the frame's current background color, use `frame-parameters'."
  (interactive (list (read-color "Background color: ")))
  (modify-frame-parameters (selected-frame)
			   (list (cons 'background-color color-name)))
  (or window-system
      (face-set-after-frame-default (selected-frame)
				    (list
				     (cons 'background-color color-name)
				     ;; Pass the foreground-color as
				     ;; well, if defined, to avoid
				     ;; losing it when faces are reset
				     ;; to their defaults.
				     (assq 'foreground-color
					   (frame-parameters))))))

(defun set-foreground-color (color-name)
  "Set the foreground color of the selected frame to COLOR-NAME.
When called interactively, prompt for the name of the color to use.
To get the frame's current foreground color, use `frame-parameters'."
  (interactive (list (read-color "Foreground color: " nil nil nil t)))
  (modify-frame-parameters (selected-frame)
			   (list (cons 'foreground-color color-name)))
  (or window-system
      (face-set-after-frame-default (selected-frame)
				    (list
				     (cons 'foreground-color color-name)
				     ;; Pass the background-color as
				     ;; well, if defined, to avoid
				     ;; losing it when faces are reset
				     ;; to their defaults.
				     (assq 'background-color
					   (frame-parameters))))))

(defun set-cursor-color (color-name)
  "Set the text cursor color of the selected frame to COLOR-NAME.
When called interactively, prompt for the name of the color to use.
This works by setting the `cursor-color' frame parameter on the
selected frame.

You can also set the text cursor color, for all frames, by
customizing the `cursor' face."
  (interactive (list (read-color "Cursor color: ")))
  (modify-frame-parameters (selected-frame)
			   (list (cons 'cursor-color color-name))))

(defun set-mouse-color (color-name)
  "Set the color of the mouse pointer of the selected frame to COLOR-NAME.
When called interactively, prompt for the name of the color to use.
To get the frame's current mouse color, use `frame-parameters'."
  (interactive (list (read-color "Mouse color: ")))
  (modify-frame-parameters (selected-frame)
			   (list (cons 'mouse-color
				       (or color-name
					   (cdr (assq 'mouse-color
						      (frame-parameters))))))))

(defun set-border-color (color-name)
  "Set the color of the border of the selected frame to COLOR-NAME.
When called interactively, prompt for the name of the color to use.
To get the frame's current border color, use `frame-parameters'."
  (interactive (list (read-color "Border color: ")))
  (modify-frame-parameters (selected-frame)
			   (list (cons 'border-color color-name))))

(define-minor-mode auto-raise-mode
  "Toggle whether or not selected frames should auto-raise.

Auto Raise mode does nothing under most window managers, which
switch focus on mouse clicks.  It only has an effect if your
window manager switches focus on mouse movement (in which case
you should also change `focus-follows-mouse' to t).  Then,
enabling Auto Raise mode causes any graphical Emacs frame which
acquires focus to be automatically raised.

Note that this minor mode controls Emacs's own auto-raise
feature.  Window managers that switch focus on mouse movement
often have their own auto-raise feature."
  ;; This isn't really a global minor mode; rather, it's local to the
  ;; selected frame, but declaring it as global prevents a misleading
  ;; "Auto-Raise mode enabled in current buffer" message from being
  ;; displayed when it is turned on.
  :global t
  :variable (frame-parameter nil 'auto-raise)
  (if (frame-parameter nil 'auto-raise)
      (raise-frame)))

(define-minor-mode auto-lower-mode
  "Toggle whether or not the selected frame should auto-lower.

Auto Lower mode does nothing under most window managers, which
switch focus on mouse clicks.  It only has an effect if your
window manager switches focus on mouse movement (in which case
you should also change `focus-follows-mouse' to t).  Then,
enabling Auto Lower Mode causes any graphical Emacs frame which
loses focus to be automatically lowered.

Note that this minor mode controls Emacs's own auto-lower
feature.  Window managers that switch focus on mouse movement
often have their own features for raising or lowering frames."
  :variable (frame-parameter nil 'auto-lower))

(defun set-frame-name (name)
  "Set the name of the selected frame to NAME.
When called interactively, prompt for the name of the frame.
On text terminals, the frame name is displayed on the mode line.
On graphical displays, it is displayed on the frame's title bar."
  (interactive
   (let ((default (cdr (assq 'name (frame-parameters)))))
     (list (read-string (format-prompt "Frame name" default) nil nil
                        default))))
  (modify-frame-parameters (selected-frame)
			   (list (cons 'name name))))

(defun frame-current-scroll-bars (&optional frame)
  "Return the current scroll-bar types for frame FRAME.
Value is a cons (VERTICAL . HORIZ0NTAL) where VERTICAL specifies
the current location of the vertical scroll-bars (`left', `right'
or nil), and HORIZONTAL specifies the current location of the
horizontal scroll bars (`bottom' or nil).  FRAME must specify a
live frame and defaults to the selected one."
  (let* ((frame (window-normalize-frame frame))
	 (vertical (frame-parameter frame 'vertical-scroll-bars))
	 (horizontal (frame-parameter frame 'horizontal-scroll-bars)))
    (unless (memq vertical '(left right nil))
      (setq vertical default-frame-scroll-bars))
    (cons vertical (and horizontal 'bottom))))

(declare-function x-frame-geometry "xfns.c" (&optional frame))
(declare-function w32-frame-geometry "w32fns.c" (&optional frame))
(declare-function ns-frame-geometry "nsfns.m" (&optional frame))
<<<<<<< HEAD
(declare-function wr-frame-geometry "wrfns.c" (&optional frame))
=======
(declare-function pgtk-frame-geometry "pgtkfns.c" (&optional frame))
(declare-function haiku-frame-geometry "haikufns.c" (&optional frame))
>>>>>>> d6d25a3c

(defun frame-geometry (&optional frame)
  "Return geometric attributes of FRAME.
FRAME must be a live frame and defaults to the selected one.  The return
value is an association list of the attributes listed below.  All height
and width values are in pixels.

`outer-position' is a cons of the outer left and top edges of FRAME
  relative to the origin - the position (0, 0) - of FRAME's display.

`outer-size' is a cons of the outer width and height of FRAME.  The
  outer size includes the title bar and the external borders as well as
  any menu and/or tool bar of frame.

`external-border-size' is a cons of the horizontal and vertical width of
  FRAME's external borders as supplied by the window manager.

`title-bar-size' is a cons of the width and height of the title bar of
  FRAME as supplied by the window manager.  If both of them are zero,
  FRAME has no title bar.  If only the width is zero, Emacs was not
  able to retrieve the width information.

`menu-bar-external', if non-nil, means the menu bar is external (never
  included in the inner edges of FRAME).

`menu-bar-size' is a cons of the width and height of the menu bar of
  FRAME.

`tool-bar-external', if non-nil, means the tool bar is external (never
  included in the inner edges of FRAME).

`tool-bar-position' tells on which side the tool bar on FRAME is and can
  be one of `left', `top', `right' or `bottom'.  If this is nil, FRAME
  has no tool bar.

`tool-bar-size' is a cons of the width and height of the tool bar of
  FRAME.

`internal-border-width' is the width of the internal border of
  FRAME."
  (let* ((frame (window-normalize-frame frame))
	 (frame-type (framep-on-display frame)))
    (cond
     ((eq frame-type 'x)
      (x-frame-geometry frame))
     ((eq frame-type 'w32)
      (w32-frame-geometry frame))
     ((eq frame-type 'ns)
      (ns-frame-geometry frame))
<<<<<<< HEAD
     ((eq frame-type 'wr)
      (wr-frame-geometry frame))
=======
     ((eq frame-type 'pgtk)
      (pgtk-frame-geometry frame))
     ((eq frame-type 'haiku)
      (haiku-frame-geometry frame))
>>>>>>> d6d25a3c
     (t
      (list
       '(outer-position 0 . 0)
       (cons 'outer-size (cons (frame-width frame) (frame-height frame)))
       '(external-border-size 0 . 0)
       '(outer-border-width . 0)
       '(title-bar-size 0 . 0)
       '(menu-bar-external . nil)
       (let ((menu-bar-lines (frame-parameter frame 'menu-bar-lines)))
	 (cons 'menu-bar-size
	       (if menu-bar-lines
		   (cons (frame-width frame) 1)
		 1 0)))
       '(tool-bar-external . nil)
       '(tool-bar-position . nil)
       '(tool-bar-size 0 . 0)
       '(tab-bar-size 0 . 0)
       (cons 'internal-border-width
	     (frame-parameter frame 'internal-border-width)))))))

(defun frame--size-history (&optional frame)
  "Print history of resize operations for FRAME.
This function dumps a prettified version of `frame-size-history'
into a buffer called *frame-size-history*.  The optional argument
FRAME denotes the frame whose history will be dumped; it defaults
to the selected frame.

Storing information about resize operations is off by default.
If you set the variable `frame-size-history' like this

(setq frame-size-history \\='(100))

then Emacs will save information about the next 100 significant
operations affecting any frame's size in that variable.  This
function prints the entries for FRAME stored in that variable in
a more legible way.

All lines start with an indication of the requested action.  An
entry like `menu-bar-lines' or `scroll-bar-width' indicates that
a change of the corresponding frame parameter or Lisp variable
was requested.  An entry like gui_figure_window_size indicates
that that C function was executed, an entry like ConfigureNotify
indicates that that event was received.

In long entries, a number in parentheses displays the INHIBIT
parameter passed to the C function adjust_frame_size.  Such
entries may also display changes of frame rectangles in a form
like R=n1xn2~>n3xn4 where R denotes the rectangle type (TS for
text, NS for native and IS for inner frame rectangle sizes, all
in pixels, TC for text rectangle sizes in frame columns and
lines), n1 and n2 denote the old width and height and n3 and n4
the new width and height in the according units.  MS stands for
the minimum inner frame size in pixels, IH and IV, if present,
indicate that resizing horizontally and/or vertically was
inhibited (either by `frame-inhibit-implied-resize' or because of
the frame's fullscreen state).

Shorter entries represent C functions that process width and
height changes of the native rectangle where PS stands for the
frame's present pixel width and height, XS for a requested pixel
width and height and DS for some earlier requested but so far
delayed pixel width and height.

Very short entries represent calls of C functions that do not
directly ask for size changes but may indirectly affect the size
of frames like calls to map a frame or change its visibility."
  (let ((history (reverse frame-size-history))
	entry item)
    (setq frame (window-normalize-frame frame))
    (with-current-buffer (get-buffer-create "*frame-size-history*")
      (erase-buffer)
      (insert (format "Frame size history of %s\n" frame))
      (while (consp (setq entry (pop history)))
        (setq item (car entry))
	(cond
         ((not (consp item))
          ;; An item added quickly for debugging purposes.
          (insert (format "%s\n" entry)))
         ((and (eq (nth 0 item) frame) (= (nth 1 item) 1))
          ;; Length 1 is a "plain event".
          (insert (format "%s\n" (nth 2 item))))
         ((and (eq (nth 0 item) frame) (= (nth 1 item) 2))
          ;; Length 2 is an "extra" item.
          (insert (format "%s" (nth 2 item)))
          (setq item (nth 0 (cdr entry)))
          (insert (format ", PS=%sx%s" (nth 0 item) (nth 1 item)))
          (when (or (>= (nth 2 item) 0) (>= (nth 3 item) 0))
            (insert (format ", XS=%sx%s" (nth 2 item) (nth 3 item))))
          (setq item (nth 1 (cdr entry)))
          (when (or (>= (nth 0 item) 0) (>= (nth 1 item) 0))
            (insert (format ", DS=%sx%s" (nth 0 item) (nth 1 item))))
          (insert "\n"))
         ((and (eq (nth 0 item) frame) (= (nth 1 item) 5))
          ;; Length 5 is an 'adjust_frame_size' item.
          (insert (format "%s (%s)" (nth 3 item) (nth 2 item)))
          (setq item (nth 0 (cdr entry)))
          (unless (and (= (nth 0 item) (nth 2 item))
                       (= (nth 1 item) (nth 3 item)))
            (insert (format ", TS=%sx%s~>%sx%s"
                            (nth 0 item) (nth 1 item) (nth 2 item) (nth 3 item))))
          (setq item (nth 1 (cdr entry)))
          (unless (and (= (nth 0 item) (nth 2 item))
                       (= (nth 1 item) (nth 3 item)))
            (insert (format ", TC=%sx%s~>%sx%s"
                            (nth 0 item) (nth 1 item) (nth 2 item) (nth 3 item))))
          (setq item (nth 2 (cdr entry)))
          (unless (and (= (nth 0 item) (nth 2 item))
                       (= (nth 1 item) (nth 3 item)))
            (insert (format ", NS=%sx%s~>%sx%s"
                            (nth 0 item) (nth 1 item) (nth 2 item) (nth 3 item))))
          (setq item (nth 3 (cdr entry)))
          (unless (and (= (nth 0 item) (nth 2 item))
                       (= (nth 1 item) (nth 3 item)))
            (insert (format ", IS=%sx%s~>%sx%s"
                            (nth 0 item) (nth 1 item) (nth 2 item) (nth 3 item))))
          (setq item (nth 4 (cdr entry)))
          (insert (format ", MS=%sx%s" (nth 0 item) (nth 1 item)))
          (when (nth 2 item) (insert " IH"))
          (when (nth 3 item) (insert " IV"))
          (insert "\n")))))))

(declare-function x-frame-edges "xfns.c" (&optional frame type))
(declare-function w32-frame-edges "w32fns.c" (&optional frame type))
(declare-function ns-frame-edges "nsfns.m" (&optional frame type))
<<<<<<< HEAD
(declare-function wr-frame-edges "wrfns.c" (&optional frame type))
=======
(declare-function pgtk-frame-edges "pgtkfns.c" (&optional frame type))
(declare-function haiku-frame-edges "haikufns.c" (&optional frame type))
>>>>>>> d6d25a3c

(defun frame-edges (&optional frame type)
  "Return coordinates of FRAME's edges.
FRAME must be a live frame and defaults to the selected one.  The
list returned has the form (LEFT TOP RIGHT BOTTOM) where all
values are in pixels relative to the origin - the position (0, 0)
- of FRAME's display.  For terminal frames all values are
relative to LEFT and TOP which are both zero.

Optional argument TYPE specifies the type of the edges.  TYPE
`outer-edges' means to return the outer edges of FRAME.  TYPE
`native-edges' (or nil) means to return the native edges of
FRAME.  TYPE `inner-edges' means to return the inner edges of
FRAME."
  (let* ((frame (window-normalize-frame frame))
	 (frame-type (framep-on-display frame)))
    (cond
     ((eq frame-type 'x)
      (x-frame-edges frame type))
     ((eq frame-type 'w32)
      (w32-frame-edges frame type))
     ((eq frame-type 'ns)
      (ns-frame-edges frame type))
<<<<<<< HEAD
     ((eq frame-type 'wr)
      (wr-frame-edges frame type))
=======
     ((eq frame-type 'pgtk)
      (pgtk-frame-edges frame type))
     ((eq frame-type 'haiku)
      (haiku-frame-edges frame type))
>>>>>>> d6d25a3c
     (t
      (list 0 0 (frame-width frame) (frame-height frame))))))

(declare-function w32-mouse-absolute-pixel-position "w32fns.c")
(declare-function x-mouse-absolute-pixel-position "xfns.c")
(declare-function ns-mouse-absolute-pixel-position "nsfns.m")
<<<<<<< HEAD
(declare-function wr-mouse-absolute-pixel-position "wrfns.c")
=======
(declare-function pgtk-mouse-absolute-pixel-position "pgtkfns.c")
(declare-function haiku-mouse-absolute-pixel-position "haikufns.c")
>>>>>>> d6d25a3c

(defun mouse-absolute-pixel-position ()
  "Return absolute position of mouse cursor in pixels.
The position is returned as a cons cell (X . Y) of the
coordinates of the mouse cursor position in pixels relative to a
position (0, 0) of the selected frame's terminal."
  (let ((frame-type (framep-on-display)))
    (cond
     ((eq frame-type 'x)
      (x-mouse-absolute-pixel-position))
     ((eq frame-type 'w32)
      (w32-mouse-absolute-pixel-position))
     ((eq frame-type 'ns)
      (ns-mouse-absolute-pixel-position))
<<<<<<< HEAD
     ((eq frame-type 'wr)
      (wr-mouse-absolute-pixel-position))
=======
     ((eq frame-type 'pgtk)
      (pgtk-mouse-absolute-pixel-position))
     ((eq frame-type 'haiku)
      (haiku-mouse-absolute-pixel-position))
>>>>>>> d6d25a3c
     (t
      (cons 0 0)))))

(declare-function pgtk-set-mouse-absolute-pixel-position "pgtkfns.c" (x y))
(declare-function ns-set-mouse-absolute-pixel-position "nsfns.m" (x y))
(declare-function w32-set-mouse-absolute-pixel-position "w32fns.c" (x y))
(declare-function x-set-mouse-absolute-pixel-position "xfns.c" (x y))
<<<<<<< HEAD
(declare-function wr-set-mouse-absolute-pixel-position "wrfns.c" (x y))
=======
(declare-function haiku-set-mouse-absolute-pixel-position "haikufns.c" (x y))
>>>>>>> d6d25a3c

(defun set-mouse-absolute-pixel-position (x y)
  "Move mouse pointer to absolute pixel position (X, Y).
The coordinates X and Y are interpreted in pixels relative to a
position (0, 0) of the selected frame's terminal."
  (let ((frame-type (framep-on-display)))
    (cond
     ((eq frame-type 'pgtk)
      (pgtk-set-mouse-absolute-pixel-position x y))
     ((eq frame-type 'ns)
      (ns-set-mouse-absolute-pixel-position x y))
     ((eq frame-type 'x)
      (x-set-mouse-absolute-pixel-position x y))
     ((eq frame-type 'w32)
      (w32-set-mouse-absolute-pixel-position x y))
<<<<<<< HEAD
     ((eq frame-type 'wr)
      (wr-set-mouse-absolute-pixel-position x y)))))
=======
     ((eq frame-type 'haiku)
      (haiku-set-mouse-absolute-pixel-position x y)))))
>>>>>>> d6d25a3c

(defun frame-monitor-attributes (&optional frame)
  "Return the attributes of the physical monitor dominating FRAME.
If FRAME is omitted or nil, describe the currently selected frame.

A frame is dominated by a physical monitor when either the
largest area of the frame resides in the monitor, or the monitor
is the closest to the frame if the frame does not intersect any
physical monitors.

See `display-monitor-attributes-list' for the list of attribute
keys and their meanings."
  (or frame (setq frame (selected-frame)))
  (cl-loop for attributes in (display-monitor-attributes-list frame)
	   for frames = (cdr (assq 'frames attributes))
	   if (memq frame frames) return attributes
	   ;; On broken frames monitor attributes,
	   ;; fall back to the last monitor.
	   finally return attributes))

(defun frame-monitor-attribute (attribute &optional frame x y)
  "Return the value of ATTRIBUTE on FRAME's monitor.
If FRAME is omitted or nil, use currently selected frame.

By default, the current monitor is the physical monitor
dominating the selected frame.  A frame is dominated by a
physical monitor when either the largest area of the frame
resides in the monitor, or the monitor is the closest to the
frame if the frame does not intersect any physical monitors.

If X and Y are both numbers, then ignore the value of FRAME; the
monitor is determined to be the physical monitor that contains
the pixel coordinate (X, Y).

See `display-monitor-attributes-list' for the list of attribute
keys and their meanings."
  (if (and (numberp x)
           (numberp y))
      (cl-loop for monitor in (display-monitor-attributes-list)
               for geometry = (alist-get 'geometry monitor)
               for min-x = (pop geometry)
               for min-y = (pop geometry)
               for max-x = (+ min-x (pop geometry))
               for max-y = (+ min-y (car geometry))
               when (and (<= min-x x)
                         (< x max-x)
                         (<= min-y y)
                         (< y max-y))
               return (alist-get attribute monitor))
    (alist-get attribute (frame-monitor-attributes frame))))

(defun frame-monitor-geometry (&optional frame x y)
    "Return the geometry of FRAME's monitor.
FRAME can be a frame name, a terminal name, or a frame.
If FRAME is omitted or nil, use the currently selected frame.

By default, the current monitor is said to be the physical
monitor dominating the selected frame.  A frame is dominated by
a physical monitor when either the largest area of the frame resides
in the monitor, or the monitor is the closest to the frame if the
frame does not intersect any physical monitors.

If X and Y are both numbers, then ignore the value of FRAME; the
monitor is determined to be the physical monitor that contains
the pixel coordinate (X, Y).

See `display-monitor-attributes-list' for information on the
geometry attribute."
  (frame-monitor-attribute 'geometry frame x y))

(defun frame-monitor-workarea (&optional frame x y)
  "Return the workarea of FRAME's monitor.
FRAME can be a frame name, a terminal name, or a frame.
If FRAME is omitted or nil, use currently selected frame.

By default, the current monitor is said to be the physical
monitor dominating the selected frame.  A frame is dominated by
a physical monitor when either the largest area of the frame resides
in the monitor, or the monitor is the closest to the frame if the
frame does not intersect any physical monitors.

If X and Y are both numbers, then ignore the value of FRAME; the
monitor is determined to be the physical monitor that contains
the pixel coordinate (X, Y).

See `display-monitor-attributes-list' for information on the
workarea attribute."
  (frame-monitor-attribute 'workarea frame x y))

(declare-function x-frame-list-z-order "xfns.c" (&optional display))
(declare-function w32-frame-list-z-order "w32fns.c" (&optional display))
(declare-function ns-frame-list-z-order "nsfns.m" (&optional display))
<<<<<<< HEAD
(declare-function wr-frame-list-z-order "wrfns.c" (&optional display))
=======
;; TODO: implement this on PGTK.
;; (declare-function pgtk-frame-list-z-order "pgtkfns.c" (&optional display))
(declare-function haiku-frame-list-z-order "haikufns.c" (&optional display))
>>>>>>> d6d25a3c

(defun frame-list-z-order (&optional display)
  "Return list of Emacs' frames, in Z (stacking) order.
The optional argument DISPLAY specifies which display to poll.
DISPLAY should be either a frame or a display name (a string).
If omitted or nil, that stands for the selected frame's display.

Frames are listed from topmost (first) to bottommost (last).  As
a special case, if DISPLAY is non-nil and specifies a live frame,
return the child frames of that frame in Z (stacking) order.

Return nil if DISPLAY contains no Emacs frame."
  (let ((frame-type (framep-on-display display)))
    (cond
     ((eq frame-type 'x)
      (x-frame-list-z-order display))
     ((eq frame-type 'w32)
      (w32-frame-list-z-order display))
     ((eq frame-type 'ns)
      (ns-frame-list-z-order display))
<<<<<<< HEAD
     ((eq frame-type 'wr)
      (wr-frame-list-z-order display)))))
=======
     ((eq frame-type 'pgtk)
      ;; This is currently not supported on PGTK.
      ;; (pgtk-frame-list-z-order display)
      nil)
     ((eq frame-type 'haiku)
      (haiku-frame-list-z-order display)))))
>>>>>>> d6d25a3c

(declare-function x-frame-restack "xfns.c" (frame1 frame2 &optional above))
(declare-function w32-frame-restack "w32fns.c" (frame1 frame2 &optional above))
(declare-function ns-frame-restack "nsfns.m" (frame1 frame2 &optional above))
<<<<<<< HEAD
(declare-function wr-frame-restack "wrfns.c" (frame1 frame2 &optional above))
=======
(declare-function pgtk-frame-restack "pgtkfns.c" (frame1 frame2 &optional above))
(declare-function haiku-frame-restack "haikufns.c" (frame1 frame2 &optional above))
>>>>>>> d6d25a3c

(defun frame-restack (frame1 frame2 &optional above)
  "Restack FRAME1 below FRAME2.
This implies that if both frames are visible and the display
areas of these frames overlap, FRAME2 will (partially) obscure
FRAME1.  If the optional third argument ABOVE is non-nil, restack
FRAME1 above FRAME2.  This means that if both frames are visible
and the display areas of these frames overlap, FRAME1 will
\(partially) obscure FRAME2.

This may be thought of as an atomic action performed in two
steps: The first step removes FRAME1's window-system window from
the display.  The second step reinserts FRAME1's window
below (above if ABOVE is true) that of FRAME2.  Hence the
position of FRAME2 in its display's Z (stacking) order relative
to all other frames excluding FRAME1 remains unaltered.

Some window managers may refuse to restack windows."
  (if (and (frame-live-p frame1)
           (frame-live-p frame2)
           (equal (frame-parameter frame1 'display)
                  (frame-parameter frame2 'display)))
      (let ((frame-type (framep-on-display frame1)))
        (cond
         ((eq frame-type 'x)
          (x-frame-restack frame1 frame2 above))
         ((eq frame-type 'w32)
          (w32-frame-restack frame1 frame2 above))
         ((eq frame-type 'ns)
          (ns-frame-restack frame1 frame2 above))
<<<<<<< HEAD
         ((eq frame-type 'wr)
          (wr-frame-restack frame1 frame2 above))))
=======
         ((eq frame-type 'haiku)
          (haiku-frame-restack frame1 frame2 above))
         ((eq frame-type 'pgtk)
          (pgtk-frame-restack frame1 frame2 above))))
>>>>>>> d6d25a3c
    (error "Cannot restack frames")))

(defun frame-size-changed-p (&optional frame)
  "Return non-nil when the size of FRAME has changed.
More precisely, return non-nil when the inner width or height of
FRAME has changed since `window-size-change-functions' was run
for FRAME."
  (let* ((frame (window-normalize-frame frame))
         (root (frame-root-window frame))
         (mini (minibuffer-window frame))
         (mini-old-height 0)
         (mini-height 0))
    ;; FRAME's minibuffer window counts iff it's on FRAME and FRAME is
    ;; not a minibuffer-only frame.
    (when (and (eq (window-frame mini) frame) (not (eq mini root)))
      (setq mini-old-height (window-old-pixel-height mini))
      (setq mini-height (window-pixel-height mini)))
    ;; Return non-nil when either the width of the root or the sum of
    ;; the heights of root and minibuffer window changed.
    (or (/= (window-old-pixel-width root) (window-pixel-width root))
        (/= (+ (window-old-pixel-height root) mini-old-height)
            (+ (window-pixel-height root) mini-height)))))

;;;; Frame/display capabilities.

;; These functions should make the features they test explicit in
;; their names, so that when capabilities or the corresponding Emacs
;; features change, it will be easy to find all the tests for such
;; capabilities by a simple text search.  See more about the history
;; and the intent of these functions in
;; https://lists.gnu.org/archive/html/bug-gnu-emacs/2019-04/msg00004.html
;; or in https://debbugs.gnu.org/cgi/bugreport.cgi?bug=35058#17.

(declare-function msdos-mouse-p "dosfns.c")

(defun display-mouse-p (&optional display)
  "Return non-nil if DISPLAY has a mouse available.
DISPLAY can be a display name, a frame, or nil (meaning the selected
frame's display)."
  (let ((frame-type (framep-on-display display)))
    (cond
     ((eq frame-type 'pc)
      (msdos-mouse-p))
     ((eq frame-type 'w32)
      (with-no-warnings
       (> w32-num-mouse-buttons 0)))
<<<<<<< HEAD
     ((memq frame-type '(x ns wr))
      t)    ;; We assume X and NeXTstep *always* have a pointing device
=======
     ((memq frame-type '(x ns haiku pgtk))
      t)    ;; We assume X, NeXTstep, GTK, and Haiku *always* have a pointing device
>>>>>>> d6d25a3c
     (t
      (or (and (featurep 'xt-mouse)
	       xterm-mouse-mode)
	  ;; t-mouse is distributed with the GPM package.  It doesn't have
	  ;; a toggle.
	  (featurep 't-mouse)
	  ;; No way to check whether a w32 console has a mouse, assume
	  ;; it always does.
	  (boundp 'w32-use-full-screen-buffer))))))

(defun display-popup-menus-p (&optional display)
  "Return non-nil if popup menus are supported on DISPLAY.
DISPLAY can be a display name, a frame, or nil (meaning the selected
frame's display).
Support for popup menus requires that the mouse be available."
  (display-mouse-p display))

(defun display-graphic-p (&optional display)
  "Return non-nil if DISPLAY is a graphic display.
Graphical displays are those which are capable of displaying several
frames and several different fonts at once.  This is true for displays
that use a window system such as X, and false for text-only terminals.
DISPLAY can be a display name, a frame, or nil (meaning the selected
frame's display)."
<<<<<<< HEAD
  (not (null (memq (framep-on-display display) '(x w32 ns wr)))))
=======
  (not (null (memq (framep-on-display display) '(x w32 ns pgtk haiku)))))
>>>>>>> d6d25a3c

(defun display-images-p (&optional display)
  "Return non-nil if DISPLAY can display images.

DISPLAY can be a display name, a frame, or nil (meaning the selected
frame's display)."
  (and (display-graphic-p display)
       (fboundp 'image-mask-p)
       (fboundp 'image-size)))

(defalias 'display-blink-cursor-p #'display-graphic-p)
(defalias 'display-multi-frame-p #'display-graphic-p)
(defalias 'display-multi-font-p #'display-graphic-p)

(defcustom tty-select-active-regions nil
  "If non-nil, update PRIMARY window-system selection on text-mode frames.
On a text-mode terminal that supports setSelection command, if
this variable is non-nil, Emacs will set the PRIMARY selection
from the active region, according to `select-active-regions'.
This is currently supported only on xterm."
  :group 'frames
  :group 'killing
  :version "29.1"
  :type 'boolean)

(defun display-selections-p (&optional display)
  "Return non-nil if DISPLAY supports selections.
A selection is a way to transfer text or other data between programs
via special system buffers called `selection' or `clipboard'.
DISPLAY can be a display name, a frame, or nil (meaning the selected
frame's display)."
  (let ((frame-type (framep-on-display display)))
    (cond
     ((eq frame-type 'pc)
      ;; MS-DOS frames support selections when Emacs runs inside
      ;; a Windows DOS Box.
      (with-no-warnings
       (not (null dos-windows-version))))
<<<<<<< HEAD
     ((memq frame-type '(x w32 ns wr))
=======
     ((memq frame-type '(x w32 ns pgtk))
      t)
     ((and tty-select-active-regions
           (terminal-parameter nil 'xterm--set-selection))
>>>>>>> d6d25a3c
      t)
     (t
      nil))))

(defun display-symbol-keys-p (&optional display)
  "Return non-nil if DISPLAY supports symbol names as keys.
This means that, for example, DISPLAY can differentiate between
the keybinding RET and [return]."
  (let ((frame-type (framep-on-display display)))
<<<<<<< HEAD
    (or (memq frame-type '(x w32 ns pc wr))
=======
    (or (memq frame-type '(x w32 ns pc pgtk haiku))
>>>>>>> d6d25a3c
        ;; MS-DOS and MS-Windows terminals have built-in support for
        ;; function (symbol) keys
        (memq system-type '(ms-dos windows-nt)))))

(declare-function x-display-screens "xfns.c" (&optional terminal))

(defun display-screens (&optional display)
  "Return the number of screens associated with DISPLAY.
DISPLAY should be either a frame or a display name (a string).
If DISPLAY is omitted or nil, it defaults to the selected frame's display."
  (let ((frame-type (framep-on-display display)))
    (cond
<<<<<<< HEAD
     ((memq frame-type '(x w32 ns wr))
=======
     ((memq frame-type '(x w32 ns haiku pgtk))
>>>>>>> d6d25a3c
      (x-display-screens display))
     (t
      1))))

(declare-function x-display-pixel-height "xfns.c" (&optional terminal))

(defun display-pixel-height (&optional display)
  "Return the height of DISPLAY's screen in pixels.
DISPLAY can be a display name or a frame.
If DISPLAY is omitted or nil, it defaults to the selected frame's display.

For character terminals, each character counts as a single pixel.

For graphical terminals, note that on \"multi-monitor\" setups this
refers to the pixel height for all physical monitors associated
with DISPLAY.  To get information for each physical monitor, use
`display-monitor-attributes-list'."
  (let ((frame-type (framep-on-display display)))
    (cond
<<<<<<< HEAD
     ((memq frame-type '(x w32 ns wr))
=======
     ((memq frame-type '(x w32 ns haiku pgtk))
>>>>>>> d6d25a3c
      (x-display-pixel-height display))
     (t
      (frame-height (if (framep display) display (selected-frame)))))))

(declare-function x-display-pixel-width "xfns.c" (&optional terminal))

(defun display-pixel-width (&optional display)
  "Return the width of DISPLAY's screen in pixels.
DISPLAY can be a display name or a frame.
If DISPLAY is omitted or nil, it defaults to the selected frame's display.

For character terminals, each character counts as a single pixel.

For graphical terminals, note that on \"multi-monitor\" setups this
refers to the pixel width for all physical monitors associated
with DISPLAY.  To get information for each physical monitor, use
`display-monitor-attributes-list'."
  (let ((frame-type (framep-on-display display)))
    (cond
<<<<<<< HEAD
     ((memq frame-type '(x w32 ns wr))
=======
     ((memq frame-type '(x w32 ns haiku pgtk))
>>>>>>> d6d25a3c
      (x-display-pixel-width display))
     (t
      (frame-width (if (framep display) display (selected-frame)))))))

(defcustom display-mm-dimensions-alist nil
  "Alist for specifying screen dimensions in millimeters.
The functions `display-mm-height' and `display-mm-width' consult
this list before asking the system.

Each element has the form (DISPLAY . (WIDTH . HEIGHT)), e.g.
\(\":0.0\" . (287 . 215)).

If `display' is t, it specifies dimensions for all graphical displays
not explicitly specified."
  :version "22.1"
  :type '(alist :key-type (choice (string :tag "Display name")
				  (const :tag "Default" t))
		:value-type (cons :tag "Dimensions"
				  (integer :tag "Width")
				  (integer :tag "Height")))
  :group 'frames)

(declare-function x-display-mm-height "xfns.c" (&optional terminal))

(defun display-mm-height (&optional display)
  "Return the height of DISPLAY's screen in millimeters.
If the information is unavailable, this function returns nil.
DISPLAY can be a display name or a frame.
If DISPLAY is omitted or nil, it defaults to the selected frame's display.

You can override what the system thinks the result should be by
adding an entry to `display-mm-dimensions-alist'.

For graphical terminals, note that on \"multi-monitor\" setups this
refers to the height in millimeters for all physical monitors
associated with DISPLAY.  To get information for each physical
monitor, use `display-monitor-attributes-list'."
  (and (memq (framep-on-display display) '(x w32 ns haiku pgtk))
       (or (cddr (assoc (or display (frame-parameter nil 'display))
			display-mm-dimensions-alist))
	   (cddr (assoc t display-mm-dimensions-alist))
	   (x-display-mm-height display))))

(declare-function x-display-mm-width "xfns.c" (&optional terminal))

(defun display-mm-width (&optional display)
  "Return the width of DISPLAY's screen in millimeters.
If the information is unavailable, this function returns nil.
DISPLAY can be a display name or a frame.
If DISPLAY is omitted or nil, it defaults to the selected frame's display.

You can override what the system thinks the result should be by
adding an entry to `display-mm-dimensions-alist'.

For graphical terminals, note that on \"multi-monitor\" setups this
refers to the width in millimeters for all physical monitors
associated with DISPLAY.  To get information for each physical
monitor, use `display-monitor-attributes-list'."
  (and (memq (framep-on-display display) '(x w32 ns haiku pgtk))
       (or (cadr (assoc (or display (frame-parameter nil 'display))
			display-mm-dimensions-alist))
	   (cadr (assoc t display-mm-dimensions-alist))
	   (x-display-mm-width display))))

(declare-function x-display-backing-store "xfns.c" (&optional terminal))

;; In NS port, the return value may be `buffered', `retained', or
;; `non-retained'.  See src/nsfns.m.
(defun display-backing-store (&optional display)
  "Return the backing store capability of DISPLAY's screen.
The value may be `always', `when-mapped', `not-useful', or nil if
the question is inapplicable to a certain kind of display.
DISPLAY can be a display name or a frame.
If DISPLAY is omitted or nil, it defaults to the selected frame's display."
  (let ((frame-type (framep-on-display display)))
    (cond
<<<<<<< HEAD
     ((memq frame-type '(x w32 ns wr))
=======
     ((memq frame-type '(x w32 ns haiku pgtk))
>>>>>>> d6d25a3c
      (x-display-backing-store display))
     (t
      'not-useful))))

(declare-function x-display-save-under "xfns.c" (&optional terminal))

(defun display-save-under (&optional display)
  "Return non-nil if DISPLAY's screen supports the SaveUnder feature.
DISPLAY can be a display name or a frame.
If DISPLAY is omitted or nil, it defaults to the selected frame's display."
  (let ((frame-type (framep-on-display display)))
    (cond
<<<<<<< HEAD
     ((memq frame-type '(x w32 ns wr))
=======
     ((memq frame-type '(x w32 ns haiku pgtk))
>>>>>>> d6d25a3c
      (x-display-save-under display))
     (t
      'not-useful))))

(declare-function x-display-planes "xfns.c" (&optional terminal))

(defun display-planes (&optional display)
  "Return the number of planes supported by DISPLAY.
DISPLAY can be a display name or a frame.
If DISPLAY is omitted or nil, it defaults to the selected frame's display."
  (let ((frame-type (framep-on-display display)))
    (cond
<<<<<<< HEAD
     ((memq frame-type '(x w32 ns wr))
=======
     ((memq frame-type '(x w32 ns haiku pgtk))
>>>>>>> d6d25a3c
      (x-display-planes display))
     ((eq frame-type 'pc)
      4)
     (t
      (logb (length (tty-color-alist)))))))

(declare-function x-display-color-cells "xfns.c" (&optional terminal))

(defun display-color-cells (&optional display)
  "Return the number of color cells supported by DISPLAY.
DISPLAY can be a display name or a frame.
If DISPLAY is omitted or nil, it defaults to the selected frame's display."
  (let ((frame-type (framep-on-display display)))
    (cond
<<<<<<< HEAD
     ((memq frame-type '(x w32 ns wr))
=======
     ((memq frame-type '(x w32 ns haiku pgtk))
>>>>>>> d6d25a3c
      (x-display-color-cells display))
     ((eq frame-type 'pc)
      16)
     (t
      (tty-display-color-cells display)))))

(declare-function x-display-visual-class "xfns.c" (&optional terminal))

(defun display-visual-class (&optional display)
  "Return the visual class of DISPLAY.
The value is one of the symbols `static-gray', `gray-scale',
`static-color', `pseudo-color', `true-color', or `direct-color'.
DISPLAY can be a display name or a frame.
If DISPLAY is omitted or nil, it defaults to the selected frame's display."
  (let ((frame-type (framep-on-display display)))
    (cond
<<<<<<< HEAD
     ((memq frame-type '(x w32 ns wr))
=======
     ((memq frame-type '(x w32 ns haiku pgtk))
>>>>>>> d6d25a3c
      (x-display-visual-class display))
     ((and (memq frame-type '(pc t))
	   (tty-display-color-p display))
      'static-color)
     (t
      'static-gray))))

(declare-function x-display-monitor-attributes-list "xfns.c"
		  (&optional terminal))
(declare-function w32-display-monitor-attributes-list "w32fns.c"
		  (&optional display))
(declare-function ns-display-monitor-attributes-list "nsfns.m"
		  (&optional terminal))
<<<<<<< HEAD
(declare-function wr-display-monitor-attributes-list "wrfns.c"
=======
(declare-function pgtk-display-monitor-attributes-list "pgtkfns.c"
		  (&optional terminal))
(declare-function haiku-display-monitor-attributes-list "haikufns.c"
>>>>>>> d6d25a3c
		  (&optional terminal))

(defun display-monitor-attributes-list (&optional display)
  "Return a list of physical monitor attributes on DISPLAY.
DISPLAY can be a display name, a terminal name, or a frame.
If DISPLAY is omitted or nil, it defaults to the selected frame's display.
Each element of the list represents the attributes of a physical
monitor.  The first element corresponds to the primary monitor.

The attributes for a physical monitor are represented as an alist
of attribute keys and values as follows:

 geometry -- Position and size in pixels in the form of (X Y WIDTH HEIGHT)
 workarea -- Position and size of the work area in pixels in the
	     form of (X Y WIDTH HEIGHT)
 mm-size  -- Width and height in millimeters in the form of
 	     (WIDTH HEIGHT)
 frames   -- List of frames dominated by the physical monitor
 scale-factor (*) -- Scale factor (float)
 name (*) -- Name of the physical monitor as a string
 source (*) -- Source of multi-monitor information as a string

where X, Y, WIDTH, and HEIGHT are integers.  X and Y are coordinates
of the top-left corner, and might be negative for monitors other than
the primary one.  Keys labeled with (*) are optional.

The \"work area\" is a measure of the \"usable\" display space.
It may be less than the total screen size, owing to space taken up
by window manager features (docks, taskbars, etc.).  The precise
details depend on the platform and environment.

The `source' attribute describes the source from which the
information was obtained.  On X, this may be one of: \"Gdk\",
\"XRandR 1.5\", \"XRandr\", \"Xinerama\", or \"fallback\".

A frame is dominated by a physical monitor when either the
largest area of the frame resides in the monitor, or the monitor
is the closest to the frame if the frame does not intersect any
physical monitors.  Every (non-tooltip) frame (including invisible ones)
in a graphical display is dominated by exactly one physical
monitor at a time, though it can span multiple (or no) physical
monitors."
  (let ((frame-type (framep-on-display display)))
    (cond
     ((eq frame-type 'x)
      (x-display-monitor-attributes-list display))
     ((eq frame-type 'w32)
      (w32-display-monitor-attributes-list display))
     ((eq frame-type 'ns)
      (ns-display-monitor-attributes-list display))
<<<<<<< HEAD
     ((eq frame-type 'wr)
      (wr-display-monitor-attributes-list display))
=======
     ((eq frame-type 'pgtk)
      (pgtk-display-monitor-attributes-list display))
     ((eq frame-type 'haiku)
      (haiku-display-monitor-attributes-list display))
>>>>>>> d6d25a3c
     (t
      (let ((geometry (list 0 0 (display-pixel-width display)
			    (display-pixel-height display))))
	`(((geometry . ,geometry)
	   (workarea . ,geometry)
	   (mm-size . (,(display-mm-width display)
		       ,(display-mm-height display)))
	   (frames . ,(frames-on-display-list display)))))))))

(declare-function x-device-class "term/x-win.el" (name))
(declare-function pgtk-device-class "term/pgtk-win.el" (name))

(defun device-class (frame name)
  "Return the class of the device NAME for an event generated on FRAME.
NAME is a string that can be the value of `last-event-device', or
nil.  FRAME is a window system frame, typically the value of
`last-event-frame' when `last-event-device' was set.  On some
window systems, it can also be a display name or a terminal.

The class of a device is one of the following symbols:

  `core-keyboard' means the device is a keyboard-like device, but
  any other characteristics are unknown.

  `core-pointer' means the device is a pointing device, but any
  other characteristics are unknown.

  `mouse' means the device is a computer mouse.

  `trackpoint' means the device is a joystick or trackpoint.

  `eraser' means the device is an eraser, which is typically the
  other end of a stylus on a graphics tablet.

  `pen' means the device is a stylus or some other similar
  device.

  `puck' means the device is a device similar to a mouse, but
  reports absolute coordinates.

  `power-button' means the device is a power button, volume
  button, or some similar control.

  `keyboard' means the device is a keyboard.

  `touchscreen' means the device is a touchscreen.

  `pad' means the device is a collection of buttons and rings and
  strips commonly found in drawing tablets.

  `touchpad' means the device is an indirect touch device, such
  as a touchpad.

  `piano' means the device is a piano, or some other kind of
  musical instrument.

  `test' means the device is used by the XTEST extension to
  report input.

It can also be nil, which means the class of the device could not
be determined.  Individual window systems may also return other
symbols."
  (let ((frame-type (framep-on-display frame)))
    (cond ((eq frame-type 'x)
           (x-device-class name))
          ((eq frame-type 'pgtk)
           (pgtk-device-class name))
          (t (cond
              ((not name) nil)
              ((string= name "Virtual core pointer")
               'core-pointer)
              ((string= name "Virtual core keyboard")
               'core-keyboard))))))


;;;; Frame geometry values

(defun frame-geom-value-cons (type value &optional frame)
  "Return equivalent geometry value for FRAME as a cons with car `+'.
A geometry value equivalent to VALUE for FRAME is returned,
where the value is a cons with car `+', not numeric.
TYPE is the car of the original geometry spec (TYPE . VALUE).
   It is `top' or `left', depending on which edge VALUE is related to.
VALUE is the cdr of a frame geometry spec: (left/top . VALUE).
If VALUE is a number, then it is converted to a cons value, perhaps
   relative to the opposite frame edge from that in the original spec.
FRAME defaults to the selected frame.

Examples (measures in pixels) -
 Assuming display height/width=1024, frame height/width=600:
 300 inside display edge:                   300  => (+  300)
                                        (+  300) => (+  300)
 300 inside opposite display edge:      (-  300) => (+  124)
                                           -300  => (+  124)
 300 beyond display edge
  (= 724 inside opposite display edge): (+ -300) => (+ -300)
 300 beyond display edge
  (= 724 inside opposite display edge): (- -300) => (+  724)

In the 3rd, 4th, and 6th examples, the returned value is relative to
the opposite frame edge from the edge indicated in the input spec."
  (cond ((and (consp value) (eq '+ (car value))) ; e.g. (+ 300), (+ -300)
         value)
        ((natnump value) (list '+ value)) ; e.g. 300 => (+ 300)
        (t                              ; e.g. -300, (- 300), (- -300)
         (list '+ (- (if (eq 'left type) ; => (+ 124), (+ 124), (+ 724)
                         (x-display-pixel-width)
                       (x-display-pixel-height))
                     (if (integerp value) (- value) (cadr value))
                     (if (eq 'left type)
                         (frame-pixel-width frame)
                       (frame-pixel-height frame)))))))

(defun frame-geom-spec-cons (spec &optional frame)
  "Return equivalent geometry spec for FRAME as a cons with car `+'.
A geometry specification equivalent to SPEC for FRAME is returned,
where the value is a cons with car `+', not numeric.
SPEC is a frame geometry spec: (left . VALUE) or (top . VALUE).
If VALUE is a number, then it is converted to a cons value, perhaps
relative to the opposite frame edge from that in the original spec.
FRAME defaults to the selected frame.

Examples (measures in pixels) -
 Assuming display height=1024, frame height=600:
 top 300 below display top:               (top .  300) => (top +  300)
                                          (top +  300) => (top +  300)
 bottom 300 above display bottom:         (top -  300) => (top +  124)
                                          (top . -300) => (top +  124)
 top 300 above display top
  (= bottom 724 above display bottom):    (top + -300) => (top + -300)
 bottom 300 below display bottom
  (= top 724 below display top):          (top - -300) => (top +  724)

In the 3rd, 4th, and 6th examples, the returned value is relative to
the opposite frame edge from the edge indicated in the input spec."
  (cons (car spec) (frame-geom-value-cons (car spec) (cdr spec) frame)))

(defun delete-other-frames (&optional frame iconify)
  "Delete all frames on FRAME's terminal, except FRAME.
If FRAME uses another frame's minibuffer, the minibuffer frame is
left untouched.  Do not delete any of FRAME's child frames.  If
FRAME is a child frame, delete its siblings only.  FRAME must be
a live frame and defaults to the selected one.
If the prefix arg ICONIFY is non-nil, just iconify the frames rather than
deleting them."
  (interactive "i\nP")
  (setq frame (window-normalize-frame frame))
  (let ((minibuffer-frame (window-frame (minibuffer-window frame)))
        (this (next-frame frame t))
        (parent (frame-parent frame))
        next)
    ;; In a first round consider minibuffer-less frames only.
    (while (not (eq this frame))
      (setq next (next-frame this t))
      (unless (or (eq (window-frame (minibuffer-window this)) this)
                  ;; When FRAME is a child frame, delete its siblings
                  ;; only.
                  (and parent (not (eq (frame-parent this) parent)))
                  ;; Do not delete a child frame of FRAME.
                  (eq (frame-parent this) frame))
        (if iconify (iconify-frame this) (delete-frame this)))
      (setq this next))
    ;; In a second round consider all remaining frames.
    (setq this (next-frame frame t))
    (while (not (eq this frame))
      (setq next (next-frame this t))
      (unless (or (eq this minibuffer-frame)
                  ;; When FRAME is a child frame, delete its siblings
                  ;; only.
                  (and parent (not (eq (frame-parent this) parent)))
                  ;; Do not delete a child frame of FRAME.
                  (eq (frame-parent this) frame))
        (if iconify (iconify-frame this) (delete-frame this)))
      (setq this next))))

(defvar undelete-frame--deleted-frames nil
  "Internal variable used by `undelete-frame--save-deleted-frame'.")

(defun undelete-frame--save-deleted-frame (frame)
  "Save the configuration of frames deleted with `delete-frame'.
Only the 16 most recently deleted frames are saved."
  (when (and after-init-time (frame-live-p frame))
    (setq undelete-frame--deleted-frames
          (cons
           (list
            (display-graphic-p)
            (seq-remove
             (lambda (elem)
               (or (memq (car elem) frame-internal-parameters)
                   ;; When the daemon is started from a graphical
                   ;; environment, TTY frames have a 'display' parameter set
                   ;; to the value of $DISPLAY (see the note in
                   ;; `server--on-display-p').  Do not store that parameter
                   ;; in the frame data, otherwise `undelete-frame' attempts
                   ;; to restore a graphical frame.
                   (and (eq (car elem) 'display) (not (display-graphic-p)))))
             (frame-parameters frame))
            (window-state-get (frame-root-window frame)))
           undelete-frame--deleted-frames))
    (if (> (length undelete-frame--deleted-frames) 16)
        (setq undelete-frame--deleted-frames
              (butlast undelete-frame--deleted-frames)))))

(define-minor-mode undelete-frame-mode
  "Enable the `undelete-frame' command."
  :group 'frames
  :global t
  (if undelete-frame-mode
      (add-hook 'delete-frame-functions
                #'undelete-frame--save-deleted-frame -75)
    (remove-hook 'delete-frame-functions
                 #'undelete-frame--save-deleted-frame)
    (setq undelete-frame--deleted-frames nil)))

(defun undelete-frame (&optional arg)
  "Undelete a frame deleted with `delete-frame'.
Without a prefix argument, undelete the most recently deleted
frame.
With a numerical prefix argument ARG between 1 and 16, where 1 is
most recently deleted frame, undelete the ARGth deleted frame.
When called from Lisp, returns the new frame."
  (interactive "P")
  (if (not undelete-frame-mode)
      (user-error "Undelete-Frame mode is disabled")
    (if (consp arg)
        (user-error "Missing deleted frame number argument")
      (let* ((number (pcase arg ('nil 1) ('- -1) (_ arg)))
             (frame-data (nth (1- number) undelete-frame--deleted-frames))
             (graphic (display-graphic-p)))
        (if (not (<= 1 number 16))
            (user-error "%d is not a valid deleted frame number argument"
                        number)
          (if (not frame-data)
              (user-error "No deleted frame with number %d" number)
            (if (not (eq graphic (nth 0 frame-data)))
                (user-error
                 "Cannot undelete a %s display frame on a %s display"
                 (if graphic "non-graphic" "graphic")
                 (if graphic "graphic" "non-graphic"))
              (setq undelete-frame--deleted-frames
                    (delq frame-data undelete-frame--deleted-frames))
              (let* ((default-frame-alist (nth 1 frame-data))
                     (frame (make-frame)))
                (window-state-put (nth 2 frame-data) (frame-root-window frame) 'safe)
                (select-frame-set-input-focus frame)
                frame))))))))

;;; Window dividers.
(defgroup window-divider nil
  "Window dividers."
  :version "25.1"
  :group 'frames
  :group 'windows)

(defcustom window-divider-default-places 'right-only
  "Default positions of window dividers.
Possible values are `bottom-only' (dividers on the bottom of each
window only), `right-only' (dividers on the right of each window
only), and t (dividers on the bottom and on the right of each
window).  The default is `right-only'.

The value takes effect if and only if dividers are enabled by
`window-divider-mode'.

To position dividers on frames individually, use the frame
parameters `bottom-divider-width' and `right-divider-width'."
  :type '(choice (const :tag "Bottom only" bottom-only)
		 (const :tag "Right only" right-only)
		 (const :tag "Bottom and right" t))
  :initialize #'custom-initialize-default
  :set (lambda (symbol value)
	 (set-default symbol value)
         (when window-divider-mode
           (window-divider-mode-apply t)))
  :version "25.1")

(defun window-divider-width-valid-p (value)
  "Return non-nil if VALUE is a positive number."
  (and (numberp value) (> value 0)))

(defcustom window-divider-default-bottom-width 6
  "Default width of dividers on bottom of windows.
The value must be a positive integer and takes effect when bottom
dividers are displayed by `window-divider-mode'.

To adjust bottom dividers for frames individually, use the frame
parameter `bottom-divider-width'."
  :type '(restricted-sexp
          :tag "Default width of bottom dividers"
          :match-alternatives (window-divider-width-valid-p))
  :initialize #'custom-initialize-default
  :set (lambda (symbol value)
	 (set-default symbol value)
         (when window-divider-mode
           (window-divider-mode-apply t)))
  :version "25.1")

(defcustom window-divider-default-right-width 6
  "Default width of dividers on the right of windows.
The value must be a positive integer and takes effect when right
dividers are displayed by `window-divider-mode'.

To adjust right dividers for frames individually, use the frame
parameter `right-divider-width'."
  :type '(restricted-sexp
          :tag "Default width of right dividers"
          :match-alternatives (window-divider-width-valid-p))
  :initialize #'custom-initialize-default
  :set (lambda (symbol value)
	 (set-default symbol value)
         (when window-divider-mode
	   (window-divider-mode-apply t)))
  :version "25.1")

(defun window-divider-mode-apply (enable)
  "Apply window divider places and widths to all frames.
If ENABLE is nil, apply default places and widths.  Else reset
all divider widths to zero."
  (let ((bottom (if (and enable
                         (memq window-divider-default-places
                               '(bottom-only t)))
                    window-divider-default-bottom-width
                  0))
        (right (if (and enable
                        (memq window-divider-default-places
                              '(right-only t)))
                   window-divider-default-right-width
                 0)))
    (modify-all-frames-parameters
     (list (cons 'bottom-divider-width bottom)
           (cons 'right-divider-width right)))
    (setq default-frame-alist
          (assq-delete-all
           'bottom-divider-width default-frame-alist))
    (setq default-frame-alist
          (assq-delete-all
           'right-divider-width default-frame-alist))
    (when (> bottom 0)
      (setq default-frame-alist
            (cons
             (cons 'bottom-divider-width bottom)
             default-frame-alist)))
    (when (> right 0)
      (setq default-frame-alist
            (cons
             (cons 'right-divider-width right)
             default-frame-alist)))))

(define-minor-mode window-divider-mode
  "Display dividers between windows (Window Divider mode).

The option `window-divider-default-places' specifies on which
side of a window dividers are displayed.  The options
`window-divider-default-bottom-width' and
`window-divider-default-right-width' specify their respective
widths."
  :group 'window-divider
  :global t
  (window-divider-mode-apply window-divider-mode))

;; Blinking cursor

(defvar blink-cursor-idle-timer nil
  "Timer started after `blink-cursor-delay' seconds of Emacs idle time.
The function `blink-cursor-start' is called when the timer fires.")

(defvar blink-cursor-timer nil
  "Timer started from `blink-cursor-start'.
This timer calls `blink-cursor-timer-function' every
`blink-cursor-interval' seconds.")

(defgroup cursor nil
  "Displaying text cursors."
  :version "21.1"
  :group 'frames)

(defcustom blink-cursor-delay 0.5
  "Seconds of idle time before the first blink of the cursor.
Values smaller than 0.2 sec are treated as 0.2 sec."
  :type 'number
  :group 'cursor
  :set (lambda (symbol value)
         (set-default symbol value)
         (when blink-cursor-idle-timer (blink-cursor--start-idle-timer))))

(defcustom blink-cursor-interval 0.5
  "Length of cursor blink interval in seconds."
  :type 'number
  :group 'cursor
  :set (lambda (symbol value)
         (set-default symbol value)
         (when blink-cursor-timer (blink-cursor--start-timer))))

(defcustom blink-cursor-blinks 10
  "How many times to blink before using a solid cursor on NS, X, and MS-Windows.
Use 0 or negative value to blink forever."
  :version "24.4"
  :type 'natnum
  :group 'cursor)

(defvar blink-cursor-blinks-done 1
  "Number of blinks done since we started blinking on NS, X, and MS-Windows.")

(defun blink-cursor--start-idle-timer ()
  "Start the `blink-cursor-idle-timer'."
  (when blink-cursor-idle-timer (cancel-timer blink-cursor-idle-timer))
  (setq blink-cursor-idle-timer
        ;; The 0.2 sec limitation from below is to avoid erratic
        ;; behavior (or downright failure to display the cursor
        ;; during command execution) if they set blink-cursor-delay
        ;; to a very small or even zero value.
        (run-with-idle-timer (max 0.2 blink-cursor-delay)
                             :repeat #'blink-cursor-start)))

(defun blink-cursor--start-timer ()
  "Start the `blink-cursor-timer'."
  (when blink-cursor-timer (cancel-timer blink-cursor-timer))
  (setq blink-cursor-timer
        (run-with-timer blink-cursor-interval blink-cursor-interval
                        #'blink-cursor-timer-function)))

(defun blink-cursor-start ()
  "Timer function called from the timer `blink-cursor-idle-timer'.
This starts the timer `blink-cursor-timer', which makes the cursor blink
if appropriate.  It also arranges to cancel that timer when the next
command starts, by installing a pre-command hook."
  (cond
   ((null blink-cursor-mode) (blink-cursor-mode -1))
   ((null blink-cursor-timer)
    ;; Set up the timer first, so that if this signals an error,
    ;; blink-cursor-end is not added to pre-command-hook.
    (setq blink-cursor-blinks-done 1)
    (blink-cursor--start-timer)
    (add-hook 'pre-command-hook #'blink-cursor-end)
    (internal-show-cursor nil nil))))

(defun blink-cursor-timer-function ()
  "Timer function of timer `blink-cursor-timer'."
  (internal-show-cursor nil (not (internal-show-cursor-p)))
  ;; Suspend counting blinks when the w32 menu-bar menu is displayed,
  ;; since otherwise menu tooltips will behave erratically.
  (or (and (fboundp 'w32--menu-bar-in-use)
	   (w32--menu-bar-in-use))
      (setq blink-cursor-blinks-done (1+ blink-cursor-blinks-done)))
  ;; Each blink is two calls to this function.
  (when (and (> blink-cursor-blinks 0)
             (<= (* 2 blink-cursor-blinks) blink-cursor-blinks-done))
    (blink-cursor-suspend)
    (add-hook 'post-command-hook #'blink-cursor-check)))

(defun blink-cursor-end ()
  "Stop cursor blinking.
This is installed as a pre-command hook by `blink-cursor-start'.
When run, it cancels the timer `blink-cursor-timer' and removes
itself as a pre-command hook."
  (remove-hook 'pre-command-hook #'blink-cursor-end)
  (internal-show-cursor nil t)
  (when blink-cursor-timer
    (cancel-timer blink-cursor-timer)
    (setq blink-cursor-timer nil)))

(defun blink-cursor-suspend ()
  "Suspend cursor blinking.
This is called when no frame has focus and timers can be suspended.
Timers are restarted by `blink-cursor-check', which is called when a
frame receives focus."
  (blink-cursor-end)
  (when blink-cursor-idle-timer
    (cancel-timer blink-cursor-idle-timer)
    (setq blink-cursor-idle-timer nil)))

(defun blink-cursor--should-blink ()
  "Determine whether we should be blinking.
Returns whether we have any focused non-TTY frame."
  (and blink-cursor-mode
       (let ((frame-list (frame-list))
             (any-graphical-focused nil))
         (while frame-list
           (let ((frame (pop frame-list)))
             (when (and (display-graphic-p frame) (frame-focus-state frame))
               (setf any-graphical-focused t)
               (setf frame-list nil))))
         any-graphical-focused)))

(defun blink-cursor-check ()
  "Check if cursor blinking shall be restarted.
This is done when a frame gets focus.  Blink timers may be
stopped by `blink-cursor-suspend'.  Internally calls
`blink-cursor--should-blink' and returns its result."
  (let ((should-blink (blink-cursor--should-blink)))
    (when (and should-blink (not blink-cursor-idle-timer))
      (remove-hook 'post-command-hook #'blink-cursor-check)
      (blink-cursor--start-idle-timer))
    should-blink))

(defun blink-cursor--rescan-frames (&optional _ign)
  "Called when the set of focused frames changes or when we delete a frame."
  (unless (blink-cursor-check)
    (blink-cursor-suspend)))

(define-minor-mode blink-cursor-mode
  "Toggle cursor blinking (Blink Cursor mode).

If the value of `blink-cursor-blinks' is positive (10 by default),
the cursor stops blinking after that number of blinks, if Emacs
gets no input during that time.

See also `blink-cursor-interval' and `blink-cursor-delay'.

This command is effective only on graphical frames.  On text-only
terminals, cursor blinking is controlled by the terminal."
  :init-value (not (or noninteractive
		       no-blinking-cursor
		       (eq system-type 'ms-dos)))
  :initialize #'custom-initialize-delay
  :group 'cursor
  :global t
  (blink-cursor-suspend)
  (remove-hook 'after-delete-frame-functions #'blink-cursor--rescan-frames)
  (remove-function after-focus-change-function #'blink-cursor--rescan-frames)
  (when blink-cursor-mode
    (add-function :after after-focus-change-function
                  #'blink-cursor--rescan-frames)
    (add-hook 'after-delete-frame-functions #'blink-cursor--rescan-frames)
    (blink-cursor-check)))


;; Frame maximization/fullscreen

(defun toggle-frame-maximized (&optional frame)
  "Toggle maximization state of FRAME.
Maximize selected frame or un-maximize if it is already maximized.

If the frame is in fullscreen state, don't change its state, but
set the frame's `fullscreen-restore' parameter to `maximized', so
the frame will be maximized after disabling fullscreen state.

If you wish to hide the title bar when the frame is maximized, you
can add something like the following to your init file:

  (add-hook \\='window-size-change-functions
            #\\='frame-hide-title-bar-when-maximized)

Note that with some window managers you may have to set
`frame-resize-pixelwise' to non-nil in order to make a frame
appear truly maximized.  In addition, you may have to set
`x-frame-normalize-before-maximize' in order to enable
transitions from one fullscreen state to another.

See also `toggle-frame-fullscreen'."
  (interactive)
  (let ((fullscreen (frame-parameter frame 'fullscreen)))
    (cond
     ((memq fullscreen '(fullscreen fullboth))
      (set-frame-parameter frame 'fullscreen-restore 'maximized))
     ((eq fullscreen 'maximized)
      (set-frame-parameter frame 'fullscreen nil))
     (t
      (set-frame-parameter frame 'fullscreen 'maximized)))))

(defun toggle-frame-fullscreen (&optional frame)
  "Toggle fullscreen state of FRAME.
Make selected frame fullscreen or restore its previous size
if it is already fullscreen.

Before making the frame fullscreen remember the current value of
the frame's `fullscreen' parameter in the `fullscreen-restore'
parameter of the frame.  That value is used to restore the
frame's fullscreen state when toggling fullscreen the next time.

Note that with some window managers you may have to set
`frame-resize-pixelwise' to non-nil in order to make a frame
appear truly fullscreen.  In addition, you may have to set
`x-frame-normalize-before-maximize' in order to enable
transitions from one fullscreen state to another.

See also `toggle-frame-maximized'."
  (interactive)
  (let ((fullscreen (frame-parameter frame 'fullscreen)))
    (if (memq fullscreen '(fullscreen fullboth))
	(let ((fullscreen-restore (frame-parameter frame 'fullscreen-restore)))
	  (if (memq fullscreen-restore '(maximized fullheight fullwidth))
	      (set-frame-parameter frame 'fullscreen fullscreen-restore)
	    (set-frame-parameter frame 'fullscreen nil)))
      (modify-frame-parameters
       frame `((fullscreen . fullboth) (fullscreen-restore . ,fullscreen))))))


;;;; Key bindings

(define-key ctl-x-5-map "2" #'make-frame-command)
(define-key ctl-x-5-map "1" #'delete-other-frames)
(define-key ctl-x-5-map "0" #'delete-frame)
(define-key ctl-x-5-map "o" #'other-frame)
(define-key ctl-x-5-map "5" #'other-frame-prefix)
(define-key ctl-x-5-map "c" #'clone-frame)
(define-key ctl-x-5-map "u" #'undelete-frame)
(define-key global-map [f11] #'toggle-frame-fullscreen)
(define-key global-map [(meta f10)] #'toggle-frame-maximized)
(define-key esc-map    [f10]        #'toggle-frame-maximized)


;; Misc.

(make-variable-buffer-local 'show-trailing-whitespace)

(defun set-frame-property--interactive (prompt number)
  "Get a value for `set-frame-width' or `set-frame-height', prompting with PROMPT.
Offer NUMBER as default value, if it is a natural number."
  (if (and current-prefix-arg (not (consp current-prefix-arg)))
      (list (selected-frame) (prefix-numeric-value current-prefix-arg))
    (let ((default (and (natnump number) number)))
      (list (selected-frame) (read-number prompt default)))))

;; Variables whose change of value should trigger redisplay of the
;; current buffer.
;; To test whether a given variable needs to be added to this list,
;; write a simple interactive function that changes the variable's
;; value and bind that function to a simple key, like F5.  If typing
;; F5 then produces the correct effect, the variable doesn't need
;; to be in this list; otherwise, it does.
(mapc (lambda (var)
        ;; Using symbol-function here tells the watcher machinery to
        ;; call the C function set-buffer-redisplay directly, thus
        ;; avoiding a potential GC.  This isn't strictly necessary,
        ;; but it's a nice way to exercise the direct subr-calling
        ;; machinery.
        (add-variable-watcher var (symbol-function 'set-buffer-redisplay)))
      '(line-spacing
        overline-margin
        line-prefix
        wrap-prefix
        truncate-lines
        mode-line-format
        header-line-format
        tab-line-format
        display-line-numbers
        display-line-numbers-width
        display-line-numbers-current-absolute
        display-line-numbers-widen
        display-line-numbers-major-tick
        display-line-numbers-minor-tick
        display-line-numbers-offset
        display-fill-column-indicator
        display-fill-column-indicator-column
        display-fill-column-indicator-character
        bidi-paragraph-direction
        bidi-display-reordering
        bidi-inhibit-bpa))

(defun frame-hide-title-bar-when-maximized (frame)
  "Hide the title bar if FRAME is maximized.
If FRAME isn't maximized, show the title bar."
  (set-frame-parameter
   frame 'undecorated
   (eq (alist-get 'fullscreen (frame-parameters frame)) 'maximized)))

(define-obsolete-function-alias 'frame--current-backround-mode
  #'frame--current-background-mode "30.1")

(provide 'frame)

;;; frame.el ends here<|MERGE_RESOLUTION|>--- conflicted
+++ resolved
@@ -1649,12 +1649,9 @@
 (declare-function x-frame-geometry "xfns.c" (&optional frame))
 (declare-function w32-frame-geometry "w32fns.c" (&optional frame))
 (declare-function ns-frame-geometry "nsfns.m" (&optional frame))
-<<<<<<< HEAD
-(declare-function wr-frame-geometry "wrfns.c" (&optional frame))
-=======
 (declare-function pgtk-frame-geometry "pgtkfns.c" (&optional frame))
 (declare-function haiku-frame-geometry "haikufns.c" (&optional frame))
->>>>>>> d6d25a3c
+(declare-function wr-frame-geometry "wrfns.c" (&optional frame))
 
 (defun frame-geometry (&optional frame)
   "Return geometric attributes of FRAME.
@@ -1704,15 +1701,12 @@
       (w32-frame-geometry frame))
      ((eq frame-type 'ns)
       (ns-frame-geometry frame))
-<<<<<<< HEAD
-     ((eq frame-type 'wr)
-      (wr-frame-geometry frame))
-=======
      ((eq frame-type 'pgtk)
       (pgtk-frame-geometry frame))
      ((eq frame-type 'haiku)
       (haiku-frame-geometry frame))
->>>>>>> d6d25a3c
+     ((eq frame-type 'wr)
+      (wr-frame-geometry frame))
      (t
       (list
        '(outer-position 0 . 0)
@@ -1837,12 +1831,9 @@
 (declare-function x-frame-edges "xfns.c" (&optional frame type))
 (declare-function w32-frame-edges "w32fns.c" (&optional frame type))
 (declare-function ns-frame-edges "nsfns.m" (&optional frame type))
-<<<<<<< HEAD
-(declare-function wr-frame-edges "wrfns.c" (&optional frame type))
-=======
 (declare-function pgtk-frame-edges "pgtkfns.c" (&optional frame type))
 (declare-function haiku-frame-edges "haikufns.c" (&optional frame type))
->>>>>>> d6d25a3c
+(declare-function wr-frame-edges "wrfns.c" (&optional frame type))
 
 (defun frame-edges (&optional frame type)
   "Return coordinates of FRAME's edges.
@@ -1866,27 +1857,21 @@
       (w32-frame-edges frame type))
      ((eq frame-type 'ns)
       (ns-frame-edges frame type))
-<<<<<<< HEAD
-     ((eq frame-type 'wr)
-      (wr-frame-edges frame type))
-=======
      ((eq frame-type 'pgtk)
       (pgtk-frame-edges frame type))
      ((eq frame-type 'haiku)
       (haiku-frame-edges frame type))
->>>>>>> d6d25a3c
+     ((eq frame-type 'wr)
+      (wr-frame-edges frame type))
      (t
       (list 0 0 (frame-width frame) (frame-height frame))))))
 
 (declare-function w32-mouse-absolute-pixel-position "w32fns.c")
 (declare-function x-mouse-absolute-pixel-position "xfns.c")
 (declare-function ns-mouse-absolute-pixel-position "nsfns.m")
-<<<<<<< HEAD
-(declare-function wr-mouse-absolute-pixel-position "wrfns.c")
-=======
 (declare-function pgtk-mouse-absolute-pixel-position "pgtkfns.c")
 (declare-function haiku-mouse-absolute-pixel-position "haikufns.c")
->>>>>>> d6d25a3c
+(declare-function wr-mouse-absolute-pixel-position "wrfns.c")
 
 (defun mouse-absolute-pixel-position ()
   "Return absolute position of mouse cursor in pixels.
@@ -1901,15 +1886,12 @@
       (w32-mouse-absolute-pixel-position))
      ((eq frame-type 'ns)
       (ns-mouse-absolute-pixel-position))
-<<<<<<< HEAD
-     ((eq frame-type 'wr)
-      (wr-mouse-absolute-pixel-position))
-=======
      ((eq frame-type 'pgtk)
       (pgtk-mouse-absolute-pixel-position))
      ((eq frame-type 'haiku)
       (haiku-mouse-absolute-pixel-position))
->>>>>>> d6d25a3c
+     ((eq frame-type 'wr)
+      (wr-mouse-absolute-pixel-position))
      (t
       (cons 0 0)))))
 
@@ -1917,11 +1899,8 @@
 (declare-function ns-set-mouse-absolute-pixel-position "nsfns.m" (x y))
 (declare-function w32-set-mouse-absolute-pixel-position "w32fns.c" (x y))
 (declare-function x-set-mouse-absolute-pixel-position "xfns.c" (x y))
-<<<<<<< HEAD
+(declare-function haiku-set-mouse-absolute-pixel-position "haikufns.c" (x y))
 (declare-function wr-set-mouse-absolute-pixel-position "wrfns.c" (x y))
-=======
-(declare-function haiku-set-mouse-absolute-pixel-position "haikufns.c" (x y))
->>>>>>> d6d25a3c
 
 (defun set-mouse-absolute-pixel-position (x y)
   "Move mouse pointer to absolute pixel position (X, Y).
@@ -1937,13 +1916,10 @@
       (x-set-mouse-absolute-pixel-position x y))
      ((eq frame-type 'w32)
       (w32-set-mouse-absolute-pixel-position x y))
-<<<<<<< HEAD
+     ((eq frame-type 'haiku)
+      (haiku-set-mouse-absolute-pixel-position x y))
      ((eq frame-type 'wr)
       (wr-set-mouse-absolute-pixel-position x y)))))
-=======
-     ((eq frame-type 'haiku)
-      (haiku-set-mouse-absolute-pixel-position x y)))))
->>>>>>> d6d25a3c
 
 (defun frame-monitor-attributes (&optional frame)
   "Return the attributes of the physical monitor dominating FRAME.
@@ -2036,13 +2012,10 @@
 (declare-function x-frame-list-z-order "xfns.c" (&optional display))
 (declare-function w32-frame-list-z-order "w32fns.c" (&optional display))
 (declare-function ns-frame-list-z-order "nsfns.m" (&optional display))
-<<<<<<< HEAD
-(declare-function wr-frame-list-z-order "wrfns.c" (&optional display))
-=======
 ;; TODO: implement this on PGTK.
 ;; (declare-function pgtk-frame-list-z-order "pgtkfns.c" (&optional display))
 (declare-function haiku-frame-list-z-order "haikufns.c" (&optional display))
->>>>>>> d6d25a3c
+(declare-function wr-frame-list-z-order "wrfns.c" (&optional display))
 
 (defun frame-list-z-order (&optional display)
   "Return list of Emacs' frames, in Z (stacking) order.
@@ -2063,27 +2036,21 @@
       (w32-frame-list-z-order display))
      ((eq frame-type 'ns)
       (ns-frame-list-z-order display))
-<<<<<<< HEAD
-     ((eq frame-type 'wr)
-      (wr-frame-list-z-order display)))))
-=======
      ((eq frame-type 'pgtk)
       ;; This is currently not supported on PGTK.
       ;; (pgtk-frame-list-z-order display)
       nil)
      ((eq frame-type 'haiku)
-      (haiku-frame-list-z-order display)))))
->>>>>>> d6d25a3c
+      (haiku-frame-list-z-order display))
+     ((eq frame-type 'wr)
+      (wr-frame-list-z-order display)))))
 
 (declare-function x-frame-restack "xfns.c" (frame1 frame2 &optional above))
 (declare-function w32-frame-restack "w32fns.c" (frame1 frame2 &optional above))
 (declare-function ns-frame-restack "nsfns.m" (frame1 frame2 &optional above))
-<<<<<<< HEAD
-(declare-function wr-frame-restack "wrfns.c" (frame1 frame2 &optional above))
-=======
 (declare-function pgtk-frame-restack "pgtkfns.c" (frame1 frame2 &optional above))
 (declare-function haiku-frame-restack "haikufns.c" (frame1 frame2 &optional above))
->>>>>>> d6d25a3c
+(declare-function wr-frame-restack "wrfns.c" (frame1 frame2 &optional above))
 
 (defun frame-restack (frame1 frame2 &optional above)
   "Restack FRAME1 below FRAME2.
@@ -2114,15 +2081,12 @@
           (w32-frame-restack frame1 frame2 above))
          ((eq frame-type 'ns)
           (ns-frame-restack frame1 frame2 above))
-<<<<<<< HEAD
-         ((eq frame-type 'wr)
-          (wr-frame-restack frame1 frame2 above))))
-=======
          ((eq frame-type 'haiku)
           (haiku-frame-restack frame1 frame2 above))
          ((eq frame-type 'pgtk)
-          (pgtk-frame-restack frame1 frame2 above))))
->>>>>>> d6d25a3c
+          (pgtk-frame-restack frame1 frame2 above))
+         ((eq frame-type 'wr)
+          (wr-frame-restack frame1 frame2 above))))
     (error "Cannot restack frames")))
 
 (defun frame-size-changed-p (&optional frame)
@@ -2170,13 +2134,8 @@
      ((eq frame-type 'w32)
       (with-no-warnings
        (> w32-num-mouse-buttons 0)))
-<<<<<<< HEAD
-     ((memq frame-type '(x ns wr))
-      t)    ;; We assume X and NeXTstep *always* have a pointing device
-=======
-     ((memq frame-type '(x ns haiku pgtk))
+     ((memq frame-type '(x ns haiku pgtk wr))
       t)    ;; We assume X, NeXTstep, GTK, and Haiku *always* have a pointing device
->>>>>>> d6d25a3c
      (t
       (or (and (featurep 'xt-mouse)
 	       xterm-mouse-mode)
@@ -2201,11 +2160,7 @@
 that use a window system such as X, and false for text-only terminals.
 DISPLAY can be a display name, a frame, or nil (meaning the selected
 frame's display)."
-<<<<<<< HEAD
-  (not (null (memq (framep-on-display display) '(x w32 ns wr)))))
-=======
-  (not (null (memq (framep-on-display display) '(x w32 ns pgtk haiku)))))
->>>>>>> d6d25a3c
+  (not (null (memq (framep-on-display display) '(x w32 ns pgtk haiku wr)))))
 
 (defun display-images-p (&optional display)
   "Return non-nil if DISPLAY can display images.
@@ -2244,14 +2199,10 @@
       ;; a Windows DOS Box.
       (with-no-warnings
        (not (null dos-windows-version))))
-<<<<<<< HEAD
-     ((memq frame-type '(x w32 ns wr))
-=======
-     ((memq frame-type '(x w32 ns pgtk))
+     ((memq frame-type '(x w32 ns pgtk wr))
       t)
      ((and tty-select-active-regions
            (terminal-parameter nil 'xterm--set-selection))
->>>>>>> d6d25a3c
       t)
      (t
       nil))))
@@ -2261,11 +2212,7 @@
 This means that, for example, DISPLAY can differentiate between
 the keybinding RET and [return]."
   (let ((frame-type (framep-on-display display)))
-<<<<<<< HEAD
-    (or (memq frame-type '(x w32 ns pc wr))
-=======
-    (or (memq frame-type '(x w32 ns pc pgtk haiku))
->>>>>>> d6d25a3c
+    (or (memq frame-type '(x w32 ns pc pgtk haiku wr))
         ;; MS-DOS and MS-Windows terminals have built-in support for
         ;; function (symbol) keys
         (memq system-type '(ms-dos windows-nt)))))
@@ -2278,11 +2225,7 @@
 If DISPLAY is omitted or nil, it defaults to the selected frame's display."
   (let ((frame-type (framep-on-display display)))
     (cond
-<<<<<<< HEAD
-     ((memq frame-type '(x w32 ns wr))
-=======
-     ((memq frame-type '(x w32 ns haiku pgtk))
->>>>>>> d6d25a3c
+     ((memq frame-type '(x w32 ns haiku pgtk wr))
       (x-display-screens display))
      (t
       1))))
@@ -2302,11 +2245,7 @@
 `display-monitor-attributes-list'."
   (let ((frame-type (framep-on-display display)))
     (cond
-<<<<<<< HEAD
-     ((memq frame-type '(x w32 ns wr))
-=======
-     ((memq frame-type '(x w32 ns haiku pgtk))
->>>>>>> d6d25a3c
+     ((memq frame-type '(x w32 ns haiku pgtk wr))
       (x-display-pixel-height display))
      (t
       (frame-height (if (framep display) display (selected-frame)))))))
@@ -2326,11 +2265,7 @@
 `display-monitor-attributes-list'."
   (let ((frame-type (framep-on-display display)))
     (cond
-<<<<<<< HEAD
-     ((memq frame-type '(x w32 ns wr))
-=======
-     ((memq frame-type '(x w32 ns haiku pgtk))
->>>>>>> d6d25a3c
+     ((memq frame-type '(x w32 ns haiku pgtk wr))
       (x-display-pixel-width display))
      (t
       (frame-width (if (framep display) display (selected-frame)))))))
@@ -2368,7 +2303,7 @@
 refers to the height in millimeters for all physical monitors
 associated with DISPLAY.  To get information for each physical
 monitor, use `display-monitor-attributes-list'."
-  (and (memq (framep-on-display display) '(x w32 ns haiku pgtk))
+  (and (memq (framep-on-display display) '(x w32 ns haiku pgtk wr))
        (or (cddr (assoc (or display (frame-parameter nil 'display))
 			display-mm-dimensions-alist))
 	   (cddr (assoc t display-mm-dimensions-alist))
@@ -2389,7 +2324,7 @@
 refers to the width in millimeters for all physical monitors
 associated with DISPLAY.  To get information for each physical
 monitor, use `display-monitor-attributes-list'."
-  (and (memq (framep-on-display display) '(x w32 ns haiku pgtk))
+  (and (memq (framep-on-display display) '(x w32 ns haiku pgtk wr))
        (or (cadr (assoc (or display (frame-parameter nil 'display))
 			display-mm-dimensions-alist))
 	   (cadr (assoc t display-mm-dimensions-alist))
@@ -2407,11 +2342,7 @@
 If DISPLAY is omitted or nil, it defaults to the selected frame's display."
   (let ((frame-type (framep-on-display display)))
     (cond
-<<<<<<< HEAD
-     ((memq frame-type '(x w32 ns wr))
-=======
-     ((memq frame-type '(x w32 ns haiku pgtk))
->>>>>>> d6d25a3c
+     ((memq frame-type '(x w32 ns haiku pgtk wr))
       (x-display-backing-store display))
      (t
       'not-useful))))
@@ -2424,11 +2355,7 @@
 If DISPLAY is omitted or nil, it defaults to the selected frame's display."
   (let ((frame-type (framep-on-display display)))
     (cond
-<<<<<<< HEAD
-     ((memq frame-type '(x w32 ns wr))
-=======
-     ((memq frame-type '(x w32 ns haiku pgtk))
->>>>>>> d6d25a3c
+     ((memq frame-type '(x w32 ns haiku pgtk wr))
       (x-display-save-under display))
      (t
       'not-useful))))
@@ -2441,11 +2368,7 @@
 If DISPLAY is omitted or nil, it defaults to the selected frame's display."
   (let ((frame-type (framep-on-display display)))
     (cond
-<<<<<<< HEAD
-     ((memq frame-type '(x w32 ns wr))
-=======
-     ((memq frame-type '(x w32 ns haiku pgtk))
->>>>>>> d6d25a3c
+     ((memq frame-type '(x w32 ns haiku pgtk wr))
       (x-display-planes display))
      ((eq frame-type 'pc)
       4)
@@ -2460,11 +2383,7 @@
 If DISPLAY is omitted or nil, it defaults to the selected frame's display."
   (let ((frame-type (framep-on-display display)))
     (cond
-<<<<<<< HEAD
-     ((memq frame-type '(x w32 ns wr))
-=======
-     ((memq frame-type '(x w32 ns haiku pgtk))
->>>>>>> d6d25a3c
+     ((memq frame-type '(x w32 ns haiku pgtk wr))
       (x-display-color-cells display))
      ((eq frame-type 'pc)
       16)
@@ -2481,11 +2400,7 @@
 If DISPLAY is omitted or nil, it defaults to the selected frame's display."
   (let ((frame-type (framep-on-display display)))
     (cond
-<<<<<<< HEAD
-     ((memq frame-type '(x w32 ns wr))
-=======
-     ((memq frame-type '(x w32 ns haiku pgtk))
->>>>>>> d6d25a3c
+     ((memq frame-type '(x w32 ns haiku pgtk wr))
       (x-display-visual-class display))
      ((and (memq frame-type '(pc t))
 	   (tty-display-color-p display))
@@ -2499,13 +2414,11 @@
 		  (&optional display))
 (declare-function ns-display-monitor-attributes-list "nsfns.m"
 		  (&optional terminal))
-<<<<<<< HEAD
-(declare-function wr-display-monitor-attributes-list "wrfns.c"
-=======
 (declare-function pgtk-display-monitor-attributes-list "pgtkfns.c"
 		  (&optional terminal))
 (declare-function haiku-display-monitor-attributes-list "haikufns.c"
->>>>>>> d6d25a3c
+		  (&optional terminal))
+(declare-function wr-display-monitor-attributes-list "wrfns.c"
 		  (&optional terminal))
 
 (defun display-monitor-attributes-list (&optional display)
@@ -2556,15 +2469,12 @@
       (w32-display-monitor-attributes-list display))
      ((eq frame-type 'ns)
       (ns-display-monitor-attributes-list display))
-<<<<<<< HEAD
-     ((eq frame-type 'wr)
-      (wr-display-monitor-attributes-list display))
-=======
      ((eq frame-type 'pgtk)
       (pgtk-display-monitor-attributes-list display))
      ((eq frame-type 'haiku)
       (haiku-display-monitor-attributes-list display))
->>>>>>> d6d25a3c
+     ((eq frame-type 'wr)
+      (wr-display-monitor-attributes-list display))
      (t
       (let ((geometry (list 0 0 (display-pixel-width display)
 			    (display-pixel-height display))))
@@ -2576,6 +2486,7 @@
 
 (declare-function x-device-class "term/x-win.el" (name))
 (declare-function pgtk-device-class "term/pgtk-win.el" (name))
+(declare-function wr-device-class "term/wr-win.el" (name))
 
 (defun device-class (frame name)
   "Return the class of the device NAME for an event generated on FRAME.
@@ -2632,6 +2543,8 @@
            (x-device-class name))
           ((eq frame-type 'pgtk)
            (pgtk-device-class name))
+          ((eq frame-type 'wr)
+           (wr-device-class name))
           (t (cond
               ((not name) nil)
               ((string= name "Virtual core pointer")
