;;; tramp-adb.el --- Functions for calling Android Debug Bridge from Tramp  -*- lexical-binding:t -*-

;; Copyright (C) 2011-2018 Free Software Foundation, Inc.

;; Author: Jürgen Hötzel <juergen@archlinux.org>
;; Keywords: comm, processes
;; Package: tramp

;; This file is part of GNU Emacs.

;; GNU Emacs is free software: you can redistribute it and/or modify
;; it under the terms of the GNU General Public License as published by
;; the Free Software Foundation, either version 3 of the License, or
;; (at your option) any later version.

;; GNU Emacs is distributed in the hope that it will be useful,
;; but WITHOUT ANY WARRANTY; without even the implied warranty of
;; MERCHANTABILITY or FITNESS FOR A PARTICULAR PURPOSE.  See the
;; GNU General Public License for more details.

;; You should have received a copy of the GNU General Public License
;; along with GNU Emacs.  If not, see <https://www.gnu.org/licenses/>.

;;; Commentary:

;; The Android Debug Bridge "adb" must be installed on your local
;; machine.  If it is not in your $PATH, add the following form into
;; your .emacs:
;;
;;   (setq tramp-adb-program "/path/to/adb")
;;
;; Due to security it is not possible to access non-root devices.

;;; Code:

(require 'tramp)

;;;###tramp-autoload
(defcustom tramp-adb-program "adb"
  "Name of the Android Debug Bridge program."
  :group 'tramp
  :version "24.4"
  :type 'string
  :require 'tramp)

;;;###tramp-autoload
(defcustom tramp-adb-connect-if-not-connected nil
  "Try to run `adb connect' if provided device is not connected currently.
It is used for TCP/IP devices."
  :group 'tramp
  :version "25.1"
  :type 'boolean
  :require 'tramp)

;;;###tramp-autoload
(defconst tramp-adb-method "adb"
  "When this method name is used, forward all calls to Android Debug Bridge.")

;;;###tramp-autoload
(defcustom tramp-adb-prompt
  "^\\(?:[[:digit:]]*|?\\)?\\(?:[[:alnum:]\e;[]*@?[[:alnum:]]*[^#\\$]*\\)?[#\\$][[:space:]]"
  "Regexp used as prompt in almquist shell."
  :type 'string
  :version "24.4"
  :group 'tramp
  :require 'tramp)

(defconst tramp-adb-ls-date-regexp
  "[[:space:]][0-9]\\{4\\}-[0-9][0-9]-[0-9][0-9][[:space:]][0-9][0-9]:[0-9][0-9][[:space:]]"
  "Regexp for date format in ls output.")

(defconst tramp-adb-ls-toolbox-regexp
  (concat
   "^[[:space:]]*\\([-.[:alpha:]]+\\)"	; \1 permissions
   "\\(?:[[:space:]]+[[:digit:]]+\\)?"	; links (Android 7/toybox)
   "[[:space:]]*\\([^[:space:]]+\\)"	; \2 username
   "[[:space:]]+\\([^[:space:]]+\\)"	; \3 group
   "[[:space:]]+\\([[:digit:]]+\\)"	; \4 size
   "[[:space:]]+\\([-[:digit:]]+[[:space:]][:[:digit:]]+\\)" ; \5 date
   "[[:space:]]\\(.*\\)$")		; \6 filename
  "Regexp for ls output.")

;;;###tramp-autoload
(add-to-list 'tramp-methods
	     `(,tramp-adb-method
	       (tramp-tmpdir "/data/local/tmp")
               (tramp-default-port 5555)))

;;;###tramp-autoload
(add-to-list 'tramp-default-host-alist `(,tramp-adb-method nil ""))

;;;###tramp-autoload
(eval-after-load 'tramp
  '(tramp-set-completion-function
    tramp-adb-method '((tramp-adb-parse-device-names ""))))

;;;###tramp-autoload
(defconst tramp-adb-file-name-handler-alist
  '((access-file . ignore)
    (add-name-to-file . tramp-handle-add-name-to-file)
    ;; `byte-compiler-base-file-name' performed by default handler.
    ;; `copy-directory' performed by default handler.
    (copy-file . tramp-adb-handle-copy-file)
    (delete-directory . tramp-adb-handle-delete-directory)
    (delete-file . tramp-adb-handle-delete-file)
    ;; `diff-latest-backup-file' performed by default handler.
    (directory-file-name . tramp-handle-directory-file-name)
    (directory-files . tramp-handle-directory-files)
    (directory-files-and-attributes
     . tramp-adb-handle-directory-files-and-attributes)
    (dired-compress-file . ignore)
    (dired-uncache . tramp-handle-dired-uncache)
    (expand-file-name . tramp-adb-handle-expand-file-name)
    (file-accessible-directory-p . tramp-handle-file-accessible-directory-p)
    (file-acl . ignore)
    (file-attributes . tramp-adb-handle-file-attributes)
    (file-directory-p . tramp-handle-file-directory-p)
    (file-equal-p . tramp-handle-file-equal-p)
    ;; FIXME: This is too sloppy.
    (file-executable-p . tramp-handle-file-exists-p)
    (file-exists-p . tramp-handle-file-exists-p)
    (file-in-directory-p . tramp-handle-file-in-directory-p)
    (file-local-copy . tramp-adb-handle-file-local-copy)
    (file-modes . tramp-handle-file-modes)
    (file-name-all-completions . tramp-adb-handle-file-name-all-completions)
    (file-name-as-directory . tramp-handle-file-name-as-directory)
    (file-name-case-insensitive-p . tramp-handle-file-name-case-insensitive-p)
    (file-name-completion . tramp-handle-file-name-completion)
    (file-name-directory . tramp-handle-file-name-directory)
    (file-name-nondirectory . tramp-handle-file-name-nondirectory)
    ;; `file-name-sans-versions' performed by default handler.
    (file-newer-than-file-p . tramp-handle-file-newer-than-file-p)
    (file-notify-add-watch . tramp-handle-file-notify-add-watch)
    (file-notify-rm-watch . tramp-handle-file-notify-rm-watch)
    (file-notify-valid-p . tramp-handle-file-notify-valid-p)
    (file-ownership-preserved-p . ignore)
    (file-readable-p . tramp-handle-file-exists-p)
    (file-regular-p . tramp-handle-file-regular-p)
    (file-remote-p . tramp-handle-file-remote-p)
    (file-selinux-context . tramp-handle-file-selinux-context)
    (file-symlink-p . tramp-handle-file-symlink-p)
    (file-system-info . tramp-adb-handle-file-system-info)
    (file-truename . tramp-adb-handle-file-truename)
    (file-writable-p . tramp-adb-handle-file-writable-p)
    (find-backup-file-name . tramp-handle-find-backup-file-name)
    ;; `find-file-noselect' performed by default handler.
    ;; `get-file-buffer' performed by default handler.
    (insert-directory . tramp-handle-insert-directory)
    (insert-file-contents . tramp-handle-insert-file-contents)
    (load . tramp-handle-load)
    (make-auto-save-file-name . tramp-handle-make-auto-save-file-name)
    (make-directory . tramp-adb-handle-make-directory)
    (make-directory-internal . ignore)
    (make-nearby-temp-file . tramp-handle-make-nearby-temp-file)
    (make-symbolic-link . tramp-handle-make-symbolic-link)
    (process-file . tramp-adb-handle-process-file)
    (rename-file . tramp-adb-handle-rename-file)
    (set-file-acl . ignore)
    (set-file-modes . tramp-adb-handle-set-file-modes)
    (set-file-selinux-context . ignore)
    (set-file-times . tramp-adb-handle-set-file-times)
    (set-visited-file-modtime . tramp-handle-set-visited-file-modtime)
    (shell-command . tramp-adb-handle-shell-command)
    (start-file-process . tramp-adb-handle-start-file-process)
    (substitute-in-file-name . tramp-handle-substitute-in-file-name)
    (temporary-file-directory . tramp-handle-temporary-file-directory)
    (unhandled-file-name-directory . ignore)
    (vc-registered . ignore)
    (verify-visited-file-modtime . tramp-handle-verify-visited-file-modtime)
    (write-region . tramp-adb-handle-write-region))
  "Alist of handler functions for Tramp ADB method.")

;; It must be a `defsubst' in order to push the whole code into
;; tramp-loaddefs.el.  Otherwise, there would be recursive autoloading.
;;;###tramp-autoload
(defsubst tramp-adb-file-name-p (filename)
  "Check if it's a filename for ADB."
  (let ((v (tramp-dissect-file-name filename)))
    (string= (tramp-file-name-method v) tramp-adb-method)))

;;;###tramp-autoload
(defun tramp-adb-file-name-handler (operation &rest args)
  "Invoke the ADB handler for OPERATION.
First arg specifies the OPERATION, second arg is a list of arguments to
pass to the OPERATION."
  (let ((fn (assoc operation tramp-adb-file-name-handler-alist)))
    (if fn
	(save-match-data (apply (cdr fn) args))
      (tramp-run-real-handler operation args))))

;;;###tramp-autoload
(tramp-register-foreign-file-name-handler
 'tramp-adb-file-name-p 'tramp-adb-file-name-handler)

;;;###tramp-autoload
(defun tramp-adb-parse-device-names (_ignore)
  "Return a list of (nil host) tuples allowed to access."
  (with-timeout (10)
    (with-temp-buffer
      ;; `call-process' does not react on timer under MS Windows.
      ;; That's why we use `start-process'.
      ;; We don't know yet whether we need a user or host name for the
      ;; connection vector.  We assume we don't, it will be OK in most
      ;; of the cases.  Otherwise, there might be an additional trace
      ;; buffer, which doesn't hurt.
      (let ((p (start-process
		tramp-adb-program (current-buffer) tramp-adb-program "devices"))
	    (v (make-tramp-file-name :method tramp-adb-method))
	    result)
	(tramp-message v 6 "%s" (mapconcat 'identity (process-command p) " "))
	(process-put p 'adjust-window-size-function 'ignore)
	(set-process-query-on-exit-flag p nil)
	(while (process-live-p p)
	  (accept-process-output p 0.1))
	(accept-process-output p 0.1)
	(tramp-message v 6 "\n%s" (buffer-string))
	(goto-char (point-min))
	(while (search-forward-regexp "^\\(\\S-+\\)[[:space:]]+device$" nil t)
	  (push (list nil (match-string 1)) result))

	;; Replace ":" by "#".
	(mapc
	 (lambda (elt)
	   (setcar
	    (cdr elt)
	    (replace-regexp-in-string
	     ":" tramp-prefix-port-format (car (cdr elt)))))
	 result)
	result))))

(defun tramp-adb-handle-expand-file-name (name &optional dir)
  "Like `expand-file-name' for Tramp files."
  ;; If DIR is not given, use DEFAULT-DIRECTORY or "/".
  (setq dir (or dir default-directory "/"))
  ;; Unless NAME is absolute, concat DIR and NAME.
  (unless (file-name-absolute-p name)
    (setq name (concat (file-name-as-directory dir) name)))
  ;; If NAME is not a Tramp file, run the real handler.
  (if (not (tramp-tramp-file-p name))
      (tramp-run-real-handler 'expand-file-name (list name nil))
    ;; Dissect NAME.
    (with-parsed-tramp-file-name name nil
      (unless (tramp-run-real-handler 'file-name-absolute-p (list localname))
	(setq localname (concat "/" localname)))
      ;; Do normal `expand-file-name' (this does "/./" and "/../").
      ;; `default-directory' is bound, because on Windows there would
      ;; be problems with UNC shares or Cygwin mounts.
      (let ((default-directory (tramp-compat-temporary-file-directory)))
	(tramp-make-tramp-file-name
	 v (tramp-drop-volume-letter
	    (tramp-run-real-handler 'expand-file-name (list localname))))))))

(defun tramp-adb-handle-file-system-info (filename)
  "Like `file-system-info' for Tramp files."
  (ignore-errors
    (with-parsed-tramp-file-name (expand-file-name filename) nil
      (tramp-message v 5 "file system info: %s" localname)
      (tramp-adb-send-command
       v (format "df -k %s" (tramp-shell-quote-argument localname)))
      (with-current-buffer (tramp-get-connection-buffer v)
	(goto-char (point-min))
	(forward-line)
	(when (looking-at
	       (concat "[[:space:]]*[^[:space:]]+"
		       "[[:space:]]+\\([[:digit:]]+\\)"
		       "[[:space:]]+\\([[:digit:]]+\\)"
		       "[[:space:]]+\\([[:digit:]]+\\)"))
	  ;; The values are given as 1k numbers, so we must change
	  ;; them to number of bytes.
	  (list (* 1024 (string-to-number (concat (match-string 1) "e0")))
		;; The second value is the used size.  We need the
		;; free size.
		(* 1024 (- (string-to-number (concat (match-string 1) "e0"))
			   (string-to-number (concat (match-string 2) "e0"))))
		(* 1024 (string-to-number (concat (match-string 3) "e0")))))))))

;; This is derived from `tramp-sh-handle-file-truename'.  Maybe the
;; code could be shared?
(defun tramp-adb-handle-file-truename (filename)
  "Like `file-truename' for Tramp files."
  (format
   "%s%s"
   (with-parsed-tramp-file-name (expand-file-name filename) nil
     (tramp-make-tramp-file-name
      v
      (with-tramp-file-property v localname "file-truename"
	(let ((result nil))			; result steps in reverse order
	  (tramp-message v 4 "Finding true name for `%s'" filename)
	  (let* ((steps (split-string localname "/" 'omit))
		 (localnamedir (tramp-run-real-handler
				'file-name-as-directory (list localname)))
		 (is-dir (string= localname localnamedir))
		 (thisstep nil)
		 (numchase 0)
		 ;; Don't make the following value larger than
		 ;; necessary.  People expect an error message in a
		 ;; timely fashion when something is wrong; otherwise
		 ;; they might think that Emacs is hung.  Of course,
		 ;; correctness has to come first.
		 (numchase-limit 20)
		 symlink-target)
	    (while (and steps (< numchase numchase-limit))
	      (setq thisstep (pop steps))
	      (tramp-message
	       v 5 "Check %s"
	       (mapconcat 'identity
			  (append '("") (reverse result) (list thisstep))
			  "/"))
	      (setq symlink-target
		    (tramp-compat-file-attribute-type
		     (file-attributes
		      (tramp-make-tramp-file-name
		       v (mapconcat 'identity
				    (append
				     '("") (reverse result) (list thisstep))
				    "/")))))
	      (cond ((string= "." thisstep)
		     (tramp-message v 5 "Ignoring step `.'"))
		    ((string= ".." thisstep)
		     (tramp-message v 5 "Processing step `..'")
		     (pop result))
		    ((stringp symlink-target)
		     ;; It's a symlink, follow it.
		     (tramp-message v 5 "Follow symlink to %s" symlink-target)
		     (setq numchase (1+ numchase))
		     (when (file-name-absolute-p symlink-target)
		       (setq result nil))
		     ;; If the symlink was absolute, we'll get a string
		     ;; like "/user@host:/some/target"; extract the
		     ;; "/some/target" part from it.
		     (when (tramp-tramp-file-p symlink-target)
		       (unless (tramp-equal-remote filename symlink-target)
			 (tramp-error
			  v 'file-error
			  "Symlink target `%s' on wrong host" symlink-target))
		       (setq symlink-target localname))
		     (setq steps
			   (append (split-string symlink-target "/" 'omit)
				   steps)))
		    (t
		     ;; It's a file.
		     (setq result (cons thisstep result)))))
	    (when (>= numchase numchase-limit)
	      (tramp-error
	       v 'file-error
	       "Maximum number (%d) of symlinks exceeded" numchase-limit))
	    (setq result (reverse result))
	    ;; Combine list to form string.
	    (setq result
		  (if result
		      (mapconcat 'identity (cons "" result) "/")
		    "/"))
	    (when (and is-dir (or (string= "" result)
				  (not (string= (substring result -1) "/"))))
	      (setq result (concat result "/"))))

	  (tramp-message v 4 "True name of `%s' is `%s'" localname result)
	  result))))

   ;; Preserve trailing "/".
   (if (string-equal (file-name-nondirectory filename) "") "/" "")))

(defun tramp-adb-handle-file-attributes (filename &optional id-format)
  "Like `file-attributes' for Tramp files."
  (unless id-format (setq id-format 'integer))
  (ignore-errors
    (with-parsed-tramp-file-name filename nil
      (with-tramp-file-property
	  v localname (format "file-attributes-%s" id-format)
	(and
	 (tramp-adb-send-command-and-check
	  v (format "%s -d -l %s"
		    (tramp-adb-get-ls-command v)
		    (tramp-shell-quote-argument localname)))
	 (with-current-buffer (tramp-get-buffer v)
	   (tramp-adb-sh-fix-ls-output)
	   (cdar (tramp-do-parse-file-attributes-with-ls v id-format))))))))

(defun tramp-do-parse-file-attributes-with-ls (vec &optional id-format)
  "Parse `file-attributes' for Tramp files using the ls(1) command."
  (with-current-buffer (tramp-get-buffer vec)
    (goto-char (point-min))
    (let ((file-properties nil))
      (while (re-search-forward tramp-adb-ls-toolbox-regexp nil t)
	(let* ((mod-string (match-string 1))
	       (is-dir (eq ?d (aref mod-string 0)))
	       (is-symlink (eq ?l (aref mod-string 0)))
	       (uid (match-string 2))
	       (gid (match-string 3))
	       (size (string-to-number (match-string 4)))
	       (date (match-string 5))
	       (name (match-string 6))
	       (symlink-target
		(and is-symlink
		     (cadr (split-string name "\\( -> \\|\n\\)")))))
	  (push (list
		 (if is-symlink
		     (car (split-string name "\\( -> \\|\n\\)"))
		   name)
		 (or is-dir symlink-target)
		 1     ;link-count
		 ;; no way to handle numeric ids in Androids ash
		 (if (eq id-format 'integer) 0 uid)
		 (if (eq id-format 'integer) 0 gid)
		 '(0 0)			; atime
		 (date-to-time date)	; mtime
		 '(0 0)			; ctime
		 size
		 mod-string
		 ;; fake
		 t 1
		 (tramp-get-device vec))
		file-properties)))
      file-properties)))

(defun tramp-adb-handle-directory-files-and-attributes
  (directory &optional full match nosort id-format)
  "Like `directory-files-and-attributes' for Tramp files."
  (when (file-directory-p directory)
    (with-parsed-tramp-file-name (expand-file-name directory) nil
      (copy-tree
       (with-tramp-file-property
	   v localname (format "directory-files-and-attributes-%s-%s-%s-%s"
			       full match id-format nosort)
	 (with-current-buffer (tramp-get-buffer v)
	   (when (tramp-adb-send-command-and-check
		  v (format "%s -a -l %s"
			    (tramp-adb-get-ls-command v)
			    (tramp-shell-quote-argument localname)))
	     ;; We insert also filename/. and filename/.., because "ls" doesn't.
	     ;; Looks like it does include them in toybox, since Android 6.
	     (unless (re-search-backward "\\.$" nil t)
	       (narrow-to-region (point-max) (point-max))
	       (tramp-adb-send-command
		v (format "%s -d -a -l %s %s"
			  (tramp-adb-get-ls-command v)
			  (tramp-shell-quote-argument
			   (concat (file-name-as-directory localname) "."))
			  (tramp-shell-quote-argument
			   (concat (file-name-as-directory localname) ".."))))
	       (widen)))
	   (tramp-adb-sh-fix-ls-output)
	   (let ((result (tramp-do-parse-file-attributes-with-ls
			  v (or id-format 'integer))))
	     (when full
	       (setq result
		     (mapcar
		      (lambda (x)
			(cons (expand-file-name (car x) directory) (cdr x)))
		      result)))
	     (unless nosort
	       (setq result
		     (sort result (lambda (x y) (string< (car x) (car y))))))
	     (delq nil
		   (mapcar (lambda (x)
			     (if (or (not match) (string-match match (car x)))
				 x))
			   result)))))))))

(defun tramp-adb-get-ls-command (vec)
  "Determine `ls' command and its arguments."
  (with-tramp-connection-property vec "ls"
    (tramp-message vec 5 "Finding a suitable `ls' command")
    (cond
     ;; Support Android derived systems where "ls" command is provided
     ;; by GNU Coreutils. Force "ls" to print one column and set
<<<<<<< HEAD
     ;; time-style to imitate other "ls" flavors.
=======
     ;; time-style to imitate other "ls" flavours.
>>>>>>> 39598924
     ((tramp-adb-send-command-and-check
       vec "ls --time-style=long-iso /dev/null")
      "ls -1 --time-style=long-iso")
     ;; Can't disable coloring explicitly for toybox ls command.  We
     ;; also must force "ls" to print just one column.
     ((tramp-adb-send-command-and-check vec "toybox") "ls -1")
     ;; On CyanogenMod based system BusyBox is used and "ls" output
     ;; coloring is enabled by default.  So we try to disable it when
     ;; possible.
     ((tramp-adb-send-command-and-check vec "ls --color=never -al /dev/null")
      "ls --color=never")
     (t "ls"))))

(defun tramp-adb--gnu-switches-to-ash (switches)
  "Almquist shell can't handle multiple arguments.
Convert (\"-al\") to (\"-a\" \"-l\").  Remove arguments like \"--dired\"."
  (split-string
   (apply 'concat
	  (mapcar (lambda (s)
		    (replace-regexp-in-string
		     "\\(.\\)"  " -\\1" (replace-regexp-in-string "^-" "" s)))
		  ;; FIXME: Warning about removed switches (long and non-dash).
		  (delq nil
			(mapcar
			 (lambda (s)
			   (and (not (string-match "\\(^--\\|^[^-]\\)" s)) s))
			 switches))))))

(defun tramp-adb-sh-fix-ls-output (&optional sort-by-time)
  "Insert dummy 0 in empty size columns.
Androids \"ls\" command doesn't insert size column for directories:
Emacs dired can't find files."
  (save-excursion
    ;; Insert missing size.
    (goto-char (point-min))
    (while
	(search-forward-regexp
	 "[[:space:]]\\([[:space:]][0-9]\\{4\\}-[0-9][0-9]-[0-9][0-9][[:space:]]\\)" nil t)
      (replace-match "0\\1" "\\1" nil)
      ;; Insert missing "/".
      (when (looking-at "[0-9][0-9]:[0-9][0-9][[:space:]]+$")
	(end-of-line)
	(insert "/")))
    ;; Sort entries.
    (let* ((lines (split-string (buffer-string) "\n" t))
	   (sorted-lines
	    (sort
	     lines
	     (if sort-by-time
		 'tramp-adb-ls-output-time-less-p
	       'tramp-adb-ls-output-name-less-p))))
      (delete-region (point-min) (point-max))
      (insert "  " (mapconcat 'identity sorted-lines "\n  ")))
    ;; Add final newline.
    (goto-char (point-max))
    (unless (bolp) (insert "\n"))))

(defun tramp-adb-ls-output-time-less-p (a b)
  "Sort \"ls\" output by time, descending."
  (let (time-a time-b)
    (string-match tramp-adb-ls-date-regexp a)
    (setq time-a (apply 'encode-time (parse-time-string (match-string 0 a))))
    (string-match tramp-adb-ls-date-regexp b)
    (setq time-b (apply 'encode-time (parse-time-string (match-string 0 b))))
    (time-less-p time-b time-a)))

(defun tramp-adb-ls-output-name-less-p (a b)
  "Sort \"ls\" output by name, ascending."
  (if (string-match directory-listing-before-filename-regexp a)
      (let ((posa (match-end 0)))
	(if (string-match directory-listing-before-filename-regexp b)
	    (let ((posb (match-end 0)))
	      (string-lessp (substring a posa) (substring b posb)))))))

(defun tramp-adb-handle-make-directory (dir &optional parents)
  "Like `make-directory' for Tramp files."
  (setq dir (expand-file-name dir))
  (with-parsed-tramp-file-name dir nil
    (when parents
      (let ((par (expand-file-name ".." dir)))
	(unless (file-directory-p par)
	  (make-directory par parents))))
    (tramp-flush-file-properties v (file-name-directory localname))
    (tramp-flush-directory-properties v localname)
    (unless (or (tramp-adb-send-command-and-check
		 v (format "mkdir %s" (tramp-shell-quote-argument localname)))
		(and parents (file-directory-p dir)))
      (tramp-error v 'file-error "Couldn't make directory %s" dir))))

(defun tramp-adb-handle-delete-directory (directory &optional recursive _trash)
  "Like `delete-directory' for Tramp files."
  (setq directory (expand-file-name directory))
  (with-parsed-tramp-file-name (file-truename directory) nil
    (tramp-flush-file-properties v (file-name-directory localname))
    (tramp-flush-directory-properties v localname))
  (with-parsed-tramp-file-name directory nil
    (tramp-flush-file-properties v (file-name-directory localname))
    (tramp-flush-directory-properties v localname)
    (tramp-adb-barf-unless-okay
     v (format "%s %s"
	       (if recursive "rm -r" "rmdir")
	       (tramp-shell-quote-argument localname))
     "Couldn't delete %s" directory)))

(defun tramp-adb-handle-delete-file (filename &optional _trash)
  "Like `delete-file' for Tramp files."
  (setq filename (expand-file-name filename))
  (with-parsed-tramp-file-name filename nil
    (tramp-flush-file-properties v (file-name-directory localname))
    (tramp-flush-file-properties v localname)
    (tramp-adb-barf-unless-okay
     v (format "rm %s" (tramp-shell-quote-argument localname))
     "Couldn't delete %s" filename)))

(defun tramp-adb-handle-file-name-all-completions (filename directory)
  "Like `file-name-all-completions' for Tramp files."
  (all-completions
   filename
   (with-parsed-tramp-file-name (expand-file-name directory) nil
     (with-tramp-file-property v localname "file-name-all-completions"
       (save-match-data
	 (tramp-adb-send-command
	  v (format "%s -a %s"
		    (tramp-adb-get-ls-command v)
		    (tramp-shell-quote-argument localname)))
	 (mapcar
	  (lambda (f)
	    (if (file-directory-p (expand-file-name f directory))
		(file-name-as-directory f)
	      f))
	  (with-current-buffer (tramp-get-buffer v)
	    (delete-dups
	     (append
	      ;; In older Android versions, "." and ".." are not
	      ;; included.  In newer versions (toybox, since Android
	      ;; 6) they are.  We fix this by `delete-dups'.
	      '("." "..")
	      (delq
	       nil
	       (mapcar
		(lambda (l) (and (not (string-match  "^[[:space:]]*$" l)) l))
		(split-string (buffer-string) "\n"))))))))))))

(defun tramp-adb-handle-file-local-copy (filename)
  "Like `file-local-copy' for Tramp files."
  (with-parsed-tramp-file-name filename nil
    (unless (file-exists-p (file-truename filename))
      (tramp-error
       v tramp-file-missing
       "Cannot make local copy of non-existing file `%s'" filename))
    (let ((tmpfile (tramp-compat-make-temp-file filename)))
      (with-tramp-progress-reporter
	  v 3 (format "Fetching %s to tmp file %s" filename tmpfile)
	;; "adb pull ..." does not always return an error code.
	(when (or (tramp-adb-execute-adb-command
		   v "pull" (tramp-compat-file-name-unquote localname) tmpfile)
		  (not (file-exists-p tmpfile)))
	  (ignore-errors (delete-file tmpfile))
	  (tramp-error
	   v 'file-error "Cannot make local copy of file `%s'" filename))
	(set-file-modes
	 tmpfile
	 (logior (or (file-modes filename) 0) (string-to-number "0400" 8))))
      tmpfile)))

(defun tramp-adb-handle-file-writable-p (filename)
  "Like `tramp-sh-handle-file-writable-p'.
But handle the case, if the \"test\" command is not available."
  (with-parsed-tramp-file-name filename nil
    (with-tramp-file-property v localname "file-writable-p"
      (if (tramp-adb-find-test-command v)
	  (if (file-exists-p filename)
	      (tramp-adb-send-command-and-check
	       v (format "test -w %s" (tramp-shell-quote-argument localname)))
	    (and
	     (file-directory-p (file-name-directory filename))
	     (file-writable-p (file-name-directory filename))))

	;; Missing "test" command on Android < 4.
       (let ((rw-path "/data/data"))
	 (tramp-message
	  v 5
	  "Not implemented yet (assuming \"/data/data\" is writable): %s"
	  localname)
	 (and (>= (length localname) (length rw-path))
	      (string= (substring localname 0 (length rw-path))
		       rw-path)))))))

(defun tramp-adb-handle-write-region
  (start end filename &optional append visit lockname mustbenew)
  "Like `write-region' for Tramp files."
  (setq filename (expand-file-name filename))
  (with-parsed-tramp-file-name filename nil
    (when (and mustbenew (file-exists-p filename)
	       (or (eq mustbenew 'excl)
		   (not
		    (y-or-n-p
		     (format "File %s exists; overwrite anyway? " filename)))))
      (tramp-error v 'file-already-exists filename))

    ;; We must also flush the cache of the directory, because
    ;; `file-attributes' reads the values from there.
    (tramp-flush-file-properties v (file-name-directory localname))
    (tramp-flush-file-properties v localname)
    (let* ((curbuf (current-buffer))
	   (tmpfile (tramp-compat-make-temp-file filename)))
      (when (and append (file-exists-p filename))
	(copy-file filename tmpfile 'ok)
	(set-file-modes
	 tmpfile
	 (logior (or (file-modes tmpfile) 0) (string-to-number "0600" 8))))
      (tramp-run-real-handler
       'write-region (list start end tmpfile append 'no-message lockname))
      (with-tramp-progress-reporter
        v 3 (format-message
             "Moving tmp file `%s' to `%s'" tmpfile filename)
	(unwind-protect
	    (when (tramp-adb-execute-adb-command
		   v "push" tmpfile (tramp-compat-file-name-unquote localname))
	      (tramp-error v 'file-error "Cannot write: `%s'" filename))
	  (delete-file tmpfile)))

      (unless (equal curbuf (current-buffer))
	(tramp-error
	 v 'file-error
	 "Buffer has changed from `%s' to `%s'" curbuf (current-buffer)))

      ;; Set file modification time.
      (when (or (eq visit t) (stringp visit))
	(set-visited-file-modtime
	 (tramp-compat-file-attribute-modification-time
	  (file-attributes filename))))

      ;; The end.
      (when (and (null noninteractive)
		 (or (eq visit t) (null visit) (stringp visit)))
	(tramp-message v 0 "Wrote %s" filename))
      (run-hooks 'tramp-handle-write-region-hook))))

(defun tramp-adb-handle-set-file-modes (filename mode)
  "Like `set-file-modes' for Tramp files."
  (with-parsed-tramp-file-name filename nil
    (tramp-flush-file-properties v (file-name-directory localname))
    (tramp-flush-file-properties v localname)
    (tramp-adb-send-command-and-check v (format "chmod %o %s" mode localname))))

(defun tramp-adb-handle-set-file-times (filename &optional time)
  "Like `set-file-times' for Tramp files."
  (with-parsed-tramp-file-name filename nil
    (tramp-flush-file-properties v (file-name-directory localname))
    (tramp-flush-file-properties v localname)
    (let ((time (if (or (null time) (equal time '(0 0)))
		    (current-time)
		  time)))
      (tramp-adb-send-command-and-check
       ;; Use shell arithmetic because of Emacs integer size limit.
       v (format "touch -t $(( %d * 65536 + %d )) %s"
		 (car time) (cadr time)
		 (tramp-shell-quote-argument localname))))))

(defun tramp-adb-handle-copy-file
  (filename newname &optional ok-if-already-exists keep-date
   _preserve-uid-gid _preserve-extended-attributes)
  "Like `copy-file' for Tramp files.
PRESERVE-UID-GID and PRESERVE-EXTENDED-ATTRIBUTES are completely ignored."
  (setq filename (expand-file-name filename)
	newname (expand-file-name newname))

  (if (file-directory-p filename)
      (copy-directory filename newname keep-date t)

    (let ((t1 (tramp-tramp-file-p filename))
	  (t2 (tramp-tramp-file-p newname)))
      (with-parsed-tramp-file-name (if t1 filename newname) nil
	(with-tramp-progress-reporter
	    v 0 (format "Copying %s to %s" filename newname)

	  (if (and t1 t2 (tramp-equal-remote filename newname))
	      (let ((l1 (file-remote-p filename 'localname))
		    (l2 (file-remote-p newname 'localname)))
		(when (and (not ok-if-already-exists)
			   (file-exists-p newname))
		  (tramp-error v 'file-already-exists newname))
		;; We must also flush the cache of the directory,
		;; because `file-attributes' reads the values from
		;; there.
		(tramp-flush-file-properties v (file-name-directory l2))
		(tramp-flush-file-properties v l2)
		;; Short track.
		(tramp-adb-barf-unless-okay
		 v (format
		    "cp -f %s %s"
		    (tramp-shell-quote-argument l1)
		    (tramp-shell-quote-argument l2))
		 "Error copying %s to %s" filename newname))

	    (let ((tmpfile (file-local-copy filename)))

	      (if tmpfile
		  ;; Remote filename.
		  (condition-case err
		      (rename-file tmpfile newname ok-if-already-exists)
		    ((error quit)
		     (delete-file tmpfile)
		     (signal (car err) (cdr err))))

		;; Remote newname.
		(when (and (file-directory-p newname)
			   (tramp-compat-directory-name-p newname))
		  (setq newname
			(expand-file-name
			 (file-name-nondirectory filename) newname)))

		(with-parsed-tramp-file-name newname nil
		  (when (and (not ok-if-already-exists)
			     (file-exists-p newname))
		    (tramp-error v 'file-already-exists newname))

		  ;; We must also flush the cache of the directory,
		  ;; because `file-attributes' reads the values from
		  ;; there.
		  (tramp-flush-file-properties
		   v (file-name-directory localname))
		  (tramp-flush-file-properties v localname)
		  (when (tramp-adb-execute-adb-command
			 v "push"
			 (tramp-compat-file-name-unquote filename)
			 (tramp-compat-file-name-unquote localname))
		    (tramp-error
		     v 'file-error
		     "Cannot copy `%s' `%s'" filename newname)))))))))

    ;; KEEP-DATE handling.
    (when keep-date
      (set-file-times
       newname
       (tramp-compat-file-attribute-modification-time
	(file-attributes filename))))))

(defun tramp-adb-handle-rename-file
  (filename newname &optional ok-if-already-exists)
  "Like `rename-file' for Tramp files."
  (setq filename (expand-file-name filename)
	newname (expand-file-name newname))

  (if (file-directory-p filename)
      (progn
	(copy-directory filename newname t t)
	(delete-directory filename 'recursive))

    (let ((t1 (tramp-tramp-file-p filename))
	  (t2 (tramp-tramp-file-p newname)))
      (with-parsed-tramp-file-name (if t1 filename newname) nil
	(with-tramp-progress-reporter
	    v 0 (format "Renaming %s to %s" filename newname)

	  (if (and t1 t2
		   (tramp-equal-remote filename newname)
		   (not (file-directory-p filename)))
	      (let ((l1 (file-remote-p filename 'localname))
		    (l2 (file-remote-p newname 'localname)))
		(when (and (not ok-if-already-exists)
			   (file-exists-p newname))
		  (tramp-error v 'file-already-exists newname))
		;; We must also flush the cache of the directory, because
		;; `file-attributes' reads the values from there.
		(tramp-flush-file-properties v (file-name-directory l1))
		(tramp-flush-file-properties v l1)
		(tramp-flush-file-properties v (file-name-directory l2))
		(tramp-flush-file-properties v l2)
		;; Short track.
		(tramp-adb-barf-unless-okay
		 v (format
		    "mv -f %s %s"
		    (tramp-shell-quote-argument l1)
		    (tramp-shell-quote-argument l2))
		 "Error renaming %s to %s" filename newname))

	    ;; Rename by copy.
	    (copy-file
	     filename newname ok-if-already-exists 'keep-time 'preserve-uid-gid)
	    (delete-file filename)))))))

(defun tramp-adb-handle-process-file
  (program &optional infile destination display &rest args)
  "Like `process-file' for Tramp files."
  ;; The implementation is not complete yet.
  (when (and (numberp destination) (zerop destination))
    (error "Implementation does not handle immediate return"))

  (with-parsed-tramp-file-name default-directory nil
    (let (command input tmpinput stderr tmpstderr outbuf ret)
      ;; Compute command.
      (setq command (mapconcat 'tramp-shell-quote-argument
			       (cons program args) " "))
      ;; Determine input.
      (if (null infile)
	  (setq input "/dev/null")
	(setq infile (expand-file-name infile))
	(if (tramp-equal-remote default-directory infile)
	    ;; INFILE is on the same remote host.
	    (setq input (with-parsed-tramp-file-name infile nil localname))
	  ;; INFILE must be copied to remote host.
	  (setq input (tramp-make-tramp-temp-file v)
		tmpinput (tramp-make-tramp-file-name v input))
	  (copy-file infile tmpinput t)))
      (when input (setq command (format "%s <%s" command input)))

      ;; Determine output.
      (cond
       ;; Just a buffer.
       ((bufferp destination)
	(setq outbuf destination))
       ;; A buffer name.
       ((stringp destination)
	(setq outbuf (get-buffer-create destination)))
       ;; (REAL-DESTINATION ERROR-DESTINATION)
       ((consp destination)
	;; output.
	(cond
	 ((bufferp (car destination))
	  (setq outbuf (car destination)))
	 ((stringp (car destination))
	  (setq outbuf (get-buffer-create (car destination))))
	 ((car destination)
	  (setq outbuf (current-buffer))))
	;; stderr.
	(cond
	 ((stringp (cadr destination))
	  (setcar (cdr destination) (expand-file-name (cadr destination)))
	  (if (tramp-equal-remote default-directory (cadr destination))
	      ;; stderr is on the same remote host.
	      (setq stderr (with-parsed-tramp-file-name
			       (cadr destination) nil localname))
	    ;; stderr must be copied to remote host.  The temporary
	    ;; file must be deleted after execution.
	    (setq stderr (tramp-make-tramp-temp-file v)
		  tmpstderr (tramp-make-tramp-file-name v stderr))))
	 ;; stderr to be discarded.
	 ((null (cadr destination))
	  (setq stderr "/dev/null"))))
       ;; 't
       (destination
	(setq outbuf (current-buffer))))
      (when stderr (setq command (format "%s 2>%s" command stderr)))

      ;; Send the command.  It might not return in time, so we protect
      ;; it.  Call it in a subshell, in order to preserve working
      ;; directory.
      (condition-case nil
	  (progn
	    (setq ret
		  (if (tramp-adb-send-command-and-check
		       v
		       (format "(cd %s; %s)"
			       (tramp-shell-quote-argument localname) command))
		      ;; Set return status accordingly.
		      0 1))
	    ;; We should add the output anyway.
	    (when outbuf
	      (with-current-buffer outbuf
		(insert-buffer-substring (tramp-get-connection-buffer v)))
	      (when (and display (get-buffer-window outbuf t)) (redisplay))))
	;; When the user did interrupt, we should do it also.  We use
	;; return code -1 as marker.
	(quit
	 (kill-buffer (tramp-get-connection-buffer v))
	 (setq ret -1))
	;; Handle errors.
	(error
	 (kill-buffer (tramp-get-connection-buffer v))
	 (setq ret 1)))

      ;; Provide error file.
      (when tmpstderr (rename-file tmpstderr (cadr destination) t))

      ;; Cleanup.  We remove all file cache values for the connection,
      ;; because the remote process could have changed them.
      (when tmpinput (delete-file tmpinput))

      (unless process-file-side-effects
        (tramp-flush-directory-properties v ""))

      ;; Return exit status.
      (if (equal ret -1)
	  (keyboard-quit)
	ret))))

(defun tramp-adb-handle-shell-command
  (command &optional output-buffer error-buffer)
  "Like `shell-command' for Tramp files."
  (let* ((asynchronous (string-match "[ \t]*&[ \t]*\\'" command))
	 ;; We cannot use `shell-file-name' and `shell-command-switch',
	 ;; they are variables of the local host.
	 (args (list "sh" "-c" (substring command 0 asynchronous)))
	 current-buffer-p
	 (output-buffer
	  (cond
	   ((bufferp output-buffer) output-buffer)
	   ((stringp output-buffer) (get-buffer-create output-buffer))
	   (output-buffer
	    (setq current-buffer-p t)
	    (current-buffer))
	   (t (get-buffer-create
	       (if asynchronous
		   "*Async Shell Command*"
		 "*Shell Command Output*")))))
	 (error-buffer
	  (cond
	   ((bufferp error-buffer) error-buffer)
	   ((stringp error-buffer) (get-buffer-create error-buffer))))
	 (buffer
	  (if (and (not asynchronous) error-buffer)
	      (with-parsed-tramp-file-name default-directory nil
		(list output-buffer (tramp-make-tramp-temp-file v)))
	    output-buffer))
	 (p (get-buffer-process output-buffer)))

    ;; Check whether there is another process running.  Tramp does not
    ;; support 2 (asynchronous) processes in parallel.
    (when p
      (if (yes-or-no-p "A command is running.  Kill it? ")
	  (ignore-errors (kill-process p))
	(tramp-compat-user-error p "Shell command in progress")))

    (if current-buffer-p
	(progn
	  (barf-if-buffer-read-only)
	  (push-mark nil t))
      (with-current-buffer output-buffer
	(setq buffer-read-only nil)
	(erase-buffer)))

    (if (and (not current-buffer-p) (integerp asynchronous))
	(prog1
	    ;; Run the process.
	    (apply 'start-file-process "*Async Shell*" buffer args)
	  ;; Display output.
	  (pop-to-buffer output-buffer)
	  (setq mode-line-process '(":%s"))
	  (shell-mode))

      (prog1
	  ;; Run the process.
	  (apply 'process-file (car args) nil buffer nil (cdr args))
	;; Insert error messages if they were separated.
	(when (listp buffer)
	  (with-current-buffer error-buffer
	    (insert-file-contents (cadr buffer)))
	  (delete-file (cadr buffer)))
	(if current-buffer-p
	    ;; This is like exchange-point-and-mark, but doesn't
	    ;; activate the mark.  It is cleaner to avoid activation,
	    ;; even though the command loop would deactivate the mark
	    ;; because we inserted text.
	    (goto-char (prog1 (mark t)
			 (set-marker (mark-marker) (point)
				     (current-buffer))))
	  ;; There's some output, display it.
	  (when (with-current-buffer output-buffer (> (point-max) (point-min)))
	    (display-message-or-buffer output-buffer)))))))

;; We use BUFFER also as connection buffer during setup.  Because of
;; this, its original contents must be saved, and restored once
;; connection has been setup.
(defun tramp-adb-handle-start-file-process (name buffer program &rest args)
  "Like `start-file-process' for Tramp files."
  (with-parsed-tramp-file-name default-directory nil
    ;; When PROGRAM is nil, we should provide a tty.  This is not
    ;; possible here.
    (unless (stringp program)
      (tramp-error v 'file-error "PROGRAM must be a string"))

    (let* ((buffer
	    (if buffer
		(get-buffer-create buffer)
	      ;; BUFFER can be nil.  We use a temporary buffer.
	      (generate-new-buffer tramp-temp-buffer-name)))
	   (command
	    (format "cd %s; %s"
		    (tramp-shell-quote-argument localname)
		    (mapconcat 'tramp-shell-quote-argument
			       (cons program args) " ")))
	   (tramp-process-connection-type
	    (or (null program) tramp-process-connection-type))
	   (bmp (and (buffer-live-p buffer) (buffer-modified-p buffer)))
	   (name1 name)
	   (i 0)
	   ;; We do not want to run timers.
	   timer-list timer-idle-list)

      (while (get-process name1)
	;; NAME must be unique as process name.
	(setq i (1+ i)
	      name1 (format "%s<%d>" name i)))
      (setq name name1)
      ;; Set the new process properties.
      (tramp-set-connection-property v "process-name" name)
      (tramp-set-connection-property v "process-buffer" buffer)

      (with-current-buffer (tramp-get-connection-buffer v)
	(unwind-protect
	    ;; We catch this event.  Otherwise, `start-process' could
	    ;; be called on the local host.
	    (save-excursion
	      (save-restriction
		;; Activate narrowing in order to save BUFFER
		;; contents.  Clear also the modification time;
		;; otherwise we might be interrupted by
		;; `verify-visited-file-modtime'.
		(let ((buffer-undo-list t)
		      (buffer-read-only nil)
		      (mark (point)))
		  (clear-visited-file-modtime)
		  (narrow-to-region (point-max) (point-max))
		  ;; We call `tramp-adb-maybe-open-connection', in
		  ;; order to cleanup the prompt afterwards.
		  (tramp-adb-maybe-open-connection v)
		  (widen)
		  (delete-region mark (point))
		  (narrow-to-region (point-max) (point-max))
		  ;; Send the command.
		  (let ((tramp-adb-prompt (regexp-quote command)))
		    (tramp-adb-send-command v command))
		  (let ((p (tramp-get-connection-process v)))
		    ;; Set query flag and process marker for this
		    ;; process.  We ignore errors, because the process
		    ;; could have finished already.
		    (ignore-errors
		      (set-process-query-on-exit-flag p t)
		      (set-marker (process-mark p) (point)))
		    ;; Return process.
		    p))))

	  ;; Save exit.
	  (if (string-match tramp-temp-buffer-name (buffer-name))
	      (ignore-errors
		(set-process-buffer (tramp-get-connection-process v) nil)
		(kill-buffer (current-buffer)))
	    (set-buffer-modified-p bmp))
	  (tramp-flush-connection-property v "process-name")
	  (tramp-flush-connection-property v "process-buffer"))))))

(defun tramp-adb-get-device (vec)
  "Return full host name from VEC to be used in shell execution.
E.g. a host name \"192.168.1.1#5555\" returns \"192.168.1.1:5555\"
     a host name \"R38273882DE\" returns \"R38273882DE\"."
  ;; Sometimes this is called before there is a connection process
  ;; yet.  In order to work with the connection cache, we flush all
  ;; unwanted entries first.
  (tramp-flush-connection-properties nil)
  (with-tramp-connection-property (tramp-get-connection-process vec) "device"
    (let* ((host (tramp-file-name-host vec))
	   (port (tramp-file-name-port-or-default vec))
	   (devices (mapcar 'cadr (tramp-adb-parse-device-names nil))))
      (replace-regexp-in-string
       tramp-prefix-port-format ":"
       (cond ((member host devices) host)
	     ;; This is the case when the host is connected to the default port.
	     ((member (format "%s%s%d" host tramp-prefix-port-format port)
		      devices)
	      (format "%s:%d" host port))
	     ;; An empty host name shall be mapped as well, when there
	     ;; is exactly one entry in `devices'.
	     ((and (zerop (length host)) (= (length devices) 1))
	      (car devices))
	     ;; Try to connect device.
	     ((and tramp-adb-connect-if-not-connected
		   (not (zerop (length host)))
		   (not (tramp-adb-execute-adb-command
                         vec "connect"
                         (replace-regexp-in-string
                          tramp-prefix-port-format ":" host))))
	      ;; When new device connected, running other adb command (e.g.
	      ;; adb shell) immediately will fail.  To get around this
	      ;; problem, add sleep 0.1 second here.
	      (sleep-for 0.1)
	      host)
	     (t (tramp-error
		 vec 'file-error "Could not find device %s" host)))))))

(defun tramp-adb-execute-adb-command (vec &rest args)
  "Returns nil on success error-output on failure."
  (when (and (> (length (tramp-file-name-host vec)) 0)
	     ;; The -s switch is only available for ADB device commands.
	     (not (member (car args) '("connect" "disconnect"))))
    (setq args (append (list "-s" (tramp-adb-get-device vec)) args)))
  (with-temp-buffer
    (prog1
	(unless
	    (zerop
	     (apply 'tramp-call-process vec tramp-adb-program nil t nil args))
	  (buffer-string))
      (tramp-message vec 6 "%s" (buffer-string)))))

(defun tramp-adb-find-test-command (vec)
  "Checks, whether the ash has a builtin \"test\" command.
This happens for Android >= 4.0."
  (with-tramp-connection-property vec "test"
    (tramp-adb-send-command-and-check vec "type test")))

;; Connection functions

(defun tramp-adb-send-command (vec command)
  "Send the COMMAND to connection VEC."
  (tramp-adb-maybe-open-connection vec)
  (tramp-message vec 6 "%s" command)
  (tramp-send-string vec command)
  ;; fixme: Race condition
  (tramp-adb-wait-for-output (tramp-get-connection-process vec))
  (with-current-buffer (tramp-get-connection-buffer vec)
    (save-excursion
      (goto-char (point-min))
      ;; We can't use stty to disable echo of command.
      (delete-matching-lines (regexp-quote command))
      ;; When the local machine is W32, there are still trailing ^M.
      ;; There must be a better solution by setting the correct coding
      ;; system, but this requires changes in core Tramp.
      (goto-char (point-min))
      (while (re-search-forward "\r+$" nil t)
	(replace-match "" nil nil)))))

(defun tramp-adb-send-command-and-check (vec command)
  "Run COMMAND and check its exit status.
Sends `echo $?' along with the COMMAND for checking the exit
status.  If COMMAND is nil, just sends `echo $?'.  Returns nil if
the exit status is not equal 0, and t otherwise."
  (tramp-adb-send-command
   vec (if command
	   (format "%s; echo tramp_exit_status $?" command)
	 "echo tramp_exit_status $?"))
  (with-current-buffer (tramp-get-connection-buffer vec)
    (goto-char (point-max))
    (unless (re-search-backward "tramp_exit_status [0-9]+" nil t)
      (tramp-error
       vec 'file-error "Couldn't find exit status of `%s'" command))
    (skip-chars-forward "^ ")
    (prog1
	(zerop (read (current-buffer)))
      (let (buffer-read-only)
	(delete-region (match-beginning 0) (point-max))))))

(defun tramp-adb-barf-unless-okay (vec command fmt &rest args)
  "Run COMMAND, check exit status, throw error if exit status not okay.
FMT and ARGS are passed to `error'."
  (unless (tramp-adb-send-command-and-check vec command)
    (apply 'tramp-error vec 'file-error fmt args)))

(defun tramp-adb-wait-for-output (proc &optional timeout)
  "Wait for output from remote command."
  (unless (buffer-live-p (process-buffer proc))
    (delete-process proc)
    (tramp-error proc 'file-error "Process `%s' not available, try again" proc))
  (with-current-buffer (process-buffer proc)
    (if (tramp-wait-for-regexp
	 proc timeout
	 (tramp-get-connection-property proc "prompt" tramp-adb-prompt))
	(let (buffer-read-only)
	  (goto-char (point-min))
	  ;; ADB terminal sends "^H" sequences.
	  (when (re-search-forward "<\b+" (point-at-eol) t)
	    (forward-line 1)
	    (delete-region (point-min) (point)))
	  ;; Delete the prompt.
         (goto-char (point-min))
         (when (re-search-forward
		(tramp-get-connection-property proc "prompt" tramp-adb-prompt)
		(point-at-eol) t)
           (forward-line 1)
           (delete-region (point-min) (point)))
	  (goto-char (point-max))
	  (re-search-backward
	   (tramp-get-connection-property proc "prompt" tramp-adb-prompt) nil t)
	  (delete-region (point) (point-max)))
      (if timeout
	  (tramp-error
	   proc 'file-error
	   "[[Remote adb prompt `%s' not found in %d secs]]"
	   (tramp-get-connection-property proc "prompt" tramp-adb-prompt)
	   timeout)
	(tramp-error
	 proc 'file-error
	 "[[Remote prompt `%s' not found]]"
	 (tramp-get-connection-property proc "prompt" tramp-adb-prompt))))))

(defun tramp-adb-maybe-open-connection (vec)
  "Maybe open a connection VEC.
Does not do anything if a connection is already open, but re-opens the
connection if a previous connection has died for some reason."
  (let* ((buf (tramp-get-connection-buffer vec))
	 (p (get-buffer-process buf))
	 (host (tramp-file-name-host vec))
	 (user (tramp-file-name-user vec))
         (device (tramp-adb-get-device vec)))

    ;; Maybe we know already that "su" is not supported.  We cannot
    ;; use a connection property, because we have not checked yet
    ;; whether it is still the same device.
    (when (and user (not (tramp-get-file-property vec "" "su-command-p" t)))
      (tramp-error vec 'file-error "Cannot switch to user `%s'" user))

    (unless (process-live-p p)
      (save-match-data
	(when (and p (processp p)) (delete-process p))
	(if (zerop (length device))
	    (tramp-error vec 'file-error "Device %s not connected" host))
	(with-tramp-progress-reporter vec 3 "Opening adb shell connection"
	  (let* ((coding-system-for-read 'utf-8-dos) ;is this correct?
		 (process-connection-type tramp-process-connection-type)
		 (args (if (> (length host) 0)
			   (list "-s" device "shell")
			 (list "shell")))
		 (p (let ((default-directory
			    (tramp-compat-temporary-file-directory)))
		      (apply 'start-process (tramp-get-connection-name vec) buf
			     tramp-adb-program args)))
		 (prompt (md5 (concat (prin1-to-string process-environment)
				      (current-time-string)))))
	    (tramp-message
	     vec 6 "%s" (mapconcat 'identity (process-command p) " "))
	    ;; Wait for initial prompt.
	    (tramp-adb-wait-for-output p 30)
	    (unless (process-live-p p)
	      (tramp-error  vec 'file-error "Terminated!"))
	    (process-put p 'vector vec)
	    (process-put p 'adjust-window-size-function 'ignore)
	    (set-process-query-on-exit-flag p nil)

	    ;; Change prompt.
	    (tramp-set-connection-property
	     p "prompt" (regexp-quote (format "///%s#$" prompt)))
	    (tramp-adb-send-command
	     vec (format "PS1=\"///\"\"%s\"\"#$\"" prompt))

	    ;; Check whether the properties have been changed.  If
	    ;; yes, this is a strong indication that we must expire all
	    ;; connection properties.  We start again.
	    (tramp-message vec 5 "Checking system information")
	    (tramp-adb-send-command
	     vec "echo \\\"`getprop ro.product.model` `getprop ro.product.version` `getprop ro.build.version.release`\\\"")
	    (let ((old-getprop
		   (tramp-get-connection-property vec "getprop" nil))
		  (new-getprop
		   (tramp-set-connection-property
		    vec "getprop"
		    (with-current-buffer (tramp-get-connection-buffer vec)
		      ;; Read the expression.
		      (goto-char (point-min))
		      (read (current-buffer))))))
	      (when (and (stringp old-getprop)
			 (not (string-equal old-getprop new-getprop)))
		(tramp-message
		 vec 3
		 "Connection reset, because remote host changed from `%s' to `%s'"
		 old-getprop new-getprop)
		(tramp-cleanup-connection vec t)
		(tramp-adb-maybe-open-connection vec)))

	    ;; Change user if indicated.
	    (when user
	      (tramp-adb-send-command vec (format "su %s" user))
	      (unless (tramp-adb-send-command-and-check vec nil)
		(delete-process p)
		(tramp-flush-file-property vec "" "su-command-p")
		(tramp-error
		 vec 'file-error "Cannot switch to user `%s'" user)))

	    ;; Set "remote-path" connection property.  This is needed
	    ;; for eshell.
	    (tramp-adb-send-command vec "echo \\\"$PATH\\\"")
	    (tramp-set-connection-property
	     vec "remote-path"
	     (split-string
	      (with-current-buffer (tramp-get-connection-buffer vec)
		;; Read the expression.
		(goto-char (point-min))
		(read (current-buffer)))
	      ":" 'omit))

	    ;; Set connection-local variables.
	    (tramp-set-connection-local-variables vec)

	    ;; Mark it as connected.
	    (tramp-set-connection-property p "connected" t)))))))

(add-hook 'tramp-unload-hook
	  (lambda ()
	    (unload-feature 'tramp-adb 'force)))

(provide 'tramp-adb)

;;; tramp-adb.el ends here<|MERGE_RESOLUTION|>--- conflicted
+++ resolved
@@ -464,11 +464,7 @@
     (cond
      ;; Support Android derived systems where "ls" command is provided
      ;; by GNU Coreutils. Force "ls" to print one column and set
-<<<<<<< HEAD
-     ;; time-style to imitate other "ls" flavors.
-=======
      ;; time-style to imitate other "ls" flavours.
->>>>>>> 39598924
      ((tramp-adb-send-command-and-check
        vec "ls --time-style=long-iso /dev/null")
       "ls -1 --time-style=long-iso")
