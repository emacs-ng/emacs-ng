;;; sieve-manage.el --- Implementation of the managesieve protocol in elisp  -*- lexical-binding:t -*-

;; Copyright (C) 2001-2023 Free Software Foundation, Inc.

;; Author: Simon Josefsson <simon@josefsson.org>
;;         Albert Krewinkel <tarleb@moltkeplatz.de>

;; This file is part of GNU Emacs.

;; GNU Emacs is free software: you can redistribute it and/or modify
;; it under the terms of the GNU General Public License as published by
;; the Free Software Foundation, either version 3 of the License, or
;; (at your option) any later version.

;; GNU Emacs is distributed in the hope that it will be useful,
;; but WITHOUT ANY WARRANTY; without even the implied warranty of
;; MERCHANTABILITY or FITNESS FOR A PARTICULAR PURPOSE.  See the
;; GNU General Public License for more details.

;; You should have received a copy of the GNU General Public License
;; along with GNU Emacs.  If not, see <https://www.gnu.org/licenses/>.

;;; Commentary:

;; This library provides an elisp API for the managesieve network
;; protocol.
;;
;; It uses the SASL library for authentication, which means it
;; supports DIGEST-MD5, CRAM-MD5, SCRAM-MD5, NTLM, PLAIN and LOGIN
;; methods.  STARTTLS is not well tested, but should be easy to get to
;; work if someone wants.
;;
;; The API should be fairly obvious for anyone familiar with the
;; managesieve protocol, interface functions include:
;;
;; `sieve-manage-open'
;; open connection to managesieve server, returning a buffer to be
;; used by all other API functions.
;;
;; `sieve-manage-opened'
;; check if a server is open or not
;;
;; `sieve-manage-close'
;; close a server connection.
;;
;; `sieve-manage-listscripts'
;; `sieve-manage-deletescript'
;; `sieve-manage-getscript'
;; performs managesieve protocol actions
;;
;; and that's it.  Example of a managesieve session in *scratch*:
;;
;; (with-current-buffer (sieve-manage-open "mail.example.com")
;;   (sieve-manage-authenticate)
;;   (sieve-manage-listscripts))
;;
;; => ((active . "main") "vacation")
;;
;; References:
;;
;; draft-martin-managesieve-02.txt,
;; "A Protocol for Remotely Managing Sieve Scripts",
;; by Tim Martin.
;;
;; Release history:
;;
;; 2001-10-31 Committed to Oort Gnus.
;; 2002-07-27 Added DELETESCRIPT.  Suggested by Ned Ludd.
;; 2002-08-03 Use SASL library.
;; 2013-06-05 Enabled STARTTLS support, fixed bit rot.

;;; Code:

(if (locate-library "password-cache")
    (require 'password-cache)
  (require 'password))

(eval-when-compile (require 'cl-lib))
(require 'sasl)
(autoload 'sasl-find-mechanism "sasl")
(autoload 'auth-source-search "auth-source")
(autoload 'auth-info-password "auth-source")

;; User customizable variables:

(defgroup sieve-manage nil
  "Low-level Managesieve protocol issues."
  :group 'mail
  :prefix "sieve-")

(defcustom sieve-manage-log "*sieve-manage-log*"
  "Name of buffer for managesieve session trace."
  :type 'string)

(defcustom sieve-manage-server-eol "\r\n"
  "The EOL string sent from the server."
  :type 'string)

(defcustom sieve-manage-client-eol "\r\n"
  "The EOL string we send to the server."
  :type 'string)

(defcustom sieve-manage-authenticators '(digest-md5
					 cram-md5
					 scram-md5
					 ntlm
					 plain
					 login)
  "Priority of authenticators to consider when authenticating to server."
  ;; FIXME Improve this.  It's not `set'.
  ;; It's like (repeat (choice (const ...))), where each choice can
  ;; only appear once.
  :type '(repeat symbol))

(defcustom sieve-manage-authenticator-alist
  '((cram-md5   sieve-manage-cram-md5-p       sieve-manage-cram-md5-auth)
    (digest-md5 sieve-manage-digest-md5-p     sieve-manage-digest-md5-auth)
    (scram-md5  sieve-manage-scram-md5-p      sieve-manage-scram-md5-auth)
    (ntlm       sieve-manage-ntlm-p           sieve-manage-ntlm-auth)
    (plain      sieve-manage-plain-p          sieve-manage-plain-auth)
    (login      sieve-manage-login-p          sieve-manage-login-auth))
  "Definition of authenticators.

\(NAME CHECK AUTHENTICATE)

NAME names the authenticator.  CHECK is a function returning non-nil if
the server support the authenticator and AUTHENTICATE is a function
for doing the actual authentication."
  :type '(repeat (list (symbol :tag "Name") (function :tag "Check function")
		       (function :tag "Authentication function"))))

(defcustom sieve-manage-default-port "sieve"
  "Default port number or service name for managesieve protocol."
  :type '(choice natnum string)
  :version "24.4")

(defcustom sieve-manage-default-stream 'network
  "Default stream type to use for `sieve-manage'."
  :version "24.1"
  :type 'symbol)

(defcustom sieve-manage-ignore-starttls nil
  "Ignore STARTTLS even if STARTTLS capability is provided."
  :version "26.1"
  :type 'boolean)

;; Internal variables:

(defconst sieve-manage-local-variables '(sieve-manage-server
					 sieve-manage-port
					 sieve-manage-auth
					 sieve-manage-stream
					 sieve-manage-process
					 sieve-manage-client-eol
					 sieve-manage-server-eol
					 sieve-manage-capability))
(defconst sieve-manage-coding-system-for-read 'binary)
(defconst sieve-manage-coding-system-for-write 'binary)
(defvar sieve-manage-stream nil)
(defvar sieve-manage-auth nil)
(defvar sieve-manage-server nil)
(defvar sieve-manage-port nil)
(defvar sieve-manage-state 'closed
  "Managesieve state.
Valid states are `closed', `initial', `nonauth', and `auth'.")
(defvar sieve-manage-process nil)
(defvar sieve-manage-capability nil)

;; Internal utility functions
(defun sieve-manage--append-to-log (&rest args)
  "Append ARGS to sieve-manage log buffer.

ARGS can be a string or a list of strings.
<<<<<<< HEAD
The buffer to use for logging is specifified via
`sieve-manage-log'. If it is nil, logging is disabled."
=======
The buffer to use for logging is specified via `sieve-manage-log'.
If it is nil, logging is disabled.

When the `sieve-manage-log' buffer doesn't exist, it gets created (and
configured with some initial settings)."
>>>>>>> 0f361cc9
  (when sieve-manage-log
    (with-current-buffer (or (get-buffer sieve-manage-log)
                             (with-current-buffer
                                 (get-buffer-create sieve-manage-log)
                               (set-buffer-multibyte nil)
                               (buffer-disable-undo)))
      (goto-char (point-max))
      (apply #'insert args))))

(defun sieve-manage--message (format-string &rest args)
  "Wrapper around `message' which also logs to sieve manage log.

See `sieve-manage--append-to-log'."
  (let ((ret (apply #'message
                    (concat "sieve-manage: " format-string)
                    args)))
    (sieve-manage--append-to-log ret "\n")
    ret))

(defun sieve-manage--error (format-string &rest args)
  "Wrapper around `error' which also logs to sieve manage log.

See `sieve-manage--append-to-log'."
  (let ((msg (apply #'format
                    (concat "sieve-manage/ERROR: " format-string)
                    args)))
    (sieve-manage--append-to-log msg "\n")
    (error msg)))

(defun sieve-manage-encode (utf8-string)
  "Convert UTF8-STRING to managesieve protocol octets."
  (encode-coding-string utf8-string 'raw-text t))

(defun sieve-manage-decode (octets &optional buffer)
  "Convert managesieve protocol OCTETS to utf-8 string.

If optional BUFFER is non-nil, insert decoded string into BUFFER."
  (when octets
    ;; eol type unix is required to preserve "\r\n"
    (decode-coding-string octets 'utf-8-unix t buffer)))

(defun sieve-manage-make-process-buffer ()
  (with-current-buffer
      (generate-new-buffer (format " *sieve %s:%s*"
                                   sieve-manage-server
                                   sieve-manage-port))
    (mapc #'make-local-variable sieve-manage-local-variables)
    (set-buffer-multibyte nil)
    (setq-local after-change-functions nil)
    (buffer-disable-undo)
    (current-buffer)))

(defun sieve-manage-erase (&optional p buffer)
  (with-current-buffer (or buffer (current-buffer))
    (let* ((start (point-min))
           (end (or p (point-max)))
           (logdata (buffer-substring-no-properties start end)))
      (sieve-manage--append-to-log logdata)
      (delete-region start end)
      logdata)))

(defun sieve-manage-open-server (server port &optional stream buffer)
  "Open network connection to SERVER on PORT.
Return the buffer associated with the connection."
  (with-current-buffer buffer
    (sieve-manage-erase)
    (setq sieve-manage-state 'initial)
    (pcase-let ((`(,proc . ,props)
                 (open-network-stream
                  "SIEVE" buffer server port
                  :type stream
                  ;; eol type unix is required to preserve "\r\n"
                  :coding 'raw-text-unix
                  :capability-command "CAPABILITY\r\n"
                  :end-of-command "^\\(OK\\|NO\\).*\n"
                  :success "^OK.*\n"
                  :return-list t
                  :starttls-function
                  (lambda (capabilities)
	            (when (and (not sieve-manage-ignore-starttls)
		               (string-match "\\bSTARTTLS\\b" capabilities))
	              "STARTTLS\r\n")))))
      (setq sieve-manage-process proc)
      (setq sieve-manage-capability
            (sieve-manage-parse-capability (plist-get props :capabilities)))
      ;; Ignore new capabilities issues after successful STARTTLS
      (when (or sieve-manage-ignore-starttls
		(and (memq stream '(nil network starttls))
		     (eq (plist-get props :type) 'tls)))
        (sieve-manage-drop-next-answer))
      (current-buffer))))

;; Authenticators
(defun sieve-sasl-auth (buffer mech)
  "Login to server using the SASL MECH method."
  (sieve-manage--message "Authenticating using %s..." mech)
  (with-current-buffer buffer
    (let* ((auth-info (auth-source-search :host sieve-manage-server
                                          :port "sieve"
                                          :max 1
                                          :create t))
           (user-name (or (plist-get (nth 0 auth-info) :user) ""))
           (user-password (or (auth-info-password (nth 0 auth-info)) ""))
           (client (sasl-make-client (sasl-find-mechanism (list mech))
                                     user-name "sieve" sieve-manage-server))
           (sasl-read-passphrase
            ;; We *need* to copy the password, because sasl will modify it
            ;; somehow.
            (lambda (_prompt) (copy-sequence user-password)))
           (step (sasl-next-step client nil))
           (_tag (sieve-manage-send
                 (concat
                  "AUTHENTICATE \""
                  mech
                  "\""
                  (and (sasl-step-data step)
                       (concat
                        " \""
                        (base64-encode-string
                         (sasl-step-data step)
                         'no-line-break)
                        "\"")))))
           data rsp)
      (catch 'done
        (while t
          (setq rsp nil)
          (goto-char (point-min))
          (while (null (or (progn
                             (setq rsp (sieve-manage-is-string))
                             (if (not (and rsp (looking-at
                                                sieve-manage-server-eol)))
                                 (setq rsp nil)
                               (goto-char (match-end 0))
                               rsp))
                           (setq rsp (sieve-manage-is-okno))))
            (accept-process-output sieve-manage-process 1)
            (goto-char (point-min)))
          (sieve-manage-erase)
          (when (sieve-manage-ok-p rsp)
            (when (and (cadr rsp)
                       (string-match "^SASL \"\\([^\"]+\\)\"" (cadr rsp)))
              (sasl-step-set-data
               step (base64-decode-string (match-string 1 (cadr rsp)))))
            (if (and (setq step (sasl-next-step client step))
                     (setq data (sasl-step-data step)))
                ;; We got data for server but it's finished
                (sieve-manage--error
                 "Server not ready for SASL data: %s" data)
              ;; The authentication process is finished.
              (sieve-manage--message "Logged in as %s using %s"
                                     user-name mech)
              (throw 'done t)))
          (unless (stringp rsp)
            (sieve-manage--error
             "Server aborted SASL authentication: %s" (caddr rsp)))
          (sasl-step-set-data step (base64-decode-string rsp))
          (setq step (sasl-next-step client step))
          (sieve-manage-send
           (if (sasl-step-data step)
               (concat "\""
                       (base64-encode-string (sasl-step-data step)
                                             'no-line-break)
                       "\"")
             "")))))))

(defun sieve-manage-cram-md5-p (buffer)
  (sieve-manage-capability "SASL" "CRAM-MD5" buffer))

(defun sieve-manage-cram-md5-auth (buffer)
  "Login to managesieve server using the CRAM-MD5 SASL method."
  (sieve-sasl-auth buffer "CRAM-MD5"))

(defun sieve-manage-digest-md5-p (buffer)
  (sieve-manage-capability "SASL" "DIGEST-MD5" buffer))

(defun sieve-manage-digest-md5-auth (buffer)
  "Login to managesieve server using the DIGEST-MD5 SASL method."
  (sieve-sasl-auth buffer "DIGEST-MD5"))

(defun sieve-manage-scram-md5-p (buffer)
  (sieve-manage-capability "SASL" "SCRAM-MD5" buffer))

(defun sieve-manage-scram-md5-auth (buffer)
  "Login to managesieve server using the SCRAM-MD5 SASL method."
  (sieve-sasl-auth buffer "SCRAM-MD5"))

(defun sieve-manage-ntlm-p (buffer)
  (sieve-manage-capability "SASL" "NTLM" buffer))

(defun sieve-manage-ntlm-auth (buffer)
  "Login to managesieve server using the NTLM SASL method."
  (sieve-sasl-auth buffer "NTLM"))

(defun sieve-manage-plain-p (buffer)
  (sieve-manage-capability "SASL" "PLAIN" buffer))

(defun sieve-manage-plain-auth (buffer)
  "Login to managesieve server using the PLAIN SASL method."
  (sieve-sasl-auth buffer "PLAIN"))

(defun sieve-manage-login-p (buffer)
  (sieve-manage-capability "SASL" "LOGIN" buffer))

(defun sieve-manage-login-auth (buffer)
  "Login to managesieve server using the LOGIN SASL method."
  (sieve-sasl-auth buffer "LOGIN"))

;; Managesieve API

(defun sieve-manage-open (server &optional port stream auth buffer)
  "Open a network connection to a managesieve SERVER (string).
Optional argument PORT is port number (integer) on remote server.
Optional argument STREAM is any of `sieve-manage-stream' (a symbol).
Optional argument AUTH indicates authenticator to use, see
`sieve-manage-authenticators' for available authenticators.
If nil, chooses the best stream the server is capable of.
Optional argument BUFFER is buffer (buffer, or string naming buffer)
to work in."
  (setq sieve-manage-port (or port sieve-manage-default-port))
  (with-current-buffer (or buffer (sieve-manage-make-process-buffer))
    (setq sieve-manage-server (or server
                                  sieve-manage-server)
          sieve-manage-stream (or stream
                                  sieve-manage-stream
                                  sieve-manage-default-stream)
          sieve-manage-auth   (or auth
                                  sieve-manage-auth))
    (sieve-manage--message "Connecting to %s..." sieve-manage-server)
    (sieve-manage-open-server sieve-manage-server
                              sieve-manage-port
                              sieve-manage-stream
                              (current-buffer))
    (when (sieve-manage-opened (current-buffer))
      ;; Choose authenticator
      (when (and (null sieve-manage-auth)
                 (not (eq sieve-manage-state 'auth)))
        (cl-dolist (auth sieve-manage-authenticators)
          (when (funcall (nth 1 (assq auth sieve-manage-authenticator-alist))
                       buffer)
            (setq sieve-manage-auth auth)
            (cl-return)))
        (unless sieve-manage-auth
          (sieve-manage--error
           "Couldn't figure out authenticator for server")))
      (sieve-manage-erase)
      (current-buffer))))

(defun sieve-manage-authenticate (&optional buffer)
  "Authenticate on server in BUFFER.
Return `sieve-manage-state' value."
  (with-current-buffer (or buffer (current-buffer))
    (if (eq sieve-manage-state 'nonauth)
        (when (funcall (nth 2 (assq sieve-manage-auth
                                    sieve-manage-authenticator-alist))
                       (current-buffer))
          (setq sieve-manage-state 'auth))
      sieve-manage-state)))

(defun sieve-manage-opened (&optional buffer)
  "Return non-nil if connection to managesieve server in BUFFER is open.
If BUFFER is nil then the current buffer is used."
  (and (setq buffer (get-buffer (or buffer (current-buffer))))
       (buffer-live-p buffer)
       (with-current-buffer buffer
	 (and sieve-manage-process
	      (memq (process-status sieve-manage-process) '(open run))))))

(defun sieve-manage-close (&optional buffer)
  "Close connection to managesieve server in BUFFER.
If BUFFER is nil, the current buffer is used."
  (with-current-buffer (or buffer (current-buffer))
    (when (sieve-manage-opened)
      (sieve-manage-send "LOGOUT")
      (sit-for 1))
    (when (and sieve-manage-process
	       (memq (process-status sieve-manage-process) '(open run)))
      (delete-process sieve-manage-process))
    (setq sieve-manage-process nil)
    (sieve-manage-erase)
    t))

(defun sieve-manage-capability (&optional name value buffer)
  "Check if capability NAME of server BUFFER match VALUE.
If it does, return the server value of NAME.  If not return nil.
If VALUE is nil, do not check VALUE and return server value.
If NAME is nil, return the full server list of capabilities."
  (with-current-buffer (or buffer (current-buffer))
    (if (null name)
	sieve-manage-capability
      (let ((server-value (cadr (assoc name sieve-manage-capability))))
        (when (or (null value)
                  (and server-value
                       (string-match value server-value)))
          server-value)))))

(defun sieve-manage-listscripts (&optional buffer)
  (with-current-buffer (or buffer (current-buffer))
    (sieve-manage-send "LISTSCRIPTS")
    (sieve-manage-parse-listscripts)))

(defun sieve-manage-havespace (name size &optional buffer)
  (with-current-buffer (or buffer (current-buffer))
    (sieve-manage-send (format "HAVESPACE \"%s\" %s" name size))
    (sieve-manage-parse-okno)))

(defun sieve-manage-putscript (name content &optional buffer)
  (with-current-buffer (or buffer (current-buffer))
    (sieve-manage-send (format "PUTSCRIPT \"%s\" {%d+}%s%s" name
			       (length (sieve-manage-encode content))
			       sieve-manage-client-eol content))
    (sieve-manage-parse-okno)))

(defun sieve-manage-deletescript (name &optional buffer)
  (with-current-buffer (or buffer (current-buffer))
    (sieve-manage-send (format "DELETESCRIPT \"%s\"" name))
    (sieve-manage-parse-okno)))

(defun sieve-manage-getscript (name output-buffer &optional buffer)
  (with-current-buffer (or buffer (current-buffer))
    (sieve-manage-send (format "GETSCRIPT \"%s\"" name))
    (sieve-manage-decode (sieve-manage-parse-string)
                         output-buffer)
    (sieve-manage-parse-crlf)
    (sieve-manage-parse-okno)))

(defun sieve-manage-setactive (name &optional buffer)
  (with-current-buffer (or buffer (current-buffer))
    (sieve-manage-send (format "SETACTIVE \"%s\"" name))
    (sieve-manage-parse-okno)))

;; Protocol parsing routines

(defun sieve-manage-wait-for-answer ()
  (let ((pattern "^\\(OK\\|NO\\).*\n")
        pos)
    (while (not pos)
      (setq pos (search-forward-regexp pattern nil t))
      (goto-char (point-min))
      (sleep-for 0.05))
    pos))

(defun sieve-manage-drop-next-answer ()
  (sieve-manage-wait-for-answer)
  (sieve-manage-erase))

(defun sieve-manage-ok-p (rsp)
  (string= (downcase (or (car-safe rsp) "")) "ok"))

(defun sieve-manage-no-p (rsp)
  (string= (downcase (or (car-safe rsp) "")) "no"))

(defun sieve-manage-is-okno ()
  (when (looking-at (concat
		     "^\\(OK\\|NO\\)\\( (\\([^)]+\\))\\)?\\( \\(.*\\)\\)?"
		     sieve-manage-server-eol))
    (let ((status (match-string 1))
	  (resp-code (match-string 3))
	  (response (match-string 5)))
      (when response
	(goto-char (match-beginning 5))
	(setq response (sieve-manage-is-string)))
      (list status resp-code response))))

(defun sieve-manage-parse-okno ()
  (let (rsp)
    (while (null rsp)
      (accept-process-output (get-buffer-process (current-buffer)) 1)
      (goto-char (point-min))
      (setq rsp (sieve-manage-is-okno)))
    (sieve-manage-erase)
    rsp))

(defun sieve-manage-parse-capability (str)
  "Parse managesieve capability string `STR'.
Return alist of capabilities, suitable for assignment
to local variable `sieve-manage-capability'."
  (let ((capas (delq nil
                     (mapcar #'split-string-and-unquote
                             (split-string str "\n")))))
    (when (string= "OK" (caar (last capas)))
      (setq sieve-manage-state 'nonauth))
    capas))

(defun sieve-manage-is-string ()
  (cond ((looking-at "\"\\([^\"]+\\)\"")
	 (prog1
	     (match-string 1)
	   (goto-char (match-end 0))))
	((looking-at (concat "{\\([0-9]+\\+?\\)}" sieve-manage-server-eol))
	 (let ((pos (match-end 0))
	       (len (string-to-number (match-string 1))))
	   (if (< (point-max) (+ pos len))
	       nil
	     (goto-char (+ pos len))
	     (buffer-substring pos (+ pos len)))))))

(defun sieve-manage-parse-string ()
  (let (rsp)
    (while (null rsp)
      (accept-process-output (get-buffer-process (current-buffer)) 1)
      (goto-char (point-min))
      (unless (setq rsp (sieve-manage-is-string))
        (when (sieve-manage-no-p (sieve-manage-is-okno))
          ;; simple `error' is enough since `sieve-manage-erase'
          ;; already adds the server response to the log
          (error (sieve-manage-erase)))))
    (sieve-manage-erase (point))
    rsp))

(defun sieve-manage-parse-crlf ()
  (when (looking-at sieve-manage-server-eol)
    (sieve-manage-erase (match-end 0))))

(defun sieve-manage-parse-listscripts ()
  (let (tmp rsp data)
    (while (null rsp)
      (while (null (or (setq rsp (sieve-manage-is-okno))
                       (setq tmp (sieve-manage-decode
                                  (sieve-manage-is-string)))))
	(accept-process-output (get-buffer-process (current-buffer)) 1)
	(goto-char (point-min)))
      (when tmp
	(while (not (looking-at (concat "\\( ACTIVE\\)?"
					sieve-manage-server-eol)))
	  (accept-process-output (get-buffer-process (current-buffer)) 1)
	  (goto-char (point-min)))
	(if (match-string 1)
	    (push (cons 'active tmp) data)
	  (push tmp data))
	(goto-char (match-end 0))
	(setq tmp nil)))
    (sieve-manage-erase)
    (if (sieve-manage-ok-p rsp)
	data
      rsp)))

(defun sieve-manage-send (cmdstr)
  (setq cmdstr (sieve-manage-encode
                (concat cmdstr sieve-manage-client-eol)))
  (sieve-manage--append-to-log cmdstr)
  (process-send-string sieve-manage-process cmdstr))

(provide 'sieve-manage)

;;; sieve-manage.el ends here<|MERGE_RESOLUTION|>--- conflicted
+++ resolved
@@ -171,16 +171,8 @@
   "Append ARGS to sieve-manage log buffer.
 
 ARGS can be a string or a list of strings.
-<<<<<<< HEAD
-The buffer to use for logging is specifified via
-`sieve-manage-log'. If it is nil, logging is disabled."
-=======
 The buffer to use for logging is specified via `sieve-manage-log'.
-If it is nil, logging is disabled.
-
-When the `sieve-manage-log' buffer doesn't exist, it gets created (and
-configured with some initial settings)."
->>>>>>> 0f361cc9
+If it is nil, logging is disabled."
   (when sieve-manage-log
     (with-current-buffer (or (get-buffer sieve-manage-log)
                              (with-current-buffer
