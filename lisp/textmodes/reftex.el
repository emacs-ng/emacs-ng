--- conflicted
+++ resolved
@@ -2391,716 +2391,6 @@
 
 (setq reftex-tables-dirty t)  ; in case this file is evaluated by hand
 
-<<<<<<< HEAD
--
-;;; Start of automatically extracted autoloads.
--
-;;;### (autoloads nil "reftex-auc" "reftex-auc.el" "afa9d79b344b5c24497ae5dfa9c93c42")
-;;; Generated autoloads from reftex-auc.el
-
-(autoload 'reftex-arg-label "reftex-auc" "\
-Use `reftex-label', `reftex-reference' or AUCTeX's code to insert label arg.
-What is being used depends upon `reftex-plug-into-AUCTeX'.
-
-\(fn OPTIONAL &optional PROMPT DEFINITION)" nil nil)
-
-(autoload 'reftex-arg-cite "reftex-auc" "\
-Use `reftex-citation' or AUCTeX's code to insert a cite-key macro argument.
-What is being used depends upon `reftex-plug-into-AUCTeX'.
-
-\(fn OPTIONAL &optional PROMPT DEFINITION)" nil nil)
-
-(autoload 'reftex-arg-index-tag "reftex-auc" "\
-Prompt for an index tag with completion.
-This is the name of an index, not the entry.
-
-\(fn OPTIONAL &optional PROMPT &rest ARGS)" nil nil)
-
-(autoload 'reftex-arg-index "reftex-auc" "\
-Prompt for an index entry completing with known entries.
-Completion is specific for just one index, if the macro or a tag
-argument identify one of multiple indices.
-
-\(fn OPTIONAL &optional PROMPT &rest ARGS)" nil nil)
-
-(autoload 'reftex-plug-into-AUCTeX "reftex-auc" "\
-
-
-\(fn)" nil nil)
-
-(autoload 'reftex-toggle-plug-into-AUCTeX "reftex-auc" "\
-Toggle Interface between AUCTeX and RefTeX on and off.
-
-\(fn)" t nil)
-
-(autoload 'reftex-add-label-environments "reftex-auc" "\
-Add label environment descriptions to `reftex-label-alist-style'.
-The format of ENTRY-LIST is exactly like `reftex-label-alist'.  See there
-for details.
-This function makes it possible to support RefTeX from AUCTeX style files.
-The entries in ENTRY-LIST will be processed after the user settings in
-`reftex-label-alist', and before the defaults (specified in
-`reftex-default-label-alist-entries').  Any changes made to
-`reftex-label-alist-style' will raise a flag to the effect that
-the label information is recompiled on next use.
-
-\(fn ENTRY-LIST)" nil nil)
-
-(defalias 'reftex-add-to-label-alist 'reftex-add-label-environments)
-
-(autoload 'reftex-add-section-levels "reftex-auc" "\
-Add entries to the value of `reftex-section-levels'.
-The added values are kept local to the current document.  The format
-of ENTRY-LIST is a list of cons cells (\"MACRONAME\" . LEVEL).  See
-`reftex-section-levels' for an example.
-
-\(fn ENTRY-LIST)" nil nil)
-
-(autoload 'reftex-notice-new-section "reftex-auc" "\
-
-
-\(fn)" nil nil)
-
-;;;***
--
-;;;### (autoloads nil "reftex-cite" "reftex-cite.el" "3551569ca138ec69e6759cd26f8e529d")
-;;; Generated autoloads from reftex-cite.el
-
-(autoload 'reftex-default-bibliography "reftex-cite" "\
-Return the expanded value of variable `reftex-default-bibliography'.
-The expanded value is cached.
-
-\(fn)" nil nil)
-
-(autoload 'reftex-bib-or-thebib "reftex-cite" "\
-Test if BibTeX or egin{thebibliography} should be used for the citation.
-Find the bof of the current file
-
-\(fn)" nil nil)
-
-(autoload 'reftex-get-bibfile-list "reftex-cite" "\
-Return list of bibfiles for current document.
-When using the chapterbib or bibunits package you should either
-use the same database files everywhere, or separate parts using
-different databases into different files (included into the mater file).
-Then this function will return the applicable database files.
-
-\(fn)" nil nil)
-
-(autoload 'reftex-pop-to-bibtex-entry "reftex-cite" "\
-Find BibTeX KEY in any file in FILE-LIST in another window.
-If MARK-TO-KILL is non-nil, mark new buffer to kill.
-If HIGHLIGHT is non-nil, highlight the match.
-If ITEM in non-nil, search for bibitem instead of database entry.
-If RETURN is non-nil, just return the entry and restore point.
-
-\(fn KEY FILE-LIST &optional MARK-TO-KILL HIGHLIGHT ITEM RETURN)" nil nil)
-
-(autoload 'reftex-end-of-bib-entry "reftex-cite" "\
-
-
-\(fn ITEM)" nil nil)
-
-(autoload 'reftex-parse-bibtex-entry "reftex-cite" "\
-Parse BibTeX ENTRY.
-If ENTRY is nil then parse the entry in current buffer between FROM and TO.
-If RAW is non-nil, keep double quotes/curly braces delimiting fields.
-
-\(fn ENTRY &optional FROM TO RAW)" nil nil)
-
-(autoload 'reftex-citation "reftex-cite" "\
-Make a citation using BibTeX database files.
-After prompting for a regular expression, scans the buffers with
-bibtex entries (taken from the \\bibliography command) and offers the
-matching entries for selection.  The selected entry is formatted according
-to `reftex-cite-format' and inserted into the buffer.
-
-If NO-INSERT is non-nil, nothing is inserted, only the selected key returned.
-
-FORMAT-KEY can be used to pre-select a citation format.
-
-When called with a `C-u' prefix, prompt for optional arguments in
-cite macros.  When called with a numeric prefix, make that many
-citations.  When called with point inside the braces of a `\\cite'
-command, it will add another key, ignoring the value of
-`reftex-cite-format'.
-
-The regular expression uses an expanded syntax: && is interpreted as `and'.
-Thus, `aaaa&&bbb' matches entries which contain both `aaaa' and `bbb'.
-While entering the regexp, completion on knows citation keys is possible.
-`=' is a good regular expression to match all entries in all files.
-
-\(fn &optional NO-INSERT FORMAT-KEY)" t nil)
-
-(autoload 'reftex-citep "reftex-cite" "\
-Call `reftex-citation' with a format selector `?p'.
-
-\(fn)" t nil)
-
-(autoload 'reftex-citet "reftex-cite" "\
-Call `reftex-citation' with a format selector `?t'.
-
-\(fn)" t nil)
-
-(autoload 'reftex-make-cite-echo-string "reftex-cite" "\
-Format a bibtex ENTRY for the echo area and cache the result.
-
-\(fn ENTRY DOCSTRUCT-SYMBOL)" nil nil)
-
-(autoload 'reftex-create-bibtex-file "reftex-cite" "\
-Create a new BibTeX database BIBFILE with all entries referenced in document.
-The command prompts for a filename and writes the collected
-entries to that file.  Only entries referenced in the current
-document with any \\cite-like macros are used.  The sequence in
-the new file is the same as it was in the old database.
-
-Entries referenced from other entries must appear after all
-referencing entries.
-
-You can define strings to be used as header or footer for the
-created files in the variables `reftex-create-bibtex-header' or
-`reftex-create-bibtex-footer' respectively.
-
-\(fn BIBFILE)" t nil)
-
-;;;***
--
-;;;### (autoloads nil "reftex-dcr" "reftex-dcr.el" "ed2b6bd7485f1d0c36c76e40b5493bf0")
-;;; Generated autoloads from reftex-dcr.el
-
-(autoload 'reftex-view-crossref "reftex-dcr" "\
-View cross reference of macro at point.  Point must be on the KEY
-argument.  When at a `\\ref' macro, show corresponding `\\label'
-definition, also in external documents (`xr').  When on a label, show
-a locations where KEY is referenced.  Subsequent calls find additional
-locations.  When on a `\\cite', show the associated `\\bibitem' macro or
-the BibTeX database entry.  When on a `\\bibitem', show a `\\cite' macro
-which uses this KEY. When on an `\\index', show other locations marked
-by the same index entry.
-To define additional cross referencing items, use the option
-`reftex-view-crossref-extra'.  See also `reftex-view-crossref-from-bibtex'.
-With one or two C-u prefixes, enforce rescanning of the document.
-With argument 2, select the window showing the cross reference.
-AUTO-HOW is only for the automatic crossref display and is handed through
-to the functions `reftex-view-cr-cite' and `reftex-view-cr-ref'.
-
-\(fn &optional ARG AUTO-HOW FAIL-QUIETLY)" t nil)
-
-(autoload 'reftex-mouse-view-crossref "reftex-dcr" "\
-View cross reference of \\ref or \\cite macro where you click.
-If the macro at point is a \\ref, show the corresponding label definition.
-If it is a \\cite, show the BibTeX database entry.
-If there is no such macro at point, search forward to find one.
-With argument, actually select the window showing the cross reference.
-
-\(fn EV)" t nil)
-
-(autoload 'reftex-toggle-auto-view-crossref "reftex-dcr" "\
-Toggle the automatic display of crossref information in the echo area.
-When active, leaving point idle in the argument of a \\ref or \\cite macro
-will display info in the echo area.
-
-\(fn)" t nil)
-
-(autoload 'reftex-view-crossref-from-bibtex "reftex-dcr" "\
-View location in a LaTeX document which cites the BibTeX entry at point.
-Since BibTeX files can be used by many LaTeX documents, this function
-prompts upon first use for a buffer in RefTeX mode.  To reset this
-link to a document, call the function with a prefix arg.
-Calling this function several times find successive citation locations.
-
-\(fn &optional ARG)" t nil)
-
-;;;***
--
-;;;### (autoloads nil "reftex-global" "reftex-global.el" "cc21fc5ee6275154dd57e24b0f5e643b")
-;;; Generated autoloads from reftex-global.el
-
-(autoload 'reftex-create-tags-file "reftex-global" "\
-Create TAGS file by running `etags' on the current document.
-The TAGS file is also immediately visited with `visit-tags-table'.
-
-\(fn)" t nil)
-
-(autoload 'reftex-grep-document "reftex-global" "\
-Run grep query through all files related to this document.
-With prefix arg, force to rescan document.
-No active TAGS table is required.
-
-\(fn GREP-CMD)" t nil)
-
-(autoload 'reftex-search-document "reftex-global" "\
-Regexp search through all files of the current document.
-Starts always in the master file.  Stops when a match is found.
-To continue searching for next match, use command \\[tags-loop-continue].
-No active TAGS table is required.
-
-\(fn &optional REGEXP)" t nil)
-
-(autoload 'reftex-query-replace-document "reftex-global" "\
-Do `query-replace-regexp' of FROM with TO over the entire document.
-Third arg DELIMITED (prefix arg) means replace only word-delimited matches.
-If you exit (\\[keyboard-quit], RET or q), you can resume the query replace
-with the command \\[tags-loop-continue].
-No active TAGS table is required.
-
-\(fn &optional FROM TO DELIMITED)" t nil)
-
-(autoload 'reftex-find-duplicate-labels "reftex-global" "\
-Produce a list of all duplicate labels in the document.
-
-\(fn)" t nil)
-
-(autoload 'reftex-change-label "reftex-global" "\
-Run `query-replace-regexp' of FROM with TO in all macro arguments.
-Works on the entire multifile document.
-If you exit (\\[keyboard-quit], RET or q), you can resume the query replace
-with the command \\[tags-loop-continue].
-No active TAGS table is required.
-
-\(fn &optional FROM TO)" t nil)
-
-(autoload 'reftex-renumber-simple-labels "reftex-global" "\
-Renumber all simple labels in the document to make them sequentially.
-Simple labels are the ones created by RefTeX, consisting only of the
-prefix and a number.  After the command completes, all these labels will
-have sequential numbers throughout the document.  Any references to
-the labels will be changed as well.  For this, RefTeX looks at the
-arguments of any macros which either start or end in the string `ref'.
-This command should be used with care, in particular in multifile
-documents.  You should not use it if another document refers to this
-one with the `xr' package.
-
-\(fn)" t nil)
-
-(autoload 'reftex-save-all-document-buffers "reftex-global" "\
-Save all documents associated with the current document.
-The function is useful after a global action like replacing or renumbering
-labels.
-
-\(fn)" t nil)
-
-(autoload 'reftex-isearch-minor-mode "reftex-global" "\
-When on, isearch searches the whole document, not only the current file.
-This minor mode allows isearch to search through all the files of
-the current TeX document.
-
-With no argument, this command toggles
-`reftex-isearch-minor-mode'.  With a prefix argument ARG, turn
-`reftex-isearch-minor-mode' on if ARG is positive, otherwise turn it off.
-
-\(fn &optional ARG)" t nil)
-
-;;;***
--
-;;;### (autoloads nil "reftex-index" "reftex-index.el" "a3e1ce5ba2b769a6a3a8f3a60ac87397")
-;;; Generated autoloads from reftex-index.el
-
-(autoload 'reftex-index-selection-or-word "reftex-index" "\
-Put selection or the word near point into the default index macro.
-This uses the information in `reftex-index-default-macro' to make an index
-entry.  The phrase indexed is the current selection or the word near point.
-When called with one `C-u' prefix, let the user have a chance to edit the
-index entry.  When called with 2 `C-u' as prefix, also ask for the index
-macro and other stuff.
-When called inside TeX math mode as determined by the `texmathp.el' library
-which is part of AUCTeX, the string is first processed with the
-`reftex-index-math-format', which see.
-
-\(fn &optional ARG PHRASE)" t nil)
-
-(autoload 'reftex-index "reftex-index" "\
-Query for an index macro and insert it along with its arguments.
-The index macros available are those defined in `reftex-index-macro' or
-by a call to `reftex-add-index-macros', typically from an AUCTeX style file.
-RefteX provides completion for the index tag and the index key, and
-will prompt for other arguments.
-
-\(fn &optional CHAR KEY TAG SEL NO-INSERT)" t nil)
-
-(autoload 'reftex-index-complete-tag "reftex-index" "\
-
-
-\(fn &optional ITAG OPT-ARGS)" nil nil)
-
-(autoload 'reftex-index-select-tag "reftex-index" "\
-
-
-\(fn)" nil nil)
-
-(autoload 'reftex-index-complete-key "reftex-index" "\
-
-
-\(fn &optional TAG OPTIONAL INITIAL)" nil nil)
-
-(autoload 'reftex-index-show-entry "reftex-index" "\
-
-
-\(fn DATA &optional NO-REVISIT)" nil nil)
-
-(autoload 'reftex-display-index "reftex-index" "\
-Display a buffer with an index compiled from the current document.
-When the document has multiple indices, first prompts for the correct one.
-When index support is turned off, offer to turn it on.
-With one or two `C-u' prefixes, rescan document first.
-With prefix 2, restrict index to current document section.
-With prefix 3, restrict index to region.
-
-\(fn &optional TAG OVERRIDING-RESTRICTION REDO &rest LOCATIONS)" t nil)
-
-(autoload 'reftex-index-phrase-selection-or-word "reftex-index" "\
-Add current selection or word at point to the phrases buffer.
-When you are in transient-mark-mode and the region is active, the
-selection will be used - otherwise the word at point.
-You get a chance to edit the entry in the phrases buffer - finish with
-`C-c C-c'.
-
-\(fn ARG)" t nil)
-
-(autoload 'reftex-index-visit-phrases-buffer "reftex-index" "\
-Switch to the phrases buffer, initialize if empty.
-
-\(fn)" t nil)
-
-(autoload 'reftex-index-phrases-mode "reftex-index" "\
-Major mode for managing the Index phrases of a LaTeX document.
-This buffer was created with RefTeX.
-
-To insert new phrases, use
- - `C-c \\' in the LaTeX document to copy selection or word
- - `\\[reftex-index-new-phrase]' in the phrases buffer.
-
-To index phrases use one of:
-
-\\[reftex-index-this-phrase]     index current phrase
-\\[reftex-index-next-phrase]     index next phrase (or N with prefix arg)
-\\[reftex-index-all-phrases]     index all phrases
-\\[reftex-index-remaining-phrases]     index current and following phrases
-\\[reftex-index-region-phrases]     index the phrases in the region
-
-You can sort the phrases in this buffer with \\[reftex-index-sort-phrases].
-To display information about the phrase at point, use \\[reftex-index-phrases-info].
-
-For more information see the RefTeX User Manual.
-
-Here are all local bindings.
-
-\\{reftex-index-phrases-mode-map}
-
-\(fn)" t nil)
-
-;;;***
--
-;;;### (autoloads nil "reftex-parse" "reftex-parse.el" "2818075c906b05c307e008d92e913281")
-;;; Generated autoloads from reftex-parse.el
-
-(autoload 'reftex-parse-one "reftex-parse" "\
-Re-parse this file.
-
-\(fn)" t nil)
-
-(autoload 'reftex-parse-all "reftex-parse" "\
-Re-parse entire document.
-
-\(fn)" t nil)
-
-(autoload 'reftex-do-parse "reftex-parse" "\
-Do a document rescan.
-When allowed, do only a partial scan from FILE.
-
-\(fn RESCAN &optional FILE)" nil nil)
-
-(autoload 'reftex-everything-regexp "reftex-parse" "\
-
-
-\(fn)" nil nil)
-
-(autoload 'reftex-all-document-files "reftex-parse" "\
-Return a list of all files belonging to the current document.
-When RELATIVE is non-nil, give file names relative to directory
-of master file.
-
-\(fn &optional RELATIVE)" nil nil)
-
-(autoload 'reftex-locate-bibliography-files "reftex-parse" "\
-Scan buffer for bibliography macros and return file list.
-
-\(fn MASTER-DIR &optional FILES)" nil nil)
-
-(autoload 'reftex-section-info "reftex-parse" "\
-Return a section entry for the current match.
-Careful: This function expects the match-data to be still in place!
-
-\(fn FILE)" nil nil)
-
-(autoload 'reftex-ensure-index-support "reftex-parse" "\
-When index support is turned off, ask to turn it on and
-set the current prefix argument so that `reftex-access-scan-info'
-will rescan the entire document.
-
-\(fn &optional ABORT)" nil nil)
-
-(autoload 'reftex-index-info-safe "reftex-parse" "\
-
-
-\(fn FILE)" nil nil)
-
-(autoload 'reftex-index-info "reftex-parse" "\
-Return an index entry for the current match.
-Careful: This function expects the match-data to be still in place!
-
-\(fn FILE)" nil nil)
-
-(autoload 'reftex-short-context "reftex-parse" "\
-Get about one line of useful context for the label definition at point.
-
-\(fn ENV PARSE &optional BOUND DERIVE)" nil nil)
-
-(autoload 'reftex-where-am-I "reftex-parse" "\
-Return the docstruct entry above point.
-Actually returns a cons cell in which the cdr is a flag indicating
-if the information is exact (t) or approximate (nil).
-
-\(fn)" nil nil)
-
-(autoload 'reftex-notice-new "reftex-parse" "\
-Hook to handshake with RefTeX after something new has been inserted.
-
-\(fn &optional N FORCE)" nil nil)
-
-(autoload 'reftex-what-macro-safe "reftex-parse" "\
-Call `reftex-what-macro' with special syntax table.
-
-\(fn WHICH &optional BOUND)" nil nil)
-
-(autoload 'reftex-what-macro "reftex-parse" "\
-Find out if point is within the arguments of any TeX-macro.
-The return value is either (\"\\macro\" . (point)) or a list of them.
-
-If WHICH is nil, immediately return nil.
-If WHICH is 1, return innermost enclosing macro.
-If WHICH is t, return list of all macros enclosing point.
-If WHICH is a list of macros, look only for those macros and return the
-  name of the first macro in this list found to enclose point.
-If the optional BOUND is an integer, bound backwards directed
-  searches to this point.  If it is nil, limit to nearest \\section -
-  like statement.
-
-This function is pretty stable, but can be fooled if the text contains
-things like \\macro{aa}{bb} where \\macro is defined to take only one
-argument.  As RefTeX cannot know this, the string \"bb\" would still be
-considered an argument of macro \\macro.
-
-\(fn WHICH &optional BOUND)" nil nil)
-
-(autoload 'reftex-what-environment "reftex-parse" "\
-Find out if point is inside a LaTeX environment.
-The return value is (e.g.) either (\"equation\" . (point)) or a list of
-them.
-
-If WHICH is nil, immediately return nil.
-If WHICH is 1, return innermost enclosing environment.
-If WHICH is t, return list of all environments enclosing point.
-If WHICH is a list of environments, look only for those environments and
-  return the name of the first environment in this list found to enclose
-  point.
-
-If the optional BOUND is an integer, bound backwards directed searches to
-this point.  If it is nil, limit to nearest \\section - like statement.
-
-\(fn WHICH &optional BOUND)" nil nil)
-
-(autoload 'reftex-what-special-env "reftex-parse" "\
-Run the special environment parsers and return the matches.
-
-The return value is (e.g.) either (\"my-parser-function\" . (point))
-or a list of them.
-
-If WHICH is nil, immediately return nil.
-If WHICH is 1, return innermost enclosing environment.
-If WHICH is t, return list of all environments enclosing point.
-If WHICH is a list of environments, look only for those environments and
-  return the name of the first environment in this list found to enclose
-  point.
-
-\(fn WHICH &optional BOUND)" nil nil)
-
-(autoload 'reftex-nth-arg "reftex-parse" "\
-Return the Nth following {} or [] parentheses content.
-OPT-ARGS is a list of argument numbers which are optional.
-
-\(fn N &optional OPT-ARGS)" nil nil)
-
-(autoload 'reftex-move-over-touching-args "reftex-parse" "\
-
-
-\(fn)" nil nil)
-
-(autoload 'reftex-init-section-numbers "reftex-parse" "\
-Initialize the section numbers with zeros or with what is found in the TOC-ENTRY.
-
-\(fn &optional TOC-ENTRY APPENDIX)" nil nil)
-
-(autoload 'reftex-section-number "reftex-parse" "\
-Return a string with the current section number.
-When LEVEL is non-nil, increase section numbers on that level.
-
-\(fn &optional LEVEL STAR)" nil nil)
-
-;;;***
--
-;;;### (autoloads nil "reftex-ref" "reftex-ref.el" "e451b141e229c3b5a02cb82ac45a8c94")
-;;; Generated autoloads from reftex-ref.el
-
-(autoload 'reftex-label-location "reftex-ref" "\
-Return the environment or macro which determines the label type at point.
-If optional BOUND is an integer, limit backward searches to that point.
-
-\(fn &optional BOUND)" nil nil)
-
-(autoload 'reftex-label-info-update "reftex-ref" "\
-
-
-\(fn CELL)" nil nil)
-
-(autoload 'reftex-label-info "reftex-ref" "\
-
-
-\(fn LABEL &optional FILE BOUND DERIVE ENV-OR-MAC)" nil nil)
-
-(autoload 'reftex-label "reftex-ref" "\
-Insert a unique label.  Return the label.
-If ENVIRONMENT is given, don't bother to find out yourself.
-If NO-INSERT is non-nil, do not insert label into buffer.
-With prefix arg, force to rescan document first.
-When you are prompted to enter or confirm a label, and you reply with
-just the prefix or an empty string, no label at all will be inserted.
-A new label is also recorded into the label list.
-This function is controlled by the settings of reftex-insert-label-flags.
-
-\(fn &optional ENVIRONMENT NO-INSERT)" t nil)
-
-(autoload 'reftex-reference "reftex-ref" "\
-Make a LaTeX reference.  Look only for labels of a certain TYPE.
-With prefix arg, force to rescan buffer for labels.  This should only be
-necessary if you have recently entered labels yourself without using
-reftex-label.  Rescanning of the buffer can also be requested from the
-label selection menu.
-The function returns the selected label or nil.
-If NO-INSERT is non-nil, do not insert \\ref command, just return label.
-When called with 2 C-u prefix args, disable magic word recognition.
-
-\(fn &optional TYPE NO-INSERT CUT)" t nil)
-
-(autoload 'reftex-query-label-type "reftex-ref" "\
-
-
-\(fn)" nil nil)
-
-(autoload 'reftex-show-label-location "reftex-ref" "\
-
-
-\(fn DATA FORWARD NO-REVISIT &optional STAY ERROR)" nil nil)
-
-(autoload 'reftex-goto-label "reftex-ref" "\
-Prompt for a label (with completion) and jump to the location of this label.
-Optional prefix argument OTHER-WINDOW goes to the label in another window.
-
-\(fn &optional OTHER-WINDOW)" t nil)
-
-;;;***
--
-;;;### (autoloads nil "reftex-sel" "reftex-sel.el" "a01544ca4bc0f41a1f9b8e993b1773e6")
-;;; Generated autoloads from reftex-sel.el
-
-(autoload 'reftex-select-label-mode "reftex-sel" "\
-Major mode for selecting a label in a LaTeX document.
-This buffer was created with RefTeX.
-It only has a meaningful keymap when you are in the middle of a
-selection process.
-To select a label, move the cursor to it and press RET.
-Press `?' for a summary of important key bindings.
-
-During a selection process, these are the local bindings.
-
-\\{reftex-select-label-mode-map}
-
-\(fn)" t nil)
-
-(autoload 'reftex-select-bib-mode "reftex-sel" "\
-Major mode for selecting a citation key in a LaTeX document.
-This buffer was created with RefTeX.
-It only has a meaningful keymap when you are in the middle of a
-selection process.
-In order to select a citation, move the cursor to it and press RET.
-Press `?' for a summary of important key bindings.
-
-During a selection process, these are the local bindings.
-
-\\{reftex-select-label-mode-map}
-
-\(fn)" t nil)
-
-(autoload 'reftex-get-offset "reftex-sel" "\
-
-
-\(fn BUF HERE-AM-I &optional TYPEKEY TOC INDEX FILE)" nil nil)
-
-(autoload 'reftex-insert-docstruct "reftex-sel" "\
-
-
-\(fn BUF TOC LABELS INDEX-ENTRIES FILES CONTEXT COUNTER SHOW-COMMENTED HERE-I-AM XR-PREFIX TOC-BUFFER)" nil nil)
-
-(autoload 'reftex-find-start-point "reftex-sel" "\
-
-
-\(fn FALLBACK &rest LOCATIONS)" nil nil)
-
-(autoload 'reftex-select-item "reftex-sel" "\
-
-
-\(fn REFTEX-SELECT-PROMPT HELP-STRING KEYMAP &optional OFFSET CALL-BACK CB-FLAG)" nil nil)
-
-;;;***
--
-;;;### (autoloads nil "reftex-toc" "reftex-toc.el" "449ebfd38bdfaa2b8493c3e08a5a9ab3")
-;;; Generated autoloads from reftex-toc.el
-
-(autoload 'reftex-toc "reftex-toc" "\
-Show the table of contents for the current document.
-When called with a raw C-u prefix, rescan the document first.
-
-\(fn &optional REBUILD REUSE)" t nil)
-
-(autoload 'reftex-toc-recenter "reftex-toc" "\
-Display the TOC window and highlight line corresponding to current position.
-
-\(fn &optional ARG)" t nil)
-
-(autoload 'reftex-toggle-auto-toc-recenter "reftex-toc" "\
-Toggle the automatic recentering of the TOC window.
-When active, leaving point idle will make the TOC window jump to the correct
-section.
-
-\(fn)" t nil)
-
-;;;***
--
-;;; End of automatically extracted autoloads.
-
-=======
->>>>>>> af3db69e
 (provide 'reftex)
 
 ;;; reftex.el ends here