--- conflicted
+++ resolved
@@ -10628,11 +10628,7 @@
        (if (if (eq normal-erase-is-backspace 'maybe)
                (and (not noninteractive)
                     (or (memq system-type '(ms-dos windows-nt))
-<<<<<<< HEAD
-			(memq window-system '(w32 ns pgtk haiku winit))
-=======
-			(memq window-system '(w32 ns pgtk haiku android))
->>>>>>> eef32d13
+			(memq window-system '(w32 ns pgtk haiku android winit))
                         (and (eq window-system 'x)
                              (fboundp 'x-backspace-delete-keys-p)
                              (x-backspace-delete-keys-p))
