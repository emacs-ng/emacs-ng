@c This is part of the Emacs manual.
@c Copyright (C) 1985-1987, 1993-1995, 1997, 2001-2018 Free Software
@c Foundation, Inc.
@c See file emacs.texi for copying conditions.
@iftex
@chapter Dealing with Common Problems

  If you type an Emacs command you did not intend, the results are often
mysterious.  This chapter tells what you can do to cancel your mistake or
recover from a mysterious situation.  Emacs bugs and system crashes are
also considered.
@end iftex

@ifnottex
@raisesections
@end ifnottex

@node Quitting
@section Quitting and Aborting

@table @kbd
@item C-g
Quit: cancel running or partially typed command.
@item C-]
Abort innermost recursive editing level and cancel the command which
invoked it (@code{abort-recursive-edit}).
@item @key{ESC} @key{ESC} @key{ESC}
Either quit or abort, whichever makes sense (@code{keyboard-escape-quit}).
@item M-x top-level
Abort all recursive editing levels that are currently executing.
@item C-/
@itemx C-x u
@itemx C-_
Cancel a previously made change in the buffer contents (@code{undo}).
@end table

  There are two ways of canceling a command before it has finished:
@dfn{quitting} with @kbd{C-g}, and @dfn{aborting} with @kbd{C-]} or
@kbd{M-x top-level}.  Quitting cancels a partially typed command, or
one which is still running.  Aborting exits a recursive editing level
and cancels the command that invoked the recursive edit
(@pxref{Recursive Edit}).

@cindex quitting
@kindex C-g
  Quitting with @kbd{C-g} is the way to get rid of a partially typed
command, or a numeric argument that you don't want.  Furthermore, if
you are in the middle of a command that is running, @kbd{C-g} stops
the command in a relatively safe way.  For example, if you quit out of
a kill command that is taking a long time, either your text will
@emph{all} still be in the buffer, or it will @emph{all} be in the
kill ring, or maybe both.  If the region is active, @kbd{C-g}
deactivates the mark, unless Transient Mark mode is off
(@pxref{Disabled Transient Mark}).  If you are in the middle of an
incremental search, @kbd{C-g} behaves specially; it may take two
successive @kbd{C-g} characters to get out of a search.
@xref{Incremental Search}, for details.

@findex keyboard-quit
  @kbd{C-g} works by setting the variable @code{quit-flag} to @code{t}
the instant @kbd{C-g} is typed; Emacs Lisp checks this variable
frequently, and quits if it is non-@code{nil}.  @kbd{C-g} is only
actually executed as a command if you type it while Emacs is waiting for
input.  In that case, the command it runs is @code{keyboard-quit}.

  On a text terminal, if you quit with @kbd{C-g} a second time before
the first @kbd{C-g} is recognized, you activate the emergency-escape
feature and return to the shell.  @xref{Emergency Escape}.

@cindex NFS and quitting
  There are some situations where you cannot quit.  When Emacs is
waiting for the operating system to do something, quitting is
impossible unless special pains are taken for the particular system
call within Emacs where the waiting occurs.  We have done this for the
system calls that users are likely to want to quit from, but it's
possible you will encounter a case not handled.  In one very common
case---waiting for file input or output using NFS---Emacs itself knows
how to quit, but many NFS implementations simply do not allow user
programs to stop waiting for NFS when the NFS server is hung.

@cindex aborting recursive edit
@findex abort-recursive-edit
@kindex C-]
  Aborting with @kbd{C-]} (@code{abort-recursive-edit}) is used to get
out of a recursive editing level and cancel the command which invoked
it.  Quitting with @kbd{C-g} does not do this, and could not do this,
because it is used to cancel a partially typed command @emph{within} the
recursive editing level.  Both operations are useful.  For example, if
you are in a recursive edit and type @kbd{C-u 8} to enter a numeric
argument, you can cancel that argument with @kbd{C-g} and remain in the
recursive edit.

@findex keyboard-escape-quit
@kindex ESC ESC ESC
  The sequence @kbd{@key{ESC} @key{ESC} @key{ESC}}
(@code{keyboard-escape-quit}) can either quit or abort.  (We defined
it this way because @key{ESC} means ``get out'' in many PC programs.)
It can cancel a prefix argument, clear a selected region, or get out
of a Query Replace, like @kbd{C-g}.  It can get out of the minibuffer
or a recursive edit, like @kbd{C-]}.  It can also get out of splitting
the frame into multiple windows, as with @kbd{C-x 1}.  One thing it
cannot do, however, is stop a command that is running.  That's because
it executes as an ordinary command, and Emacs doesn't notice it until
it is ready for the next command.

@findex top-level
  The command @kbd{M-x top-level} is equivalent to enough
@kbd{C-]} commands to get you out of all the levels of recursive edits
that you are in; it also exits the minibuffer if it is active.
@kbd{C-]} gets you out one level at a time, but @kbd{M-x top-level}
goes out all levels at once.  Both @kbd{C-]} and @kbd{M-x top-level}
are like all other commands, and unlike @kbd{C-g}, in that they take
effect only when Emacs is ready for a command.  @kbd{C-]} is an
ordinary key and has its meaning only because of its binding in the
keymap.  @xref{Recursive Edit}.

  @kbd{C-/} (@code{undo}) is not strictly speaking a way of canceling
a command, but you can think of it as canceling a command that already
finished executing.  @xref{Undo}, for more information about the undo
facility.

@node Lossage
@section Dealing with Emacs Trouble
@cindex troubleshooting Emacs

  This section describes how to recognize and deal with situations in
which Emacs does not work as you expect, such as keyboard code mixups,
garbled displays, running out of memory, and crashes and hangs.

  @xref{Bugs}, for what to do when you think you have found a bug in
Emacs.

@menu
* DEL Does Not Delete::   What to do if @key{DEL} doesn't delete.
* Stuck Recursive::       '[...]' in mode line around the parentheses.
* Screen Garbled::        Garbage on the screen.
* Text Garbled::          Garbage in the text.
* Memory Full::           How to cope when you run out of memory.
* Crashing::              What Emacs does when it crashes.
* After a Crash::         Recovering editing in an Emacs session that crashed.
* Emergency Escape::      What to do if Emacs stops responding.
@end menu

@node DEL Does Not Delete
@subsection If @key{DEL} Fails to Delete
@cindex @key{DEL} vs @key{BACKSPACE}
@cindex @key{BACKSPACE} vs @key{DEL}
@cindex @key{DEL} does not delete

  Every keyboard has a large key, usually labeled @key{BACKSPACE},
which is ordinarily used to erase the last character that you typed.
In Emacs, this key is supposed to be equivalent to @key{DEL}.

  When Emacs starts up on a graphical display, it determines
automatically which key should be @key{DEL}.  In some unusual cases,
Emacs gets the wrong information from the system, and @key{BACKSPACE}
ends up deleting forwards instead of backwards.

  Some keyboards also have a @key{Delete} key, which is ordinarily
used to delete forwards.  If this key deletes backward in Emacs, that
too suggests Emacs got the wrong information---but in the opposite
sense.

  On a text terminal, if you find that @key{BACKSPACE} prompts for a
Help command, like @kbd{Control-h}, instead of deleting a character,
it means that key is actually sending the @samp{BS} character.  Emacs
ought to be treating @key{BS} as @key{DEL}, but it isn't.

@findex normal-erase-is-backspace-mode
  In all of those cases, the immediate remedy is the same: use the
command @kbd{M-x normal-erase-is-backspace-mode}.  This toggles
between the two modes that Emacs supports for handling @key{DEL}, so
if Emacs starts in the wrong mode, this should switch to the right
mode.  On a text terminal, if you want to ask for help when @key{BS}
is treated as @key{DEL}, use @key{F1}; @kbd{C-?} may also work, if it
sends character code 127.

  To fix the problem in every Emacs session, put one of the following
lines into your initialization file (@pxref{Init File}).  For the
first case above, where @key{BACKSPACE} deletes forwards instead of
backwards, use this line to make @key{BACKSPACE} act as @key{DEL}:

@lisp
(normal-erase-is-backspace-mode 0)
@end lisp

@noindent
For the other two cases, use this line:

@lisp
(normal-erase-is-backspace-mode 1)
@end lisp

@vindex normal-erase-is-backspace
  Another way to fix the problem for every Emacs session is to
customize the variable @code{normal-erase-is-backspace}: the value
@code{t} specifies the mode where @key{BS} or @key{BACKSPACE} is
@key{DEL}, and @code{nil} specifies the other mode.  @xref{Easy
Customization}.

@node Stuck Recursive
@subsection Recursive Editing Levels
@cindex stuck in recursive editing
@cindex recursive editing, cannot exit

  Recursive editing levels are important and useful features of Emacs, but
they can seem like malfunctions if you do not understand them.

  If the mode line has square brackets @samp{[@dots{}]} around the
parentheses that contain the names of the major and minor modes, you
have entered a recursive editing level.  If you did not do this on
purpose, or if you don't understand what that means, you should just
get out of the recursive editing level.  To do so, type @kbd{M-x
top-level}.  @xref{Recursive Edit}.

@node Screen Garbled
@subsection Garbage on the Screen
@cindex garbled display
@cindex display, incorrect
@cindex screen display, wrong

  If the text on a text terminal looks wrong, the first thing to do is
see whether it is wrong in the buffer.  Type @kbd{C-l} to redisplay
the entire screen.  If the screen appears correct after this, the
problem was entirely in the previous screen update.  (Otherwise, see
the following section.)

  Display updating problems often result from an incorrect terminfo
entry for the terminal you are using.  The file @file{etc/TERMS} in
the Emacs distribution gives the fixes for known problems of this
sort.  @file{INSTALL} contains general advice for these problems in
one of its sections.  If you seem to be using the right terminfo
entry, it is possible that there is a bug in the terminfo entry, or a
bug in Emacs that appears for certain terminal types.

@node Text Garbled
@subsection Garbage in the Text
@cindex garbled text
@cindex buffer text garbled

  If @kbd{C-l} shows that the text is wrong, first type @kbd{C-h l} to
see what commands you typed to produce the observed results.  Then try
undoing the changes step by step using @kbd{C-x u}, until it gets back
to a state you consider correct.

  If a large portion of text appears to be missing at the beginning or
end of the buffer, check for the word @samp{Narrow} in the mode line.
If it appears, the text you don't see is probably still present, but
temporarily off-limits.  To make it accessible again, type @kbd{C-x n
w}.  @xref{Narrowing}.

@node Memory Full
@subsection Running out of Memory
@cindex memory full
@cindex out of memory

  If you get the error message @samp{Virtual memory exceeded}, save
your modified buffers with @kbd{C-x s}.  This method of saving them
has the smallest need for additional memory.  Emacs keeps a reserve of
memory which it makes available when this error happens; that should
be enough to enable @kbd{C-x s} to complete its work.  When the
reserve has been used, @samp{!MEM FULL!} appears at the beginning of
the mode line, indicating there is no more reserve.

  Once you have saved your modified buffers, you can exit this Emacs
session and start another, or you can use @kbd{M-x kill-some-buffers}
to free space in the current Emacs job.  If this frees up sufficient
space, Emacs will refill its memory reserve, and @samp{!MEM FULL!}
will disappear from the mode line.  That means you can safely go on
editing in the same Emacs session.

  Do not use @kbd{M-x buffer-menu} to save or kill buffers when you run
out of memory, because the Buffer Menu needs a fair amount of memory
itself, and the reserve supply may not be enough.

@node Crashing
@subsection When Emacs Crashes

@cindex crash report
@cindex backtrace
@cindex @file{emacs_backtrace.txt} file, MS-Windows
  Emacs is not supposed to crash, but if it does, it produces a
@dfn{crash report} prior to exiting.  The crash report is printed to
the standard error stream.  If Emacs was started from a graphical
desktop on a GNU or Unix system, the standard error stream is commonly
redirected to a file such as @file{~/.xsession-errors}, so you can
look for the crash report there.  On MS-Windows, the crash report is
written to a file named @file{emacs_backtrace.txt} in the current
directory of the Emacs process, in addition to the standard error
stream.

  The format of the crash report depends on the platform.  On some
platforms, such as those using the GNU C Library, the crash report
includes a @dfn{backtrace} describing the execution state prior to
crashing, which can be used to help debug the crash.  Here is an
example for a GNU system:

@example
Fatal error 11: Segmentation fault
Backtrace:
emacs[0x5094e4]
emacs[0x4ed3e6]
emacs[0x4ed504]
/lib64/libpthread.so.0[0x375220efe0]
/lib64/libpthread.so.0(read+0xe)[0x375220e08e]
emacs[0x509af6]
emacs[0x5acc26]
@dots{}
@end example

@noindent
The number @samp{11} is the system signal number corresponding to the
crash---in this case a segmentation fault.  The hexadecimal numbers
are program addresses, which can be associated with source code lines
using a debugging tool.  For example, the GDB command
@samp{list *0x509af6} prints the source-code lines corresponding to
the @samp{emacs[0x509af6]} entry.  If your system has the
@command{addr2line} utility, the following shell command outputs a
backtrace with source-code line numbers:

@example
sed -n 's/.*\[\(.*\)]$/\1/p' @var{backtrace} |
  addr2line -C -f -i -p -e @var{bindir}/@var{emacs-binary}
@end example

@noindent
Here, @var{backtrace} is the name of a text file containing a copy of
the backtrace, @var{bindir} is the name of the directory that
contains the Emacs executable, and @var{emacs-binary} is the name of
the Emacs executable file, normally @file{emacs} on GNU and Unix
systems and @file{emacs.exe} on MS-Windows and.  Omit the
@option{-p} option if your version of @command{addr2line} is too old
to have it.

@cindex core dump
  Optionally, Emacs can generate a @dfn{core dump} when it crashes, on
systems that support core files.  A core dump is a file containing
voluminous data about the state of the program prior to the crash,
usually examined by loading it into a debugger such as GDB@.  On many
platforms, core dumps are disabled by default, and you must explicitly
enable them by running the shell command @samp{ulimit -c unlimited}
(e.g., in your shell startup script).

@node After a Crash
@subsection Recovery After a Crash
@cindex recovering crashed session

  If Emacs or the computer crashes, you can recover the files you were
editing at the time of the crash from their auto-save files.  To do
this, start Emacs again and type the command @kbd{M-x recover-session}.

  This command initially displays a buffer which lists interrupted
session files, each with its date.  You must choose which session to
recover from.  Typically the one you want is the most recent one.  Move
point to the one you choose, and type @kbd{C-c C-c}.

  Then @code{recover-session} considers each of the files that you
were editing during that session; for each such file, it asks whether
to recover that file.  If you answer @kbd{y} for a file, it shows the
dates of that file and its auto-save file, then asks once again
whether to recover that file.  For the second question, you must
confirm with @kbd{yes}.  If you do, Emacs visits the file but gets the
text from the auto-save file.

  When @code{recover-session} is done, the files you've chosen to
recover are present in Emacs buffers.  You should then save them.  Only
this---saving them---updates the files themselves.

  As a last resort, if you had buffers with content which were not
associated with any files, or if the autosave was not recent enough to
have recorded important changes, you can use the
@file{etc/emacs-buffer.gdb} script with GDB (the GNU Debugger) to
retrieve them from a core dump--provided that a core dump was saved,
and that the Emacs executable was not stripped of its debugging
symbols.

  As soon as you get the core dump, rename it to another name such as
@file{core.emacs}, so that another crash won't overwrite it.

  To use this script, run @code{gdb} with the file name of your Emacs
executable and the file name of the core dump, e.g., @samp{gdb
/usr/bin/emacs core.emacs}.  At the @code{(gdb)} prompt, load the
recovery script: @samp{source /usr/src/emacs/etc/emacs-buffer.gdb}.
Then type the command @code{ybuffer-list} to see which buffers are
available.  For each buffer, it lists a buffer number.  To save a
buffer, use @code{ysave-buffer}; you specify the buffer number, and
the file name to write that buffer into.  You should use a file name
which does not already exist; if the file does exist, the script does
not make a backup of its old contents.

@node Emergency Escape
@subsection Emergency Escape
@cindex emergency escape

  On text terminals, the @dfn{emergency escape} feature suspends Emacs
immediately if you type @kbd{C-g} a second time before Emacs can
actually respond to the first one by quitting.  This is so you can
always get out of GNU Emacs no matter how badly it might be hung.
When things are working properly, Emacs recognizes and handles the
first @kbd{C-g} so fast that the second one won't trigger emergency
escape.  However, if some problem prevents Emacs from handling the
first @kbd{C-g} properly, then the second one will get you back to the
shell.

  When you resume Emacs after a suspension caused by emergency escape,
it reports the resumption and asks a question or two before going back
to what it had been doing:

@example
Emacs is resuming after an emergency escape.
Auto-save? (y or n)
Abort (and dump core)? (y or n)
@end example

@noindent
Answer each question with @kbd{y} or @kbd{n} followed by @key{RET}.

  Saying @kbd{y} to @samp{Auto-save?} causes immediate auto-saving of
all modified buffers in which auto-saving is enabled.  Saying @kbd{n}
skips this.  This question is omitted if Emacs is in a state where
auto-saving cannot be done safely.

  Saying @kbd{y} to @samp{Abort (and dump core)?} causes Emacs to
crash, dumping core.  This is to enable a wizard to figure out why
Emacs was failing to quit in the first place.  Execution does not
continue after a core dump.

  If you answer this question @kbd{n}, Emacs execution resumes.  With
luck, Emacs will ultimately do the requested quit.  If not, each
subsequent @kbd{C-g} invokes emergency escape again.

  If Emacs is not really hung, just slow, you may invoke the double
@kbd{C-g} feature without really meaning to.  Then just resume and
answer @kbd{n} to both questions, and you will get back to the former
state.  The quit you requested will happen by and by.

  Emergency escape is active only for text terminals.  On graphical
displays, you can use the mouse to kill Emacs or switch to another
program.

<<<<<<< HEAD
=======
  On MS-DOS, you must type @kbd{C-@key{Break}} (twice) to cause
emergency escape---but there are cases where it won't work, when a
system call hangs or when Emacs is stuck in a tight loop in C code.

>>>>>>> b2127c63
@node Bugs
@section Reporting Bugs

@cindex bugs
  If you think you have found a bug in Emacs, please report it.  We
cannot promise to fix it, or always to agree that it is a bug, but we
certainly want to hear about it.  The same applies for new features
you would like to see added.  The following sections will help you to
construct an effective bug report.

@menu
* Known Problems::               How to read about known problems and bugs.
* Criteria:  Bug Criteria.       Have you really found a bug?
* Understanding Bug Reporting::  How to report a bug effectively.
* Checklist::                    Steps to follow for a good bug report.
* Sending Patches::              How to send a patch for GNU Emacs.
@end menu

@node Known Problems
@subsection Reading Existing Bug Reports and Known Problems

  Before reporting a bug, if at all possible please check to see if it
is already known about.  Indeed, it may already have been fixed in a
later release of Emacs, or in the development version.  Here is a list
of the main places you can read about known issues:

@itemize
@item
The @file{etc/PROBLEMS} file; type @kbd{C-h C-p} to read it.  This
file contains a list of particularly well-known issues that have been
encountered in compiling, installing and running Emacs.  Often, there
are suggestions for workarounds and solutions.

@cindex bug tracker
@item
The GNU Bug Tracker at @url{https://debbugs.gnu.org}.  Emacs bugs are
filed in the tracker under the @samp{emacs} package.  The tracker
records information about the status of each bug, the initial bug
report, and the follow-up messages by the bug reporter and Emacs
developers.  You can search for bugs by subject, severity, and other
criteria.

@cindex debbugs package
Instead of browsing the bug tracker as a webpage, you can browse it
from Emacs using the @code{debbugs} package, which can be downloaded
via the Package Menu (@pxref{Packages}).  This package provides the
command @kbd{M-x debbugs-gnu} to list bugs, and @kbd{M-x
debbugs-gnu-search} to search for a specific bug.  User tags, applied
by the Emacs maintainers, are shown by @kbd{M-x debbugs-gnu-usertags}.

@item
The @samp{bug-gnu-emacs} mailing list (also available as the newsgroup
@samp{gnu.emacs.bug}).  You can read the list archives at
@url{https://lists.gnu.org/mailman/listinfo/bug-gnu-emacs}.  This list
works as a mirror of the Emacs bug reports and follow-up messages
which are sent to the bug tracker.  It also contains old bug reports
from before the bug tracker was introduced (in early 2008).

If you like, you can subscribe to the list.  Be aware that its purpose
is to provide the Emacs maintainers with information about bugs and
feature requests, so reports may contain fairly large amounts of data;
spectators should not complain about this.

@item
The @samp{emacs-pretest-bug} mailing list.  This list is no longer
used, and is mainly of historical interest.  At one time, it was used
for bug reports in development (i.e., not yet released) versions of
Emacs.  You can read the archives for 2003 to mid 2007 at
@url{https://lists.gnu.org/r/emacs-pretest-bug/}.  Nowadays,
it is an alias for @samp{bug-gnu-emacs}.

@item
The @samp{emacs-devel} mailing list.  Sometimes people report bugs to
this mailing list.  This is not the main purpose of the list, however,
and it is much better to send bug reports to the bug list.  You should
not feel obliged to read this list before reporting a bug.

@end itemize


@node Bug Criteria
@subsection When Is There a Bug
@cindex bug criteria
@cindex what constitutes an Emacs bug

  If Emacs accesses an invalid memory location (a.k.a.@:
``segmentation fault'') or exits with an operating system error
message that indicates a problem in the program (as opposed to
something like ``disk full''), then it is certainly a bug.

  If the Emacs display does not correspond properly to the contents of
the buffer, then it is a bug.  But you should check that features like
buffer narrowing (@pxref{Narrowing}), which can hide parts of the
buffer or change how it is displayed, are not responsible.

  Taking forever to complete a command can be a bug, but you must make
sure that it is really Emacs's fault.  Some commands simply take a
long time.  Type @kbd{C-g} and then
@kbd{C-h l} to see whether the input Emacs received was what you
intended to type; if the input was such that you @emph{know} it should
have been processed quickly, report a bug.  If you don't know whether
the command should take a long time, find out by looking in the manual
or by asking for assistance.

  If a command you are familiar with causes an Emacs error message in a
case where its usual definition ought to be reasonable, it is probably a
bug.

  If a command does the wrong thing, that is a bug.  But be sure you
know for certain what it ought to have done.  If you aren't familiar
with the command, it might actually be working right.  If in doubt,
read the command's documentation (@pxref{Name Help}).

  A command's intended definition may not be the best possible
definition for editing with.  This is a very important sort of
problem, but it is also a matter of judgment.  Also, it is easy to
come to such a conclusion out of ignorance of some of the existing
features.  It is probably best not to complain about such a problem
until you have checked the documentation in the usual ways, feel
confident that you understand it, and know for certain that what you
want is not available.  Ask other Emacs users, too.  If you are not
sure what the command is supposed to do after a careful reading of the
manual, check the index and glossary for any terms that may be
unclear.

  If after careful rereading of the manual you still do not understand
what the command should do, that indicates a bug in the manual, which
you should report.  The manual's job is to make everything clear to
people who are not Emacs experts---including you.  It is just as
important to report documentation bugs as program bugs.

  If the built-in documentation for a function or variable disagrees
with the manual, one of them must be wrong; that is a bug.

@node Understanding Bug Reporting
@subsection Understanding Bug Reporting
@cindex bug reporting
@cindex report an Emacs bug, how to

@findex emacs-version
  When you decide that there is a bug, it is important to report it
and to report it in a way which is useful.  What is most useful is an
exact description of what commands you type, starting with the shell
command to run Emacs, until the problem happens.

  The most important principle in reporting a bug is to report
@emph{facts}.  Hypotheses and verbal descriptions are no substitute
for the detailed raw data.  Reporting the facts is straightforward,
but many people strain to posit explanations and report them instead
of the facts.  If the explanations are based on guesses about how
Emacs is implemented, they will be useless; meanwhile, lacking the
facts, we will have no real information about the bug.  If you want to
actually @emph{debug} the problem, and report explanations that are
more than guesses, that is useful---but please include the raw facts
as well.

  For example, suppose that you type @kbd{C-x C-f /glorp/baz.ugh
@key{RET}}, visiting a file which (you know) happens to be rather
large, and Emacs displays @samp{I feel pretty today}.  The bug report
would need to provide all that information.  You should not assume
that the problem is due to the size of the file and say, ``I visited a
large file, and Emacs displayed @samp{I feel pretty today}.''  This is
what we mean by ``guessing explanations''.  The problem might be due
to the fact that there is a @samp{z} in the file name.  If this is so,
then when we got your report, we would try out the problem with some
large file, probably with no @samp{z} in its name, and not see any
problem.  There is no way we could guess that we should try visiting a
file with a @samp{z} in its name.

  You should not even say ``visit a file'' instead of @kbd{C-x C-f}.
Similarly, rather than saying ``if I have three characters on the
line'', say ``after I type @kbd{@key{RET} A B C @key{RET} C-p}'', if
that is the way you entered the text.

  If possible, try quickly to reproduce the bug by invoking Emacs with
@command{emacs -Q} (so that Emacs starts with no initial
customizations; @pxref{Initial Options}), and repeating the steps that
you took to trigger the bug.  If you can reproduce the bug this way,
that rules out bugs in your personal customizations.  Then your bug
report should begin by stating that you started Emacs with
@command{emacs -Q}, followed by the exact sequence of steps for
reproducing the bug.  If possible, inform us of the exact contents of
any file that is needed to reproduce the bug.

  Some bugs are not reproducible from @command{emacs -Q}; some are not
easily reproducible at all.  In that case, you should report what you
have---but, as before, please stick to the raw facts about what you
did to trigger the bug the first time.

  If you have multiple issues that you want to report, please make a
separate bug report for each.

@node Checklist
@subsection Checklist for Bug Reports
@cindex checklist before reporting a bug
@cindex bug reporting, checklist

  Before reporting a bug, first try to see if the problem has already
been reported (@pxref{Known Problems}).

If you are able to, try the latest release of Emacs to see if the
problem has already been fixed.  Even better is to try the latest
development version.  We recognize that this is not easy for some
people, so do not feel that you absolutely must do this before making
a report.

@findex report-emacs-bug
  The best way to write a bug report for Emacs is to use the command
@kbd{M-x report-emacs-bug}.  This sets up a mail buffer
(@pxref{Sending Mail}) and automatically inserts @emph{some} of the
essential information.  However, it cannot supply all the necessary
information; you should still read and follow the guidelines below, so
you can enter the other crucial information by hand before you send
the message.  You may feel that some of the information inserted by
@kbd{M-x report-emacs-bug} is not relevant, but unless you are
absolutely sure it is best to leave it, so that the developers can
decide for themselves.

When you have finished writing your report, type @kbd{C-c C-c} and it
will be sent to the Emacs maintainers at
@ifnothtml
@email{bug-gnu-emacs@@gnu.org}.
@end ifnothtml
@ifhtml
@url{https://lists.gnu.org/mailman/listinfo/bug-gnu-emacs, bug-gnu-emacs}.
@end ifhtml
(If you want to suggest an improvement or new feature, use the same
address.)  If you cannot send mail from inside Emacs, you can copy the
text of your report to your normal mail client (if your system
supports it, you can type @kbd{C-c M-i} to have Emacs do this for you)
and send it to that address.  Or you can simply send an email to that
address describing the problem.

Your report will be sent to the @samp{bug-gnu-emacs} mailing list, and
stored in the GNU Bug Tracker at @url{https://debbugs.gnu.org}.  Please
include a valid reply email address, in case we need to ask you for
more information about your report.  Submissions are moderated, so
there may be a delay before your report appears.

You do not need to know how the Gnu Bug Tracker works in order to
report a bug, but if you want to, you can read the tracker's online
documentation to see the various features you can use.

All mail sent to the @samp{bug-gnu-emacs} mailing list is also
gatewayed to the @samp{gnu.emacs.bug} newsgroup.  The reverse is also
true, but we ask you not to post bug reports (or replies) via the
newsgroup.  It can make it much harder to contact you if we need to ask
for more information, and it does not integrate well with the bug
tracker.

If your data is more than 500,000 bytes, please don't include it
directly in the bug report; instead, offer to send it on request, or
make it available by ftp and say where.

  To enable maintainers to investigate a bug, your report
should include all these things:

@itemize @bullet
@item
The version number of Emacs.  Without this, we won't know whether there is any
point in looking for the bug in the current version of GNU Emacs.

@kbd{M-x report-emacs-bug} includes this information automatically,
but if you are not using that command for your report you can get the
version number by typing @kbd{M-x emacs-version @key{RET}}.  If that
command does not work, you probably have something other than GNU
Emacs, so you will have to report the bug somewhere else.

@item
The type of machine you are using, and the operating system name and
version number (again, automatically included by @kbd{M-x
report-emacs-bug}).  @kbd{M-x emacs-version @key{RET}} provides this
information too.  Copy its output from the @file{*Messages*} buffer,
so that you get it all and get it accurately.

@item
The operands given to the @code{configure} command when Emacs was
installed (automatically included by @kbd{M-x report-emacs-bug}).

@item
A complete list of any modifications you have made to the Emacs source.
(We may not have time to investigate the bug unless it happens in an
unmodified Emacs.  But if you've made modifications and you don't tell
us, you are sending us on a wild goose chase.)

Be precise about these changes.  A description in English is not
enough---send a unified context diff for them.

Adding files of your own, or porting to another machine, is a
modification of the source.

@item
Details of any other deviations from the standard procedure for installing
GNU Emacs.

@item
The complete text of any files needed to reproduce the bug.

  If you can tell us a way to cause the problem without visiting any files,
please do so.  This makes it much easier to debug.  If you do need files,
make sure you arrange for us to see their exact contents.  For example, it
can matter whether there are spaces at the ends of lines, or a
newline after the last line in the buffer (nothing ought to care whether
the last line is terminated, but try telling the bugs that).

@item
The precise commands we need to type to reproduce the bug.  If at all
possible, give a full recipe for an Emacs started with the @samp{-Q}
option (@pxref{Initial Options}).  This bypasses your personal
customizations.

@findex open-dribble-file
@cindex dribble file
@cindex logging keystrokes
One way to record the input to Emacs precisely is to write a dribble
file.  To start the file, use the @kbd{M-x open-dribble-file
@key{RET}} command.  From then on, Emacs copies all your input to the
specified dribble file until the Emacs process is killed.  Be aware
that sensitive information (such as passwords) may end up recorded in
the dribble file.

@item
@findex open-termscript
@cindex termscript file
@vindex TERM, environment variable, and display bugs
For possible display bugs, the terminal type (the value of environment
variable @env{TERM}), the complete termcap entry for the terminal from
@file{/etc/termcap} (since that file is not identical on all machines),
and the output that Emacs actually sent to the terminal.

The way to collect the terminal output is to execute the Lisp expression

@example
(open-termscript "~/termscript")
@end example

@noindent
using @kbd{M-:} or from the @file{*scratch*} buffer just after
starting Emacs.  From then on, Emacs copies all terminal output to the
specified termscript file as well, until the Emacs process is killed.
If the problem happens when Emacs starts up, put this expression into
your Emacs initialization file so that the termscript file will be
open when Emacs displays the screen for the first time.

Be warned: it is often difficult, and sometimes impossible, to fix a
terminal-dependent bug without access to a terminal of the type that
stimulates the bug.

@item
If non-@acronym{ASCII} text or internationalization is relevant, the locale that
was current when you started Emacs.  On GNU/Linux and Unix systems, or
if you use a POSIX-style shell such as Bash, you can use this shell
command to view the relevant values:

@smallexample
echo LC_ALL=$LC_ALL LC_COLLATE=$LC_COLLATE LC_CTYPE=$LC_CTYPE \
  LC_MESSAGES=$LC_MESSAGES LC_TIME=$LC_TIME LANG=$LANG
@end smallexample

Alternatively, use the @command{locale} command, if your system has it,
to display your locale settings.

You can use the @kbd{M-!} command to execute these commands from
Emacs, and then copy the output from the @file{*Messages*} buffer into
the bug report.  Alternatively, @kbd{M-x getenv @key{RET} LC_ALL
@key{RET}} will display the value of @code{LC_ALL} in the echo area, and
you can copy its output from the @file{*Messages*} buffer.

@item
A description of what behavior you observe that you believe is
incorrect.  For example, ``The Emacs process gets a fatal signal'', or,
``The resulting text is as follows, which I think is wrong.''

Of course, if the bug is that Emacs gets a fatal signal, then one can't
miss it.  But if the bug is incorrect text, the maintainer might fail to
notice what is wrong.  Why leave it to chance?

Even if the problem you experience is a fatal signal, you should still
say so explicitly.  Suppose something strange is going on, such as, your
copy of the source is out of sync, or you have encountered a bug in the
C library on your system.  (This has happened!)  Your copy might crash
and the copy here might not.  If you @emph{said} to expect a crash, then
when Emacs here fails to crash, we would know that the bug was not
happening.  If you don't say to expect a crash, then we would not know
whether the bug was happening---we would not be able to draw any
conclusion from our observations.

@item
If the bug is that the Emacs Manual or the Emacs Lisp Reference Manual
fails to describe the actual behavior of Emacs, or that the text is
confusing, copy in the text from the manual which you think is
at fault.  If the section is small, just the section name is enough.

@item
If the manifestation of the bug is an Emacs error message, it is
important to report the precise text of the error message, and a
backtrace showing how the Lisp program in Emacs arrived at the error.

To get the error message text accurately, copy it from the
@file{*Messages*} buffer into the bug report.  Copy all of it, not just
part.

@findex toggle-debug-on-error
@pindex Edebug
To make a backtrace for the error, use @kbd{M-x toggle-debug-on-error}
before the error happens (that is to say, you must give that command
and then make the bug happen).  This causes the error to start the Lisp
debugger, which shows you a backtrace.  Copy the text of the
debugger's backtrace into the bug report.  @xref{Edebug,, Edebug,
elisp, the Emacs Lisp Reference Manual}, for information on debugging
Emacs Lisp programs with the Edebug package.

This use of the debugger is possible only if you know how to make the
bug happen again.  If you can't make it happen again, at least copy
the whole error message.

@vindex debug-on-quit
If Emacs appears to be stuck in an infinite loop or in a very long
operation, typing @kbd{C-g} with the variable @code{debug-on-quit}
non-@code{nil} will start the Lisp debugger and show a backtrace.
This backtrace is useful for debugging such long loops, so if you can
produce it, copy it into the bug report.

@vindex debug-on-event
If you cannot get Emacs to respond to @kbd{C-g} (e.g., because
@code{inhibit-quit} is set), then you can try sending the signal
specified by @code{debug-on-event} (default SIGUSR2) from outside
Emacs to cause it to enter the debugger.

@item
Check whether any programs you have loaded into the Lisp world,
including your initialization file, set any variables that may affect
the functioning of Emacs.  Also, see whether the problem happens in a
freshly started Emacs without loading your initialization file (start
Emacs with the @code{-Q} switch to prevent loading the init files).
If the problem does @emph{not} occur then, you must report the precise
contents of any programs that you must load into the Lisp world in
order to cause the problem to occur.

@item
If the problem does depend on an init file or other Lisp programs that
are not part of the standard Emacs system, then you should make sure it
is not a bug in those programs by complaining to their maintainers
first.  After they verify that they are using Emacs in a way that is
supposed to work, they should report the bug.

@item
If you wish to mention something in the GNU Emacs source, show the line
of code with a few lines of context.  Don't just give a line number.

The line numbers in the development sources don't match those in your
sources.  It would take extra work for the maintainers to determine what
code is in your version at a given line number, and we could not be
certain.

@item
Additional information from a C debugger such as GDB might enable
someone to find a problem on a machine which he does not have available.
If you don't know how to use GDB, please read the GDB manual---it is not
very long, and using GDB is easy.  You can find the GDB distribution,
including the GDB manual in online form, in most of the same places you
can find the Emacs distribution.  To run Emacs under GDB, you should
switch to the @file{src} subdirectory in which Emacs was compiled, then
do @samp{gdb emacs}.  It is important for the directory @file{src} to be
current so that GDB will read the @file{.gdbinit} file in this
directory.

However, you need to think when you collect the additional information
if you want it to show what causes the bug.

@cindex backtrace for bug reports
For example, many people send just a backtrace, but that is not very
useful by itself.  A simple backtrace with arguments often conveys
little about what is happening inside GNU Emacs, because most of the
arguments listed in the backtrace are pointers to Lisp objects.  The
numeric values of these pointers have no significance whatever; all that
matters is the contents of the objects they point to (and most of the
contents are themselves pointers).

@findex debug_print
To provide useful information, you need to show the values of Lisp
objects in Lisp notation.  Do this for each variable which is a Lisp
object, in several stack frames near the bottom of the stack.  Look at
the source to see which variables are Lisp objects, because the debugger
thinks of them as integers.

To show a variable's value in Lisp syntax, first print its value, then
use the user-defined GDB command @code{pr} to print the Lisp object in
Lisp syntax.  (If you must use another debugger, call the function
@code{debug_print} with the object as an argument.)  The @code{pr}
command is defined by the file @file{.gdbinit}, and it works only if you
are debugging a running process (not with a core dump).

To make Lisp errors stop Emacs and return to GDB, put a breakpoint at
@code{Fsignal}.

For a short listing of Lisp functions running, type the GDB
command @code{xbacktrace}.

The file @file{.gdbinit} defines several other commands that are useful
for examining the data types and contents of Lisp objects.  Their names
begin with @samp{x}.  These commands work at a lower level than
@code{pr}, and are less convenient, but they may work even when
@code{pr} does not, such as when debugging a core dump or when Emacs has
had a fatal signal.

@cindex debugging Emacs, tricks and techniques
More detailed advice and other useful techniques for debugging Emacs
are available in the file @file{etc/DEBUG} in the Emacs distribution.
That file also includes instructions for investigating problems
whereby Emacs stops responding (many people assume that Emacs is
``hung'', whereas in fact it might be in an infinite loop).

To find the file @file{etc/DEBUG} in your Emacs installation, use the
directory name stored in the variable @code{data-directory}.
@end itemize

Here are some things that are not necessary in a bug report:

@itemize @bullet
@item
A description of the envelope of the bug---this is not necessary for a
reproducible bug.

Often people who encounter a bug spend a lot of time investigating
which changes to the input file will make the bug go away and which
changes will not affect it.

This is often time-consuming and not very useful, because the way we
will find the bug is by running a single example under the debugger
with breakpoints, not by pure deduction from a series of examples.
You might as well save time by not searching for additional examples.
It is better to send the bug report right away, go back to editing,
and find another bug to report.

Of course, if you can find a simpler example to report @emph{instead} of
the original one, that is a convenience.  Errors in the output will be
easier to spot, running under the debugger will take less time, etc.

However, simplification is not vital; if you can't do this or don't have
time to try, please report the bug with your original test case.

@item
A core dump file.

Debugging the core dump might be useful, but it can only be done on
your machine, with your Emacs executable.  Therefore, sending the core
dump file to the Emacs maintainers won't be useful.  Above all, don't
include the core file in an email bug report!  Such a large message
can be extremely inconvenient.

@item
A system-call trace of Emacs execution.

System-call traces are very useful for certain special kinds of
debugging, but in most cases they give little useful information.  It is
therefore strange that many people seem to think that @emph{the} way to
report information about a crash is to send a system-call trace.  Perhaps
this is a habit formed from experience debugging programs that don't
have source code or debugging symbols.

In most programs, a backtrace is normally far, far more informative than
a system-call trace.  Even in Emacs, a simple backtrace is generally
more informative, though to give full information you should supplement
the backtrace by displaying variable values and printing them as Lisp
objects with @code{pr} (see above).

@item
A patch for the bug.

A patch for the bug is useful if it is a good one.  But don't omit the
other information that a bug report needs, such as the test case, on the
assumption that a patch is sufficient.  We might see problems with your
patch and decide to fix the problem another way, or we might not
understand it at all.  And if we can't understand what bug you are
trying to fix, or why your patch should be an improvement, we mustn't
install it.

@ifnottex
@xref{Sending Patches}, for guidelines on how to make it easy for us to
understand and install your patches.
@end ifnottex

@item
A guess about what the bug is or what it depends on.

Such guesses are usually wrong.  Even experts can't guess right about
such things without first using the debugger to find the facts.
@end itemize

@node Sending Patches
@subsection Sending Patches for GNU Emacs

@cindex sending patches for GNU Emacs
@cindex patches, sending
  If you would like to write bug fixes or improvements for GNU Emacs,
that is very helpful.  When you send your changes, please follow these
guidelines to make it easy for the maintainers to use them.  If you
don't follow these guidelines, your information might still be useful,
but using it will take extra work.  Maintaining GNU Emacs is a lot of
work in the best of circumstances, and we can't keep up unless you do
your best to help.

Every patch must have several pieces of information before we
can properly evaluate it.

When you have all these pieces, bundle them up in a mail message and
send it to the developers.  Sending it to
@email{bug-gnu-emacs@@gnu.org} (which is the bug/feature list) is
recommended, because that list is coupled to a tracking system that
makes it easier to locate patches.  If your patch is not complete and
you think it needs more discussion, you might want to send it to
@email{emacs-devel@@gnu.org} instead.  If you revise your patch,
send it as a followup to the initial topic.

We prefer to get the patches as plain text, either inline (be careful
your mail client does not change line breaks) or as MIME attachments.

@itemize @bullet
@item
Include an explanation with your changes of what problem they fix or what
improvement they bring about.

@itemize
@item
For a fix for an existing bug, it is
best to reply to the relevant discussion on the @samp{bug-gnu-emacs}
list, or the bug entry in the GNU Bug Tracker at
@url{https://debbugs.gnu.org}.  Explain why your change fixes the bug.

@item
For a new feature, include a description of the feature and your
implementation.

@item
For a new bug, include a proper bug report for the problem you think
you have fixed.  We need to convince ourselves that the change is
right before installing it.  Even if it is correct, we might have
trouble understanding it if we don't have a way to reproduce the
problem.
@end itemize

@item
Include all the comments that are appropriate to help people reading the
source in the future understand why this change was needed.

@item
Don't mix together changes made for different reasons.
Send them @emph{individually}.

If you make two changes for separate reasons, then we might not want to
install them both.  We might want to install just one.  If you send them
all jumbled together in a single set of diffs, we have to do extra work
to disentangle them---to figure out which parts of the change serve
which purpose.  If we don't have time for this, we might have to ignore
your changes entirely.

If you send each change as soon as you have written it, with its own
explanation, then two changes never get tangled up, and we can consider
each one properly without any extra work to disentangle them.

@item
Send each change as soon as that change is finished.  Sometimes people
think they are helping us by accumulating many changes to send them all
together.  As explained above, this is absolutely the worst thing you
could do.

Since you should send each change separately, you might as well send it
right away.  That gives us the option of installing it immediately if it
is important.

@item
The patch itself.

Use @samp{diff -u} to make your diffs.  Diffs without context are hard
to install reliably.  More than that, they are hard to study; we must
always study a patch to decide whether we want to install it.  Context
format is better than contextless diffs, but we prefer the unified
format.

If you have GNU diff, use @samp{diff -u -F'^[_a-zA-Z0-9$]\+ *('} when
making diffs of C code.  This shows the name of the function that each
change occurs in.

If you are using the Emacs repository, make sure your copy is
up-to-date (e.g., with @code{git pull}).  You can commit your changes
to a private branch and generate a patch from the master version by
using @code{git format-patch master}. Or you can leave your changes
uncommitted and use @code{git diff}.

@item
Avoid any ambiguity as to which is the old version and which is the new.
Please make the old version the first argument to diff, and the new
version the second argument.  And please give one version or the other a
name that indicates whether it is the old version or your new changed
one.

@item
Write the change log entries for your changes.  This is both to save us
the extra work of writing them, and to help explain your changes so we
can understand them.

The purpose of the change log is to show people where to find what was
changed.  So you need to be specific about what functions you changed;
in large functions, it's often helpful to indicate where within the
function the change was.

On the other hand, once you have shown people where to find the change,
you need not explain its purpose in the change log.  Thus, if you add a
new function, all you need to say about it is that it is new.  If you
feel that the purpose needs explaining, it probably does---but put the
explanation in comments in the code.  It will be more useful there.

Please look at the change log entries of recent commits to see what
sorts of information to put in, and to learn the style that we use.  Note that,
unlike some other projects, we do require change logs for
documentation, i.e., Texinfo files.
@xref{Change Log},
@ifset WWW_GNU_ORG
see
@url{https://www.gnu.org/prep/standards/html_node/Change-Log-Concepts.html},
@end ifset
@xref{Change Log Concepts, Change Log Concepts,
Change Log Concepts, standards, GNU Coding Standards}.

@item
When you write the fix, keep in mind that we can't install a change that
would break other systems.  Please think about what effect your change
will have if compiled on another type of system.

Sometimes people send fixes that @emph{might} be an improvement in
general---but it is hard to be sure of this.  It's hard to install
such changes because we have to study them very carefully.  Of course,
a good explanation of the reasoning by which you concluded the change
was correct can help convince us.

The safest changes are changes to the configuration files for a
particular machine.  These are safe because they can't create new bugs
on other machines.

Please help us keep up with the workload by designing the patch in a
form that is clearly safe to install.
@end itemize

@node Contributing
@section Contributing to Emacs Development
@cindex contributing to Emacs

Emacs is a collaborative project and we encourage contributions from
anyone and everyone.

There are many ways to contribute to Emacs:

@itemize
@item
find and report bugs; @xref{Bugs}.

@item
answer questions on the Emacs user mailing list
@url{https://lists.gnu.org/mailman/listinfo/help-gnu-emacs}.

@item
write documentation, either on the wiki, or in the Emacs source
repository (@pxref{Sending Patches}).

@item
check if existing bug reports are fixed in newer versions of Emacs
@url{https://debbugs.gnu.org/cgi/pkgreport.cgi?which=pkg&data=emacs}.

@item
fix existing bug reports.

@item
@c etc/TODO not in WWW_GNU_ORG
implement a feature listed in the @file{etc/TODO} file in the Emacs
distribution, and submit a patch.

@item
implement a new feature, and submit a patch.

@item
develop a package that works with Emacs, and publish it on your own
or in Gnu ELPA (@url{https://elpa.gnu.org/}).

@item
port Emacs to a new platform, but that is not common nowadays.

@end itemize

If you would like to work on improving Emacs, please contact the maintainers at
@ifnothtml
@email{emacs-devel@@gnu.org}.
@end ifnothtml
@ifhtml
@url{https://lists.gnu.org/mailman/listinfo/emacs-devel, the
emacs-devel mailing list}.
@end ifhtml
You can ask for suggested projects or suggest your own ideas.

If you have already written an improvement, please tell us about it.  If
you have not yet started work, it is useful to contact
@ifnothtml
@email{emacs-devel@@gnu.org}
@end ifnothtml
@ifhtml
@url{https://lists.gnu.org/mailman/listinfo/emacs-devel, emacs-devel}
@end ifhtml
before you start; it might be possible to suggest ways to make your
extension fit in better with the rest of Emacs.

When implementing a feature, please follow the Emacs coding standards;
@xref{Coding Standards}. In addition, non-trivial contributions
require a copyright assignment to the FSF; @xref{Copyright Assignment}.

The development version of Emacs can be downloaded from the
repository where it is actively maintained by a group of developers.
See the Emacs project page
@url{https://savannah.gnu.org/projects/emacs/} for access details.

It is important to write your patch based on the current working
version.  If you start from an older version, your patch may be
outdated (so that maintainers will have a hard time applying it), or
changes in Emacs may have made your patch unnecessary.  After you have
downloaded the repository source, you should read the file
@file{INSTALL.REPO} for build instructions (they differ to some extent
from a normal build).

If you would like to make more extensive contributions, see the
@file{./CONTRIBUTE} file in the Emacs distribution for information on
how to be an Emacs developer.

For documentation on Emacs (to understand how to implement your
desired change), refer to:

@itemize
@item
@ifset WWW_GNU_ORG
@ifhtml
the Emacs Manual
@url{https://www.gnu.org/software/emacs/manual/emacs.html}.
@end ifhtml
@ifnothtml
@xref{Top, Emacs Manual,,emacs}.
@end ifnothtml
@end ifset
@ifclear WWW_GNU_ORG
@xref{Top, Emacs Manual,,emacs}.
@end ifclear

@item
@ifset WWW_GNU_ORG
@ifhtml
the Emacs Lisp Reference Manual
@url{https://www.gnu.org/software/emacs/manual/elisp.html}.
@end ifhtml
@ifnothtml
@xref{Top, Emacs Lisp Reference Manual,,elisp}.
@end ifnothtml
@end ifset
@ifclear WWW_GNU_ORG
@xref{Top, Emacs Lisp Reference Manual,,elisp}.
@end ifclear

@item
@url{https://www.gnu.org/software/emacs}

@item
@url{http://www.emacswiki.org/}
@end itemize

@menu
* Coding Standards::        Gnu Emacs coding standards
* Copyright Assignment::    assigning copyright to the FSF
@end menu

@node Coding Standards
@subsection Coding Standards
@cindex coding standards

Contributed code should follow the GNU Coding Standards
@url{https://www.gnu.org/prep/standards/}. This may also be available
in info on your system.

If it doesn't, we'll need to find someone to fix the code before we
can use it.

Emacs has additional style and coding conventions:

@itemize
@item
@ifset WWW_GNU_ORG
@ifhtml
the ``Tips and Conventions'' Appendix in the Emacs Lisp Reference
@url{https://www.gnu.org/software/emacs/manual/html_node/elisp/Tips.html}.
@end ifhtml
@ifnothtml
@xref{Tips, ``Tips and Conventions'' Appendix in the Emacs Lisp Reference, Tips
Appendix, elisp, Emacs Lisp Reference}.
@end ifnothtml
@end ifset
@ifclear WWW_GNU_ORG
@xref{Tips, ``Tips and Conventions'' Appendix in the Emacs Lisp Reference, Tips
Appendix, elisp, Emacs Lisp Reference}.
@end ifclear

@item
Avoid using @code{defadvice} or @code{with-eval-after-load} for Lisp code
to be included in Emacs.

@item
Remove all trailing whitespace in all source and text files.

@item
Emacs has no convention on whether to use tabs in source code; please
don't change whitespace in the files you edit.

@item
Use @code{?\s} instead of @code{? } in Lisp code for a space character.

@end itemize

@node Copyright Assignment
@subsection Copyright Assignment
@cindex copyright assignment

The FSF (Free Software Foundation) is the copyright holder for GNU Emacs.
The FSF is a nonprofit with a worldwide mission to promote computer
user freedom and to defend the rights of all free software users.
For general information, see the website @url{https://www.fsf.org/}.

Generally speaking, for non-trivial contributions to GNU Emacs we
require that the copyright be assigned to the FSF@.  For the reasons
behind this, see @url{https://www.gnu.org/licenses/why-assign.html}.

Copyright assignment is a simple process.  Residents of some countries
can do it entirely electronically.  We can help you get started, and
answer any questions you may have (or point you to the people with the
answers), at the @email{emacs-devel@@gnu.org} mailing list.

(Please note: general discussion about why some GNU projects ask
for a copyright assignment is off-topic for emacs-devel.
See gnu-misc-discuss instead.)

A copyright disclaimer is also a possibility, but we prefer an assignment.
Note that the disclaimer, like an assignment, involves you sending
signed paperwork to the FSF (simply saying ``this is in the public domain''
is not enough).  Also, a disclaimer cannot be applied to future work, it
has to be repeated each time you want to send something new.

We can accept small changes (roughly, fewer than 15 lines) without
an assignment.  This is a cumulative limit (e.g., three separate 5 line
patches) over all your contributions.

@node Service
@section How To Get Help with GNU Emacs
@cindex help in using Emacs
@cindex help-gnu-emacs mailing list
@cindex gnu.emacs.help newsgroup

If you need help installing, using or changing GNU Emacs, there are
two ways to find it:

@itemize @bullet
@item
Send a message to
@ifnothtml
the mailing list @email{help-gnu-emacs@@gnu.org},
@end ifnothtml
@ifhtml
@url{https://lists.gnu.org/mailman/listinfo/help-gnu-emacs, the
help-gnu-emacs mailing list},
@end ifhtml
or post your request on newsgroup @code{gnu.emacs.help}.  (This
mailing list and newsgroup interconnect, so it does not matter which
one you use.)

@item
Look in the @uref{https://www.fsf.org/resources/service/, service
directory} for someone who might help you for a fee.
@end itemize

@ifnottex
@lowersections
@end ifnottex<|MERGE_RESOLUTION|>--- conflicted
+++ resolved
@@ -438,13 +438,6 @@
 displays, you can use the mouse to kill Emacs or switch to another
 program.
 
-<<<<<<< HEAD
-=======
-  On MS-DOS, you must type @kbd{C-@key{Break}} (twice) to cause
-emergency escape---but there are cases where it won't work, when a
-system call hangs or when Emacs is stuck in a tight loop in C code.
-
->>>>>>> b2127c63
 @node Bugs
 @section Reporting Bugs
 
