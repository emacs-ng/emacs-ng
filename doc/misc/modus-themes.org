#+title: Modus themes for GNU Emacs
#+author: Protesilaos Stavrou
#+email: info@protesilaos.com
#+language: en
#+options: ':t toc:nil author:t email:t num:t
#+startup: content
#+macro: stable-version 4.3.0
#+macro: release-date 2023-09-19
#+macro: development-version 4.4.0-dev
#+macro: file @@texinfo:@file{@@$1@@texinfo:}@@
#+macro: space @@texinfo:@: @@
#+macro: kbd @@texinfo:@kbd{@@$1@@texinfo:}@@
#+texinfo_filename: modus-themes.info
#+texinfo_dir_category: Emacs misc features
#+texinfo_dir_title: Modus Themes: (modus-themes)
#+texinfo_dir_desc: Elegant, highly legible and customizable themes
#+texinfo_header: @set MAINTAINERSITE @uref{https://protesilaos.com,maintainer webpage}
#+texinfo_header: @set MAINTAINER Protesilaos Stavrou
#+texinfo_header: @set MAINTAINEREMAIL @email{info@protesilaos.com}
#+texinfo_header: @set MAINTAINERCONTACT @uref{mailto:info@protesilaos.com,contact the maintainer}

#+texinfo: @insertcopying

This manual, written by Protesilaos Stavrou, describes the
customization options for the Modus themes, and provides every other
piece of information pertinent to them.

The documentation furnished herein corresponds to stable version
{{{stable-version}}}, released on {{{release-date}}}.  Any reference
to a newer feature which does not yet form part of the latest tagged
commit, is explicitly marked as such.

Current development target is {{{development-version}}}.

+ Package name (GNU ELPA): ~modus-themes~
+ Official manual: <https://protesilaos.com/emacs/modus-themes>
+ Change log: <https://protesilaos.com/emacs/modus-themes-changelog>
+ Color palette: <https://protesilaos.com/emacs/modus-themes-colors>
+ Sample pictures: <https://protesilaos.com/emacs/modus-themes-pictures>
+ Git repo on SourceHut: <https://git.sr.ht/~protesilaos/modus-themes>
  - Mirrors:
    + GitHub: <https://github.com/protesilaos/modus-themes>
    + GitLab: <https://gitlab.com/protesilaos/modus-themes>
+ Mailing list: <https://lists.sr.ht/~protesilaos/modus-themes>
+ Backronym: My Old Display Unexpectedly Sharpened ... themes

#+toc: headlines 8 insert TOC here, with eight headline levels

* COPYING
:properties:
:copying: t
:custom_id: h:b14c3fcb-13dd-4144-9d92-2c58b3ed16d3
:end:

<<<<<<< HEAD
Copyright (C) 2020-2023  Free Software Foundation, Inc.
=======
Copyright (C) 2020-2024 Free Software Foundation, Inc.
>>>>>>> dc4e6b13

#+begin_quote
Permission is granted to copy, distribute and/or modify this document
under the terms of the GNU Free Documentation License, Version 1.3 or
any later version published by the Free Software Foundation; with no
Invariant Sections, with the Front-Cover Texts being “A GNU Manual,” and
with the Back-Cover Texts as in (a) below.  A copy of the license is
included in the section entitled “GNU Free Documentation License.”

(a) The FSF’s Back-Cover Text is: “You have the freedom to copy and
modify this GNU manual.”
#+end_quote

* Overview
:properties:
:custom_id: h:f0f3dbcb-602d-40cf-b918-8f929c441baf
:end:

The Modus themes are designed for accessible readability.  They
conform with the highest standard for color contrast between
combinations of background and foreground values.  For small sized
text, this corresponds to the WCAG AAA standard, which specifies a
minimum rate of distance in relative luminance of 7:1.

The Modus themes consist of eight themes, divided into four subgroups.

- Main themes :: ~modus-operandi~ is the project's main light theme,
  while ~modus-vivendi~ is its dark counterpart.  These two themes are
  part of the project since its inception.  They are designed to cover
  a broad range of needs and are, in the opinion of the author, the
  reference for what a highly legible "default" theme should look
  like.

- Tinted themes :: ~modus-operandi-tinted~ and ~modus-vivendi-tinted~
  are variants of the two main themes.  They slightly tone down the
  intensity of the background and provide a bit more color variety.
  ~modus-operandi-tinted~ has a set of base tones that are shades of
  light ocher (earthly colors), while ~modus-vivendi-tinted~ gives a
  night sky impression.

- Deuteranopia themes :: ~modus-operandi-deuteranopia~ and its
  companion ~modus-vivendi-deuteranopia~ are optimized for users with
  red-green color deficiency.  This means that they do not use red and
  green hues for color-coding purposes, such as for diff removed and
  added lines.  Instead, they implement colors that are discernible by
  users with deueteranopia or deuteranomaly (mostly yellow and blue
  hues).

- Tritanopia themes :: ~modus-operandi-tritanopia~ and its counterpart
  ~modus-vivendi-tritanopia~ are optimized for users with blue-yellow
  color deficiency.  The idea is the same as with the deuteranopia
  variants: color coding relies only on hues that are accessible to
  people with tritanopia or tritanomaly, namely, shades of red and
  cyan.

To ensure that users have a consistently accessible experience, the
themes strive to achieve as close to full face coverage as possible,
while still targeting a curated list of well-maintained packages
([[#h:a9c8f29d-7f72-4b54-b74b-ddefe15d6a19][Face coverage]]).

The overarching objective of this project is to always offer
accessible color combinations.  There shall never be a compromise on
this principle.  If there arises an inescapable trade-off between
usability and stylistic considerations, we will always opt for the
former.

Starting with version 0.12.0 and onwards, the themes are built into GNU
Emacs.

** How do the themes look like
:properties:
:custom_id: h:69b92089-069c-4ba1-9d94-cc3415fc4f87
:end:
#+cindex: Screenshots

Check the web page with [[https://protesilaos.com/emacs/modus-themes-pictures/][the screen shots]].  Note that the themes are
highly customizable ([[#h:bf1c82f2-46c7-4eb2-ad00-dd11fdd8b53f][Customization options]]).

** Learn about the latest changes
:properties:
:custom_id: h:2cc37c36-6c1a-48b2-a010-1050b270ee18
:end:
#+cindex: Changelog

Please refer to the [[https://protesilaos.com/emacs/modus-themes-changelog][web page with the change log]].  It is comprehensive
and covers everything that goes into every tagged release of the themes.

* Installation
:properties:
:custom_id: h:1af85373-7f81-4c35-af25-afcef490c111
:end:

The Modus themes are distributed with Emacs starting with version 28.1.
On older versions of Emacs, they can be installed using Emacs' package
manager or manually from their code repository.  There also exist
packages for distributions of GNU/Linux.

Emacs 28 ships with ~modus-themes~ version =1.6.0=.  Emacs 29 includes
version =3.0.0=.  Emacs 30 provides a newer, refactored version that
thoroughly refashions how the themes are implemented and customized.
Such major versions are not backward-compatible due to the limited
resources at the maintainer's disposal to support multiple versions of
Emacs and of the themes across the years.

** Install manually from source
:properties:
:custom_id: h:da3414b7-1426-46b8-8e76-47b845b76fd0
:end:

In the following example, we are assuming that your Emacs files are
stored in {{{file(~/.emacs.d)}}} and that you want to place the Modus
themes in {{{file(~/.emacs.d/modus-themes)}}}.

1. Get the source and store it in the desired path by running the
   following in the command line shell:

: $ git clone https://gitlab.com/protesilaos/modus-themes.git ~/.emacs.d/modus-themes

2. Add that path to your known Elisp libraries' list, by placing this
   snippet of Emacs Lisp in your init file (e.g. {{{file(init.el)}}}):

#+begin_src emacs-lisp
(add-to-list 'load-path "~/.emacs.d/modus-themes")
#+end_src

The themes are now ready to be used: [[#h:3f3c3728-1b34-437d-9d0c-b110f5b161a9][Enable and load]].

** Install from the archives
:properties:
:custom_id: h:c4b10085-149f-43e2-bd4d-347f33aee054
:end:

The ~modus-themes~ package is available from the GNU ELPA archive, which
is configured by default.

Prior to querying any package archive, make sure to update the index,
with {{{kbd(M-x package-refresh-contents)}}}.  Then all you need to do
is type {{{kbd(M-x package-install)}}} and specify the ~modus-themes~.

Once installed, the themes are ready to be used: [[#h:3f3c3728-1b34-437d-9d0c-b110f5b161a9][Enable and load]].

** Install on GNU/Linux
:properties:
:custom_id: h:da640eb1-95dd-4e86-bb4e-1027b27885f0
:end:

The themes are also available from the archives of some distributions of
GNU/Linux.  These should correspond to a tagged release rather than
building directly from the latest Git commit.  It all depends on the
distro's packaging policies.

*** Debian 11 Bullseye
:properties:
:custom_id: h:7e570360-9ee6-4bc5-8c04-9dc11418a3e4
:end:

The themes are part of Debian 11 Bullseye.  Get them with:

#+begin_src sh
sudo apt install elpa-modus-themes
#+end_src

They are now ready to be used: [[#h:3f3c3728-1b34-437d-9d0c-b110f5b161a9][Enable and load]].

NOTE that Debian's package is severely out-of-date as of this writing
2022-07-24 09:57 +0300.

*** GNU Guix
:properties:
:custom_id: h:a4ca52cd-869f-46a5-9e16-4d9665f5b88e
:end:

Users of Guix can get the themes with this command:

#+begin_src sh
guix package -i emacs-modus-themes
#+end_src

They are now ready to be used: [[#h:3f3c3728-1b34-437d-9d0c-b110f5b161a9][Enable and load]].

** Dealing with byte compilation errors
:properties:
:custom_id: h:e6268471-e847-4c9d-998f-49a83257b7f1
:end:

From time to time, we receive bug reports pertaining to errors with
byte compilation.  These seldom have to do with faulty code in the
themes: it might be a shortcoming of {{{file(package.el)}}}, some
regression in the current development target of Emacs, a
misconfiguration in an otherwise exotic setup, and the like.

The common solution with a stable version of Emacs is to:

1. Delete the ~modus-themes~ package.
2. Close the current Emacs session.
3. Install the ~modus-themes~ again.

For those building Emacs directly from source, the solution may involve
reverting to an earlier commit in emacs.git.

At any rate, if you encounter such an issue please report it: we will
either fix the bug on our end if it is truly ours, or help forward it to
the relevant upstream maintainer.  Whatever you do, please understand
that a build failure does not mean we are necessarily doing something
wrong.

[[#h:6536c8d5-3f98-43ab-a787-b94120e735e8][Issues you can help with]].

* Enable and load
:properties:
:custom_id: h:3f3c3728-1b34-437d-9d0c-b110f5b161a9
:end:
#+findex: modus-themes-toggle
#+findex: modus-themes-load-theme
#+vindex: modus-themes-after-load-theme-hook
#+cindex: Essential configuration

NOTE that Emacs can load multiple themes, which typically produces
undesirable results and undoes the work of the designer.  Use the
~disable-theme~ command if you are trying other themes beside the
Modus collection ([[#h:adb0c49a-f1f9-4690-868b-013a080eed68][Option for disabling other themes while loading Modus]]).

Users of the built-in themes cannot ~require~ the package as usual
because there is no package to speak of.  Instead, things are simpler
as built-in themes are considered safe.  All one needs is to load the
theme of their preference by adding either form to their init file:

#+begin_src emacs-lisp
(load-theme 'modus-operandi)            ; Light theme
(load-theme 'modus-vivendi)             ; Dark theme
#+end_src

Remember that the Modus themes are six themes ([[#h:f0f3dbcb-602d-40cf-b918-8f929c441baf][Overview]]).  Adapt the
above snippet accordingly.

Users of packaged variants of the themes must add a few more lines to
ensure that everything works as intended.  First, one has to require the
main library before loading one of the themes:

#+begin_src emacs-lisp
(require 'modus-themes)
#+end_src

One can activate a theme with something like the following expression,
replacing ~modus-operandi~ with their preferred Modus theme:

#+begin_src emacs-lisp
(load-theme 'modus-operandi :no-confirm)
#+end_src

Changes to the available customization options must always be evaluated
before loading a theme ([[#h:bf1c82f2-46c7-4eb2-ad00-dd11fdd8b53f][Customization Options]]).  Reload a theme for
new changes to take effect.

This is how a basic setup could look like ([[#h:b66b128d-54a4-4265-b59f-4d1ea2feb073][The require-theme for built-in Emacs themes]]):

#+begin_src emacs-lisp
;;; For the built-in themes which cannot use `require'.
(require-theme 'modus-themes)

;; Add all your customizations prior to loading the themes.
(setq modus-themes-italic-constructs t
      modus-themes-bold-constructs nil)

;; Load the theme of your choice.
(load-theme 'modus-operandi)

;; Optionally define a key to switch between Modus themes.  Also check
;; the user option `modus-themes-to-toggle'.
(define-key global-map (kbd "<f5>") #'modus-themes-toggle)



;;; For packaged versions which must use `require'.

(require 'modus-themes)

;; Add all your customizations prior to loading the themes
(setq modus-themes-italic-constructs t
      modus-themes-bold-constructs nil)

;; Load the theme of your choice.
(load-theme 'modus-operandi :no-confirm)

(define-key global-map (kbd "<f5>") #'modus-themes-toggle)
#+end_src

[[#h:e979734c-a9e1-4373-9365-0f2cd36107b8][Sample configuration with and without use-package]].

** The ~require-theme~ for built-in Emacs themes
:PROPERTIES:
:CUSTOM_ID: h:b66b128d-54a4-4265-b59f-4d1ea2feb073
:END:

The version of the Modus themes that is included in Emacs CANNOT use
the standard ~require~.  This is because the built-in themes are not
included in the ~load-path~ (not my decision).  The ~require-theme~
function must be used in this case as a replacement.  For example:

#+begin_src emacs-lisp
(require-theme 'modus-themes)

;; All customizations here
(setq modus-themes-bold-constructs t
      modus-themes-italic-constructs t)

;; Maybe define some palette overrides, such as by using our presets
(setq modus-themes-common-palette-overrides
      modus-themes-preset-overrides-intense)

;; Load the theme of choice (built-in themes are always "safe" so they
;; do not need the `no-require' argument of `load-theme').
(load-theme 'modus-operandi)

(define-key global-map (kbd "<f5>") #'modus-themes-toggle)
#+end_src

** Sample configuration with and without use-package
:properties:
:custom_id: h:e979734c-a9e1-4373-9365-0f2cd36107b8
:end:
#+cindex: use-package configuration
#+cindex: sample configuration

What follows is a variant of what we demonstrate in the previous
section ([[#h:3f3c3728-1b34-437d-9d0c-b110f5b161a9][Enable and load]]).

It is common for Emacs users to rely on ~use-package~ for declaring
package configurations in their setup.  We use this as an example:

#+begin_src emacs-lisp
;;; For the built-in themes which cannot use `require'.
(use-package emacs
  :config
  (require-theme 'modus-themes) ; `require-theme' is ONLY for the built-in Modus themes

  ;; Add all your customizations prior to loading the themes
  (setq modus-themes-italic-constructs t
        modus-themes-bold-constructs nil)

  ;; Maybe define some palette overrides, such as by using our presets
  (setq modus-themes-common-palette-overrides
        modus-themes-preset-overrides-intense)

  ;; Load the theme of your choice.
  (load-theme 'modus-operandi)

  (define-key global-map (kbd "<f5>") #'modus-themes-toggle))



;;; For packaged versions which must use `require'.
(use-package modus-themes
  :ensure t
  :config
  ;; Add all your customizations prior to loading the themes
  (setq modus-themes-italic-constructs t
        modus-themes-bold-constructs nil)

  ;; Maybe define some palette overrides, such as by using our presets
  (setq modus-themes-common-palette-overrides
        modus-themes-preset-overrides-intense)

  ;; Load the theme of your choice.
  (load-theme 'modus-operandi)

  (define-key global-map (kbd "<f5>") #'modus-themes-toggle))
#+end_src

The same without ~use-package~:

#+begin_src emacs-lisp
(require 'modus-themes) ; OR for the built-in themes: (require-theme 'modus-themes)

;; Add all your customizations prior to loading the themes
(setq modus-themes-italic-constructs t
      modus-themes-bold-constructs nil)

;; Maybe define some palette overrides, such as by using our presets
(setq modus-themes-common-palette-overrides
      modus-themes-preset-overrides-intense)

;; Load the theme of your choice:
(load-theme 'modus-operandi :no-confirm)

(define-key global-map (kbd "<f5>") #'modus-themes-toggle)
#+end_src

[[#h:e68560b3-7fb0-42bc-a151-e015948f8a35][Differences between loading and enabling]].

Note: make sure not to customize the variable ~custom-theme-load-path~
or ~custom-theme-directory~ after the themes' package declaration.  That
will lead to failures in loading the files.  If either or both of those
variables need to be changed, their values should be defined before the
package declaration of the themes.

[[#h:aabcada6-810d-4eee-b34a-d2a9c301824d][Make the themes look like what the maintainer uses]]

** Differences between loading and enabling
:properties:
:custom_id: h:e68560b3-7fb0-42bc-a151-e015948f8a35
:end:
#+cindex: load-theme VS enable-theme

The reason we recommend ~load-theme~ instead of the other option of
~enable-theme~ is that the former does a kind of "reset" on the face
specs.  It quite literally loads (or reloads) the theme.  Whereas the
~enable-theme~ function simply puts an already loaded theme to the top
of the list of enabled items, re-using whatever state was last loaded.

As such, ~load-theme~ reads all customizations that may happen during
any given Emacs session: even after the initial setup of a theme.
Examples are calls to ~custom-set-faces~, as well as new values assigned
to the options the Modus themes provide ([[#h:bf1c82f2-46c7-4eb2-ad00-dd11fdd8b53f][Customization Options]]).

Our tests show that ~enable-theme~ does not read such variables anew, so
it might appear to the unsuspecting user that the themes are somehow
broken whenever they try to assign a new value to a customization option
or some face.

This "reset" that ~load-theme~ brings about does, however, come at the
cost of being somewhat slower than ~enable-theme~.  Users who have a
stable setup and who seldom update their variables during a given Emacs
session, are better off using something like this:

#+begin_src emacs-lisp
(require 'modus-themes)

;; Activate your desired themes here
(load-theme 'modus-operandi t t)
(load-theme 'modus-vivendi t t)

;; Enable the preferred one
(enable-theme 'modus-operandi)
#+end_src

[[#h:b40aca50-a3b2-4c43-be58-2c26fcd14237][Toggle themes without reloading them]].

[[#h:e979734c-a9e1-4373-9365-0f2cd36107b8][Sample configuration with and without use-package]].

With the above granted, other sections of the manual discuss how to
configure custom faces, where ~load-theme~ is expected, though
~enable-theme~ could still apply in stable setups:

[[#h:51ba3547-b8c8-40d6-ba5a-4586477fd4ae][Use theme colors in code with modus-themes-with-colors]].

* Customization options
:properties:
:custom_id: h:bf1c82f2-46c7-4eb2-ad00-dd11fdd8b53f
:end:

The Modus themes are highly configurable, though they should work well
without any further tweaks.  We provide a variety of user options.
The following code block provides an overview.  In addition to those
variables, the themes support a comprehensive system of overrides: it
can be used to make thoroughgoing changes to the looks of the themes
([[#h:34c7a691-19bb-4037-8d2f-67a07edab150][Option for palette overrides]]).  We document everything at length in
the pages of this manual and also provide ready-to-use code samples.

Remember that all customization options must be evaluated before loading
a theme ([[#h:3f3c3728-1b34-437d-9d0c-b110f5b161a9][Enable and load]]).  If the theme is already active, it must be
reloaded for changes to take effect.

#+begin_src emacs-lisp
;; In all of the following, WEIGHT is a symbol such as `semibold',
;; `light', `bold', or anything mentioned in `modus-themes-weights'.
(setq modus-themes-italic-constructs t
      modus-themes-bold-constructs nil
      modus-themes-mixed-fonts t
      modus-themes-variable-pitch-ui nil
      modus-themes-custom-auto-reload t
      modus-themes-disable-other-themes t

      ;; Options for `modus-themes-prompts' are either nil (the
      ;; default), or a list of properties that may include any of those
      ;; symbols: `italic', `WEIGHT'
      modus-themes-prompts '(italic bold)

      ;; The `modus-themes-completions' is an alist that reads two
      ;; keys: `matches', `selection'.  Each accepts a nil value (or
      ;; empty list) or a list of properties that can include any of
      ;; the following (for WEIGHT read further below):
      ;;
      ;; `matches'   :: `underline', `italic', `WEIGHT'
      ;; `selection' :: `underline', `italic', `WEIGHT'
      modus-themes-completions
      '((matches . (extrabold))
        (selection . (semibold italic text-also)))

      modus-themes-org-blocks 'gray-background ; {nil,'gray-background,'tinted-background}

      ;; The `modus-themes-headings' is an alist: read the manual's
      ;; node about it or its doc string.  Basically, it supports
      ;; per-level configurations for the optional use of
      ;; `variable-pitch' typography, a height value as a multiple of
      ;; the base font size (e.g. 1.5), and a `WEIGHT'.
      modus-themes-headings
      '((1 . (variable-pitch 1.5))
        (2 . (1.3))
        (agenda-date . (1.3))
        (agenda-structure . (variable-pitch light 1.8))
        (t . (1.1))))

;; Remember that more (MUCH MORE) can be done with overrides, which we
;; document extensively in this manual.
#+end_src

** Option for reloading the theme on custom change
:properties:
:alt_title: Custom reload theme
:description: Toggle auto-reload of the theme when setting custom variables
:custom_id: h:9001527a-4e2c-43e0-98e8-3ef72d770639
:end:
#+vindex: modus-themes-custom-auto-reload

Brief: Toggle reloading of the active theme when an option is changed
through the Custom UI.

Symbol: ~modus-themes-custom-auto-reload~ (=boolean= type)

Possible values:

1. ~nil~
2. ~t~ (default)

All theme user options take effect when a theme is loaded.  Any
subsequent changes require the theme to be reloaded.

When this variable has a non-~nil~ value, any change made via the Custom
UI or related functions such as ~customize-set-variable~ and ~setopt~
(Emacs 29), will trigger a reload automatically.

With a ~nil~ value, changes to user options have no further consequences:
the user must manually reload the theme ([[#h:3f3c3728-1b34-437d-9d0c-b110f5b161a9][Enable and load]]).

** Option for disabling other themes while loading Modus
:properties:
:alt_title: Disable other themes
:description: Determine whether loading a Modus themes disables all others
:custom_id: h:adb0c49a-f1f9-4690-868b-013a080eed68
:end:
#+vindex: modus-themes-disable-other-themes

Brief: Disable all other themes when loading a Modus theme.

Symbol: ~modus-themes-disable-other-themes~ (=boolean= type)

Possible values:

1. ~nil~
2. ~t~ (default)

When the value is non-~nil~, the commands ~modus-themes-toggle~ and
~modus-themes-select~, as well as the ~modus-themes-load-theme~
function, will disable all other themes while loading the specified
Modus theme.  This is done to ensure that Emacs does not blend two or
more themes: such blends lead to awkward results that undermine the
work of the designer.

When the value is ~nil~, the aforementioned commands and function will
only disable other themes within the Modus collection.

This option is provided because Emacs themes are not necessarily
limited to colors/faces: they can consist of an arbitrary set of
customizations.  Users who use such customization bundles must set
this variable to a ~nil~ value.

** Option for more bold constructs
:properties:
:alt_title: Bold constructs
:description: Toggle bold constructs in code
:custom_id: h:b25714f6-0fbe-41f6-89b5-6912d304091e
:end:
#+vindex: modus-themes-bold-constructs

Brief: Use bold for code syntax highlighting and related.

Symbol: ~modus-themes-bold-constructs~ (=boolean= type)

Possible values:

1. ~nil~ (default)
2. ~t~

The default is to use a bold typographic weight only when it is
required.

With a non-~nil~ value (~t~) display several syntactic constructs in
bold weight.  This concerns keywords and other important aspects of
code syntax.  It also affects certain mode line indicators and command
prompts.

Advanced users may also want to configure the exact attributes of the
~bold~ face.

[[#h:2793a224-2109-4f61-a106-721c57c01375][Configure bold and italic faces]].

** Option for more italic constructs
:properties:
:alt_title: Italic constructs
:description: Toggle italic font constructs in code
:custom_id: h:977c900d-0d6d-4dbb-82d9-c2aae69543d6
:end:
#+vindex: modus-themes-italic-constructs

Brief: Use italics for code syntax highlighting and related.

Symbol: ~modus-themes-italic-constructs~ (=boolean= type)

Possible values:

1. ~nil~ (default)
2. ~t~

The default is to not use slanted text forms (italics) unless it is
absolutely necessary.

With a non-~nil~ value (~t~) choose to render more faces in italics.  This
typically affects documentation strings and code comments.

Advanced users may also want to configure the exact attributes of the
~italic~ face.

[[#h:2793a224-2109-4f61-a106-721c57c01375][Configure bold and italic faces]].

** Option for font mixing
:properties:
:alt_title: Mixed fonts
:description: Toggle mixing of font families
:custom_id: h:115e6c23-ee35-4a16-8cef-e2fcbb08e28b
:end:
#+vindex: modus-themes-mixed-fonts

Brief: Toggle the use of monospaced fonts for spacing-sensitive
constructs (affects font families).

Symbol: ~modus-themes-mixed-fonts~ (=boolean= type)

Possible values:

1. ~nil~ (default)
2. ~t~

When set to non-~nil~ (~t~), configure some spacing-sensitive faces like Org
tables and code blocks to always inherit from the ~fixed-pitch~ face.
This is to ensure that certain constructs like code blocks and tables
remain monospaced even when users opt for a mode that remaps typeface
families, such as the built-in {{{kbd(M-x variable-pitch-mode)}}}.  Otherwise
the layout can appear broken, due to how spacing is done.

For a consistent experience, user may need to specify the font family of
the ~fixed-pitch~ face.

[[#h:defcf4fc-8fa8-4c29-b12e-7119582cc929][Font configurations for Org and others]].

** Option for command prompt styles
:properties:
:alt_title: Command prompts
:description: Control the style of command prompts
:custom_id: h:db5a9a7c-2928-4a28-b0f0-6f2b9bd52ba1
:end:
#+vindex: modus-themes-prompts

Brief: Control the style of command prompts (e.g. minibuffer, shell, IRC
clients).

Symbol: ~modus-themes-prompts~ (=choice= type, list of properties)

Possible values are expressed as a list of properties (default is ~nil~ or
an empty list).  The list can include any of the following symbols:

+ ~italic~
+ ~italic~
+ A font weight, which must be supported by the underlying typeface:
  - ~thin~
  - ~ultralight~
  - ~extralight~
  - ~light~
  - ~semilight~
  - ~regular~
  - ~medium~
  - ~semibold~
  - ~bold~
  - ~heavy~
  - ~extrabold~
  - ~ultrabold~

The default (a ~nil~ value or an empty list) means to only use a subtle
colored foreground color.

The ~italic~ property adds a slant to the font's forms (italic or
oblique forms, depending on the typeface).

The symbol of a font weight attribute such as ~light~, ~semibold~, et
cetera, adds the given weight to links.  Valid symbols are defined in
the variable ~modus-themes-weights~.  The absence of a weight means
that the one of the underlying text will be used.

Combinations of any of those properties are expressed as a list, like in
these examples:

#+begin_src emacs-lisp
(bold italic)
(italic semibold)
#+end_src

The order in which the properties are set is not significant.

In user configuration files the form may look like this:

#+begin_src emacs-lisp
(setq modus-themes-prompts '(extrabold italic))
#+end_src

[[#h:bd75b43a-0bf1-45e7-b8b4-20944ca8b7f8][Make prompts more or less colorful]].

** Option for completion framework aesthetics
:properties:
:alt_title: Completion UIs
:description: Choose among several styles for completion UIs
:custom_id: h:f1c20c02-7b34-4c35-9c65-99170efb2882
:end:
#+vindex: modus-themes-completions

Brief: Set the overall style of completion framework interfaces.

Symbol: ~modus-themes-completions~ (=alist= type properties)

This affects Company, Corfu, Flx, Icomplete/Fido, Ido, Ivy, Orderless,
Vertico, and the standard =*Completions*= buffer.  The value is an
alist of expressions, each of which takes the form of =(KEY . LIST-OF-PROPERTIES)=.
=KEY= is a symbol, while =PROPERTIES= is a list.  Here is a sample,
followed by a description of the particularities:

#+begin_src emacs-lisp
(setq modus-themes-completions
      '((matches . (extrabold underline))
        (selection . (semibold italic))))
#+end_src

The ~matches~ key refers to the highlighted characters that correspond
to the user's input.  When its properties are ~nil~ or an empty list,
matching characters in the user interface will have a bold weight and
a colored foreground.  The list of properties may include any of the
following symbols regardless of the order they may appear in:

- ~underline~ to draw a line below the characters;

- ~italic~ to use a slanted font (italic or oblique forms);

- The symbol of a font weight attribute such as ~light~,
  ~semibold~, et cetera.  Valid symbols are defined in the
  variable ~modus-themes-weights~.  The absence of a weight means
  that bold will be used.

The ~selection~ key applies to the current line or currently matched
candidate, depending on the specifics of the user interface.  When its
properties are ~nil~ or an empty list, it has a subtle gray background,
a bold weight, and the base foreground value for the text.  The list
of properties it accepts is as follows (order is not significant):

- ~underline~ to draw a line below the characters;

- ~italic~ to use a slanted font (italic or oblique forms);

- The symbol of a font weight attribute such as ~light~,
  ~semibold~, et cetera.  Valid symbols are defined in the
  variable ~modus-themes-weights~.  The absence of a weight means
  that bold will be used.

Apart from specifying each key separately, a catch-all list is
accepted.  This is only useful when the desired aesthetic is the same
across all keys that are not explicitly referenced.  For example,
this:

#+begin_src emacs-lisp
(setq modus-themes-completions
      '((t . (extrabold underline))))
#+end_src

Is the same as:

#+begin_src emacs-lisp
(setq modus-themes-completions
      '((matches . (extrabold underline))
        (selection . (extrabold underline))))
#+end_src

[[#h:d959f789-0517-4636-8780-18123f936f91][Make completion matches more or less colorful]].

** Option for org-mode block styles
:properties:
:alt_title: Org mode blocks
:description: Choose among plain, gray, or tinted backgrounds
:custom_id: h:b7e328c0-3034-4db7-9cdf-d5ba12081ca2
:end:
#+vindex: modus-themes-org-blocks

Brief: Set the overall style of Org code blocks, quotes, and the like.

Symbol: ~modus-themes-org-blocks~ (=choice= type)

Possible values:

1. ~nil~ (default)
2. ~gray-background~
3. ~tinted-background~

Option ~nil~ (the default) means that the block has no background of
its own: it uses the one that applies to the rest of the buffer.
In this case, the delimiter lines have a gray color for their text,
making them look exactly like all other Org properties.

Option ~gray-background~ applies a subtle gray background to the
block's contents.  It also affects the begin and end lines of the
block as they get another shade of gray as their background, which
differentiates them from the contents of the block.  All background
colors extend to the edge of the window, giving the area a
rectangular, "blocky" presentation.  If the begin/end lines do not
extend in this way, check the value of the Org user option
~org-fontify-whole-block-delimiter-line~.

Option ~tinted-background~ uses a colored background for the contents
of the block.  The exact color value will depend on the programming
language and is controlled by the variable ~org-src-block-faces~
(refer to the theme's source code for the current association list).
For this to take effect, the Org buffer needs to be restarted with
~org-mode-restart~.

Code blocks use their major mode's fontification (syntax highlighting)
only when the variable ~org-src-fontify-natively~ is non-~nil~.  While
quote/verse blocks require setting
~org-fontify-quote-and-verse-blocks~ to a non-~nil~ value.

[[#h:f44cc6e3-b0f1-4a5e-8a90-9e48fa557b50][Update Org block delimiter fontification]].

** Option for the headings' overall style
:properties:
:alt_title: Heading styles
:description: Choose among several styles, also per heading level
:custom_id: h:271eff19-97aa-4090-9415-a6463c2f9ae1
:end:
#+vindex: modus-themes-headings

Brief: Heading styles with optional list of values per heading level.

Symbol: ~modus-themes-headings~ (=alist= type, multiple properties)

This is an alist that accepts a =(KEY . LIST-OF-VALUES)= combination.
The =KEY= is either a number, representing the heading's level (0
through 8) or ~t~, which pertains to the fallback style.  The named
keys =agenda-date= and =agenda-structure= apply to the Org agenda.

Level 0 is a special heading: it is used for what counts as a document
title or equivalent, such as the =#+title= construct we find in Org
files.  Levels 1-8 are regular headings.

The =LIST-OF-VALUES= covers symbols that refer to properties, as
described below.  Here is a complete sample with various stylistic
combinations, followed by a presentation of all available properties:

#+begin_src emacs-lisp
(setq modus-themes-headings
      '((1 . (variable-pitch 1.5))
        (2 . (1.3))
        (agenda-date . (1.3))
        (agenda-structure . (variable-pitch light 1.8))
        (t . (1.1))))
#+end_src

Properties:

+ A font weight, which must be supported by the underlying typeface:
  - ~thin~
  - ~ultralight~
  - ~extralight~
  - ~light~
  - ~semilight~
  - ~regular~
  - ~medium~
  - ~semibold~
  - ~bold~ (default)
  - ~heavy~
  - ~extrabold~
  - ~ultrabold~
+ A floating point as a height multiple of the default or a cons cell in
  the form of =(height . FLOAT)=.

By default (a ~nil~ value for this variable), all headings have a bold
typographic weight and use a desaturated text color.

A ~variable-pitch~ property changes the font family of the heading to that
of the ~variable-pitch~ face (normally a proportionately spaced typeface).

The symbol of a weight attribute adjusts the font of the heading
accordingly, such as ~light~, ~semibold~, etc.  Valid symbols are
defined in the variable ~modus-themes-weights~.  The absence of a weight
means that bold will be used by virtue of inheriting the ~bold~ face.

[[#h:2793a224-2109-4f61-a106-721c57c01375][Configure bold and italic faces]].

A number, expressed as a floating point (e.g. 1.5), adjusts the height
of the heading to that many times the base font size.  The default
height is the same as 1.0, though it need not be explicitly stated.
Instead of a floating point, an acceptable value can be in the form of a
cons cell like =(height . FLOAT)= or =(height FLOAT)=, where FLOAT is
the given number.

Combinations of any of those properties are expressed as a list, like in
these examples:

#+begin_src emacs-lisp
(semibold)
(variable-pitch semibold 1.3)
(variable-pitch semibold (height 1.3)) ; same as above
(variable-pitch semibold (height . 1.3)) ; same as above
#+end_src

The order in which the properties are set is not significant.

In user configuration files the form may look like this:

#+begin_src emacs-lisp
(setq modus-themes-headings
      '((1 . (variable-pitch 1.5))
        (2 . (1.3))
        (agenda-date . (1.3))
        (agenda-structure . (variable-pitch light 1.8))
        (t . (1.1))))
#+end_src

When defining the styles per heading level, it is possible to pass a
non-~nil~ value (~t~) instead of a list of properties.  This will retain the
original aesthetic for that level.  For example:

#+begin_src emacs-lisp
(setq modus-themes-headings
      '((1 . t)           ; keep the default style
        (2 . (semibold 1.2))
        (t . (rainbow)))) ; style for all other headings

(setq modus-themes-headings
      '((1 . (variable-pitch 1.5))
        (2 . (semibold))
        (t . t))) ; default style for all other levels
#+end_src

Note that the text color of headings, of their background, and
overline can all be set via the overrides.  It is possible to have any
color combination for any heading level (something that could not be
done in older versions of the themes).

[[#h:34c7a691-19bb-4037-8d2f-67a07edab150][Option for palette overrides]].

[[#h:11297984-85ea-4678-abe9-a73aeab4676a][Make headings more or less colorful]].

** Option for variable-pitch font in UI elements
:properties:
:alt_title: UI typeface
:description: Toggle the use of variable-pitch across the User Interface
:custom_id: h:16cf666c-5e65-424c-a855-7ea8a4a1fcac
:end:
#+vindex: modus-themes-variable-pitch-ui

Brief: Toggle the use of proportionately spaced (~variable-pitch~) fonts
in the User Interface.

Symbol: ~modus-themes-variable-pitch-ui~ (=boolean= type)

Possible values:

1. ~nil~ (default)
2. ~t~

This option concerns User Interface elements that are under the direct
control of Emacs.  In particular: the mode line, header line, tab bar,
and tab line.

The default is to use the same font as the rest of Emacs, which usually
is a monospaced family.

With a non-~nil~ value (~t~) apply a proportionately spaced typeface.  This
is done by assigning the ~variable-pitch~ face to the relevant items.

[[#h:defcf4fc-8fa8-4c29-b12e-7119582cc929][Font configurations for Org and others]].

** Option for palette overrides
:properties:
:alt_title: Palette overrides
:description: Refashion color values and/or semantic color mappings
:custom_id: h:34c7a691-19bb-4037-8d2f-67a07edab150
:end:

This section describes palette overrides in detail.  For a simpler
alternative, use the presets we provide ([[#h:b0bc811c-227e-42ec-bf67-15e1f41eb7bc][Palette override presets]]).

Each Modus theme specifies a color palette that declares named color
values and semantic color mappings:

+ Named colors consist of a symbol and a string that specifies a
  hexadecimal RGB value.  For example: =(blue-warmer "#354fcf")=.

+ The semantic color mappings associate an abstract construct with a
  given named color from the palette, like =(heading-2 yellow-faint)=.
  Both elements of the list are symbols, though the ~cadr~ (value) can
  be a string that specifies a color, such as =(heading-2 "#354fcf")=.

#+vindex: modus-themes-common-palette-overrides
Both of those subsets can be overridden, thus refashioning the theme.
Overrides are either shared, by being stored in the user option
~modus-themes-common-palette-overrides~, or they are specific to the
theme they name.  In the latter case, the naming scheme of each
palette variable is =THEME-NAME-palette-overrides=, thus yielding:

#+vindex: modus-operandi-palette-overrides
+ ~modus-operandi-palette-overrides~

#+vindex: modus-operandi-deuteranopia-palette-overrides
+ ~modus-operandi-deuteranopia-palette-overrides~

#+vindex: modus-operandi-tinted-palette-overrides
+ ~modus-operandi-tinted-palette-overrides~

#+vindex: modus-operandi-tritanopia-palette-overrides
+ ~modus-operandi-tritanopia-palette-overrides~

#+vindex: modus-vivendi-palette-overrides
+ ~modus-vivendi-palette-overrides~

#+vindex: modus-vivendi-deuteranopia-palette-overrides
+ ~modus-vivendi-deuteranopia-palette-overrides~

#+vindex: modus-vivendi-tinted-palette-overrides
+ ~modus-vivendi-tinted-palette-overrides~

#+vindex: modus-vivendi-tritanopia-palette-overrides
+ ~modus-vivendi-tritanopia-palette-overrides~

Theme-specific overrides take precedence over the shared ones.  It is
strongly advised that shared overrides do NOT alter color values, as
those will not be appropriate for both dark and light themes.  Common
overrides are best limited to the semantic color mappings as those use
the color value that corresponds to the active theme (e.g. make the
cursor =blue-warmer= in all themes, whatever the value of
=blue-warmer= is in each theme).

The value of any overrides' variable must mirror a theme's palette.
Palette variables are named after their theme as =THEME-NAME-palette=.
For example, the ~modus-operandi-palette~ is like this:

#+begin_src emacs-lisp
(defconst modus-operandi-palette
    '(
;;; Basic values

      (bg-main     "#ffffff")
      (bg-dim      "#f0f0f0")
      (fg-main     "#000000")

      ;; ...

      (red         "#a60000")
      (red-warmer  "#972500")
      (red-cooler  "#a0132f")
      (red-faint   "#7f0000")
      (red-intense "#d00000")

      ;; ...

;;;; Mappings

      ;; ...

      (cursor fg-main)
      (builtin magenta-warmer)
      (comment fg-dim)
      (constant blue-cooler)
      (docstring green-faint)
      (fnname magenta)
      (keyword magenta-cooler)

      ;; ...
      ))
#+end_src

The ~modus-operandi-palette-overrides~ targets the entries that need
to be changed.  For example, to make the main foreground color a dark
gray instead of pure black, use a shade of red for comments, and apply
a cyan hue to keywords:

#+begin_src emacs-lisp
(setq modus-operandi-palette-overrides
      '((fg-main "#333333")
        (comment red-faint)
        (keyword cyan-cooler)))
#+end_src

Changes take effect upon theme reload ([[#h:9001527a-4e2c-43e0-98e8-3ef72d770639][Custom reload theme]]).
Overrides are removed by setting their variable to a ~nil~ value.

The common accented foregrounds in each palette follow a predictable
naming scheme: =HUE{,-warmer,-cooler,-faint,-intense}=.  =HUE= is one
of the six basic colors: red, green, blue, yellow, magenta, cyan.

Named colors that are meant to be used as backgrounds contain =bg= in
their name, such as =bg-red-intense=.  While special purpose
foregrounds that are meant to be combined with such backgrounds,
contain =fg= in their name, such as =fg-removed= which complements
=bg-removed=.

Named colors can be previewed, such as with the command
~modus-themes-list-colors~ ([[#h:f4d4b71b-2ca5-4c3d-b0b4-9bfd7aa7fb4d][Preview theme colors]]).

For a video tutorial that users of all skill levels can approach,
watch: https://protesilaos.com/codelog/2022-12-17-modus-themes-v4-demo/.

* Advanced customization
:properties:
:custom_id: h:f4651d55-8c07-46aa-b52b-bed1e53463bb
:end:

Unlike the predefined customization options which follow a clear pattern
of allowing the user to quickly specify their preference, the themes
also provide a more flexible, albeit difficult, mechanism to control
things with precision ([[#h:bf1c82f2-46c7-4eb2-ad00-dd11fdd8b53f][Customization Options]]).

This section is of interest only to users who are prepared to maintain
their own local tweaks and who are willing to deal with any possible
incompatibilities between versioned releases of the themes.  As such,
they are labeled as "do-it-yourself" or "DIY".

** Palette override presets
:PROPERTIES:
:CUSTOM_ID: h:b0bc811c-227e-42ec-bf67-15e1f41eb7bc
:END:

This section shows how to refashion the themes by opting in to the
stylistic presets we provide.  Those presets override the default
color mappings to amplify, tone down, or refashion the overall
coloration of the themes.

To make almost all aspects of the themes less intense, use this:

#+begin_src emacs-lisp
;; Always remember to reload the theme for changes to take effect!
(setq modus-themes-common-palette-overrides modus-themes-preset-overrides-faint)
#+end_src

#+vindex: modus-themes-preset-overrides-faint
With ~modus-themes-preset-overrides-faint~ the grays are toned down,
gray backgrounds are removed from some contexts, and almost all accent
colors are desaturated.  It makes the themes less attention-grabbing.

On the opposite end of the stylistic spectrum, we have this

#+begin_src emacs-lisp
;; Always remember to reload the theme for changes to take effect!
(setq modus-themes-common-palette-overrides modus-themes-preset-overrides-intense)
#+end_src

#+vindex: modus-themes-preset-overrides-intense
The ~modus-themes-preset-overrides-intense~ makes many background
colors accented instead of gray and increases coloration in a number
of places.  Colors stand out more and are made easier to spot.

#+vindex: modus-themes-preset-overrides-cooler
#+vindex: modus-themes-preset-overrides-warmer
For some stylistic variation try the "cooler" and "warmer" presets:

#+begin_src emacs-lisp
;; This:
(setq modus-themes-common-palette-overrides modus-themes-preset-overrides-cooler)

;; Or:
(setq modus-themes-common-palette-overrides modus-themes-preset-overrides-warmer)
#+end_src

Note that the user is not limited to those presets.  The system of
overrides we provide makes it possible to tweak the value of each
individual named color and to change how values are assigned to
semantic color mappings ([[#h:34c7a691-19bb-4037-8d2f-67a07edab150][Option for palette overrides]]).  Subsequent
sections provide examples ([[#h:df1199d8-eaba-47db-805d-6b568a577bf3][Stylistic variants using palette overrides]]).

It is also possible to use those presets as a basis and, for example,
add to them code from the subsequent sections of this manual.  This is
the general idea (extra space for didactic purposes):

#+begin_src emacs-lisp
(setq modus-themes-common-palette-overrides
      `(
        ;; From the section "Make the mode line borderless"
        (border-mode-line-active unspecified)
        (border-mode-line-inactive unspecified)

        ;; From the section "Make matching parenthesis more or less intense"
        (bg-paren-match bg-magenta-intense)
        (underline-paren-match fg-main)

        ;; And expand the preset here.  Note that the ,@ works because
        ;; we use the backtick for this list, instead of a straight
        ;; quote.
        ,@modus-themes-preset-overrides-intense))
#+end_src

** Stylistic variants using palette overrides
:PROPERTIES:
:CUSTOM_ID: h:df1199d8-eaba-47db-805d-6b568a577bf3
:END:

This section contains practical examples of overriding the palette of
the themes ([[#h:34c7a691-19bb-4037-8d2f-67a07edab150][Option for palette overrides]]).  Users can copy the code to
their init file, evaluate it, and then re-load the theme for changes
to take effect.  To apply overrides at startup simply define them
before the call that loads the theme.  Remember that we also provide
presets that are easier to apply ([[#h:b0bc811c-227e-42ec-bf67-15e1f41eb7bc][Palette override presets]]).

*** Make the mode line borderless
:PROPERTIES:
:CUSTOM_ID: h:80ddba52-e188-411f-8cc0-480ebd75befe
:END:

This is one of our practical examples to override the semantic colors
of the Modus themes ([[#h:df1199d8-eaba-47db-805d-6b568a577bf3][Stylistic variants using palette overrides]]).  To
hide the border around the active and inactive mode lines, we need to
set their color to that of the underlying background.

[[#h:e8d781be-eefc-4a81-ac4e-5ed156190df7][Make the active mode line colorful]].

[[#h:5a0c58cc-f97f-429c-be08-927b9fbb0a9c][Add padding to mode line]].

#+begin_src emacs-lisp
;; These overrides are common to all Modus themes.  We also provide
;; theme-specific options, such as `modus-operandi-palette-overrides'.
;;
;; In general, the theme-specific overrides are better for overriding
;; color values, such as redefining what `blue-faint' looks like.  The
;; common overrides are best used for changes to semantic color
;; mappings, as we show below.

;; Remove the border
(setq modus-themes-common-palette-overrides
      '((border-mode-line-active unspecified)
        (border-mode-line-inactive unspecified)))

;; Keep the border but make it the same color as the background of the
;; mode line (thus appearing borderless).  The difference with the
;; above is that this version is a bit thicker because the border are
;; still there.
(setq modus-themes-common-palette-overrides
      '((border-mode-line-active bg-mode-line-active)
        (border-mode-line-inactive bg-mode-line-inactive)))
#+end_src

*** Make the active mode line colorful
:PROPERTIES:
:CUSTOM_ID: h:e8d781be-eefc-4a81-ac4e-5ed156190df7
:END:

This is one of our practical examples to override the semantic colors
of the Modus themes ([[#h:df1199d8-eaba-47db-805d-6b568a577bf3][Stylistic variants using palette overrides]]).
Here we show some snippets that apply different stylistic variants.
Of course, it is possible to use theme-specific overrides to, say,
have a blue mode line for ~modus-operandi~ and a red one for
~modus-vivendi~.

[[#h:80ddba52-e188-411f-8cc0-480ebd75befe][Make the mode line borderless]].

[[#h:5a0c58cc-f97f-429c-be08-927b9fbb0a9c][Add padding to mode line]].

#+begin_src emacs-lisp
;; These overrides are common to all Modus themes.  We also provide
;; theme-specific options, such as `modus-operandi-palette-overrides'.
;;
;; In general, the theme-specific overrides are better for overriding
;; color values, such as redefining what `blue-faint' looks like.  The
;; common overrides are best used for changes to semantic color
;; mappings, as we show below.

;; Blue background, neutral foreground, intense blue border
(setq modus-themes-common-palette-overrides
      '((bg-mode-line-active bg-blue-intense)
        (fg-mode-line-active fg-main)
        (border-mode-line-active blue-intense)))

;; Subtle blue background, neutral foreground, intense blue border
(setq modus-themes-common-palette-overrides
      '((bg-mode-line-active bg-blue-subtle)
        (fg-mode-line-active fg-main)
        (border-mode-line-active blue-intense)))

;; Subtle red background, red foreground, invisible border
(setq modus-themes-common-palette-overrides
      '((bg-mode-line-active bg-red-subtle)
        (fg-mode-line-active red-warmer)
        (border-mode-line-active bg-red-subtle)))
#+end_src

*** Make the tab bar more or less colorful
:PROPERTIES:
:CUSTOM_ID: h:096658d7-a0bd-4a99-b6dc-9b20a20cda37
:END:

This is one of our practical examples to override the semantic colors
of the Modus themes ([[#h:df1199d8-eaba-47db-805d-6b568a577bf3][Stylistic variants using palette overrides]]).
Here we show how to affect the colors of the built-in ~tab-bar-mode~
and ~tab-line-mode~.

For consistent theme-wide results, consider changing the mode line,
fringes, and line numbers.  These are shown in other sections of this
manual.

#+begin_src emacs-lisp
;; These overrides are common to all Modus themes.  We also provide
;; theme-specific options, such as `modus-operandi-palette-overrides'.
;;
;; In general, the theme-specific overrides are better for overriding
;; color values, such as redefining what `blue-faint' looks like.  The
;; common overrides are best used for changes to semantic color
;; mappings, as we show below.


;; Make the `tab-bar-mode' mode subtle while keepings its original
;; gray aesthetic.
(setq modus-themes-common-palette-overrides
      '((bg-tab-bar bg-main)
        (bg-tab-current bg-active)
        (bg-tab-other bg-dim)))

;; Like the above, but the current tab has a colorful background and
;; the inactive tabs have a slightly more noticeable gray background.
(setq modus-themes-common-palette-overrides
      '((bg-tab-bar bg-main)
        (bg-tab-current bg-cyan-intense)
        (bg-tab-other bg-inactive)))

;; Make the tabs colorful, using a monochromatic pattern (e.g. shades
;; of cyan).
(setq modus-themes-common-palette-overrides
      '((bg-tab-bar bg-cyan-nuanced)
        (bg-tab-current bg-cyan-intense)
        (bg-tab-other bg-cyan-subtle)))

;; Like the above, but with a dichromatic pattern (cyan and magenta).
(setq modus-themes-common-palette-overrides
      '((bg-tab-bar bg-cyan-nuanced)
        (bg-tab-current bg-magenta-intense)
        (bg-tab-other bg-cyan-subtle)))
#+end_src

*** Make the fringe invisible or another color
:PROPERTIES:
:CUSTOM_ID: h:c312dcac-36b6-4a1f-b1f5-ab1c9abe27b0
:END:

This is one of our practical examples to override the semantic colors
of the Modus themes ([[#h:df1199d8-eaba-47db-805d-6b568a577bf3][Stylistic variants using palette overrides]]).
Here we show how to make the fringe invisible or how to assign to it a
different color.  The "fringe" is a small area to the right and left
side of the Emacs window which shows indicators such as for truncation
or continuation lines.

#+begin_src emacs-lisp
;; These overrides are common to all Modus themes.  We also provide
;; theme-specific options, such as `modus-operandi-palette-overrides'.
;;
;; In general, the theme-specific overrides are better for overriding
;; color values, such as redefining what `blue-faint' looks like.  The
;; common overrides are best used for changes to semantic color
;; mappings, as we show below.

;; Make the fringe invisible
(setq modus-themes-common-palette-overrides
      '((fringe unspecified)))

;; Make the fringe more intense
(setq modus-themes-common-palette-overrides
      '((fringe bg-active)))

;; Make the fringe colorful, but nuanced
(setq modus-themes-common-palette-overrides
      '((fringe bg-blue-nuanced)))
#+end_src

*** Make links use subtle or no underlines
:PROPERTIES:
:CUSTOM_ID: h:6c1d1dea-5cbf-4d92-b7bb-570a7a23ffe9
:END:

This is one of our practical examples to override the semantic colors
of the Modus themes ([[#h:df1199d8-eaba-47db-805d-6b568a577bf3][Stylistic variants using palette overrides]]).  In
this example, we showcase the special use of the ~unspecified~ symbol
that underline mappings can read correctly.

#+begin_src emacs-lisp
;; Subtle underlines
(setq modus-themes-common-palette-overrides
      '((underline-link border)
        (underline-link-visited border)
        (underline-link-symbolic border)))

;; No underlines
(setq modus-themes-common-palette-overrides
      '((underline-link unspecified)
        (underline-link-visited unspecified)
        (underline-link-symbolic unspecified)))
#+end_src

*** Make prompts more or less colorful
:PROPERTIES:
:CUSTOM_ID: h:bd75b43a-0bf1-45e7-b8b4-20944ca8b7f8
:END:

This section contains practical examples of overriding the palette of
the themes ([[#h:34c7a691-19bb-4037-8d2f-67a07edab150][Option for palette overrides]]).  In the following code
block we show how to add or remove color from prompts.

[[#h:db5a9a7c-2928-4a28-b0f0-6f2b9bd52ba1][Option for command prompt styles]].

#+begin_src emacs-lisp
;; These overrides are common to all Modus themes.  We also provide
;; theme-specific options, such as `modus-operandi-palette-overrides'.
;;
;; In general, the theme-specific overrides are better for overriding
;; color values, such as redefining what `blue-faint' looks like.  The
;; common overrides are best used for changes to semantic color
;; mappings, as we show below.

;; Keep the background unspecified (like the default), but use a faint
;; foreground color.
(setq modus-themes-common-palette-overrides
      '((fg-prompt cyan-faint)
        (bg-prompt unspecified)))

;; Add a nuanced background to prompts that complements their foreground.
(setq modus-themes-common-palette-overrides
      '((fg-prompt cyan)
        (bg-prompt bg-cyan-nuanced)))

;; Add a yellow background and adjust the foreground accordingly.
(setq modus-themes-common-palette-overrides
      '((fg-prompt fg-main)
        (bg-prompt bg-yellow-subtle))) ; try to replace "subtle" with "intense"
#+end_src

*** Make completion matches more or less colorful
:PROPERTIES:
:CUSTOM_ID: h:d959f789-0517-4636-8780-18123f936f91
:END:

This section contains practical examples of overriding the palette of
the themes ([[#h:34c7a691-19bb-4037-8d2f-67a07edab150][Option for palette overrides]]).   Here we demonstrate how
to activate background coloration for completion matches.  We show
three different degrees of intensity.

[[#h:f1c20c02-7b34-4c35-9c65-99170efb2882][Option for completion framework aesthetics]].

#+begin_src emacs-lisp
;; These overrides are common to all Modus themes.  We also provide
;; theme-specific options, such as `modus-operandi-palette-overrides'.
;;
;; In general, the theme-specific overrides are better for overriding
;; color values, such as redefining what `blue-faint' looks like.  The
;; common overrides are best used for changes to semantic color
;; mappings, as we show below.

;; Add a nuanced background color to completion matches, while keeping
;; their foreground intact (foregrounds do not need to be specified in
;; this case, but we do it for didactic purposes).
(setq modus-themes-common-palette-overrides
      '((fg-completion-match-0 blue)
        (fg-completion-match-1 magenta-warmer)
        (fg-completion-match-2 cyan)
        (fg-completion-match-3 red)
        (bg-completion-match-0 bg-blue-nuanced)
        (bg-completion-match-1 bg-magenta-nuanced)
        (bg-completion-match-2 bg-cyan-nuanced)
        (bg-completion-match-3 bg-red-nuanced)))

;; Add intense background colors to completion matches and adjust the
;; foregrounds accordingly.
(setq modus-themes-common-palette-overrides
      '((fg-completion-match-0 fg-main)
        (fg-completion-match-1 fg-main)
        (fg-completion-match-2 fg-main)
        (fg-completion-match-3 fg-main)
        (bg-completion-match-0 bg-blue-intense)
        (bg-completion-match-1 bg-yellow-intense)
        (bg-completion-match-2 bg-cyan-intense)
        (bg-completion-match-3 bg-red-intense)))

;; Like the above, but with subtle backgrounds.
(setq modus-themes-common-palette-overrides
      '((fg-completion-match-0 fg-main)
        (fg-completion-match-1 fg-main)
        (fg-completion-match-2 fg-main)
        (fg-completion-match-3 fg-main)
        (bg-completion-match-0 bg-blue-subtle)
        (bg-completion-match-1 bg-yellow-subtle)
        (bg-completion-match-2 bg-cyan-subtle)
        (bg-completion-match-3 bg-red-subtle)))
#+end_src

Adding to the above, it is possible to, say, reduce the number of
colors to two:

#+begin_src emacs-lisp
;; No backgrounds (like the default) and just use two colors.
(setq modus-themes-common-palette-overrides
      '((fg-completion-match-0 blue)
        (fg-completion-match-1 yellow)
        (fg-completion-match-2 blue)
        (fg-completion-match-3 yellow)
        (bg-completion-match-0 unspecified)
        (bg-completion-match-1 unspecified)
        (bg-completion-match-2 unspecified)
        (bg-completion-match-3 unspecified)))

;; Again, a two-color style but this time with backgrounds
(setq modus-themes-common-palette-overrides
      '((fg-completion-match-0 blue)
        (fg-completion-match-1 yellow)
        (fg-completion-match-2 blue)
        (fg-completion-match-3 yellow)
        (bg-completion-match-0 bg-blue-nuanced)
        (bg-completion-match-1 bg-yellow-nuanced)
        (bg-completion-match-2 bg-blue-nuanced)
        (bg-completion-match-3 bg-yellow-nuanced)))
#+end_src

The user can mix and match to their liking.

*** Make comments yellow and strings green
:PROPERTIES:
:CUSTOM_ID: h:26f53daa-0065-48dc-88ab-6a718d16cd95
:END:

This is one of our practical examples to override the semantic colors
of the Modus themes ([[#h:df1199d8-eaba-47db-805d-6b568a577bf3][Stylistic variants using palette overrides]]).  In
previous versions of the themes, we provided an option for yellow-ish
comments and green-ish strings.  For some users, those were still not
good enough, as the exact values were hardcoded.  Here we show how to
reproduce the effect, but also how to tweak it to one's liking.

[[#h:c8767172-bf11-4c96-81dc-e736c464fc9c][Make code syntax use the old alt-syntax style]].

[[#h:943063da-7b27-4ba4-9afe-f8fe77652fd1][Make use of alternative styles for code syntax]].

#+begin_src emacs-lisp
;; These overrides are common to all Modus themes.  We also provide
;; theme-specific options, such as `modus-operandi-palette-overrides'.
;;
;; In general, the theme-specific overrides are better for overriding
;; color values, such as redefining what `blue-faint' looks like.  The
;; common overrides are best used for changes to semantic color
;; mappings, as we show below.

;; Yellow comments and green strings like older versions of the Modus
;; themes
(setq modus-themes-common-palette-overrides
      '((comment yellow-cooler)
        (string green-cooler)))

;; Faint yellow comments and a different shade of green for strings
(setq modus-themes-common-palette-overrides
      '((comment yellow-faint)
        (string green-warmer)))

;; Green comments and yellow strings, because now the user has the
;; freedom to do it
(setq modus-themes-common-palette-overrides
      '((comment green)
        (string yellow-cooler)))
#+end_src

*** Make code syntax use the old alt-syntax style
:PROPERTIES:
:CUSTOM_ID: h:c8767172-bf11-4c96-81dc-e736c464fc9c
:END:

This is one of our practical examples to override the semantic colors
of the Modus themes ([[#h:df1199d8-eaba-47db-805d-6b568a577bf3][Stylistic variants using palette overrides]]).  In
this section we show how to reproduce what previous versions of the
Modus themes provided as a stylistic alternative for code syntax.  The
upside of using overrides for this purpose is that we can tweak the
style to our liking, but first let's start with its recreation:

#+begin_src emacs-lisp
;; These overrides are common to all Modus themes.  We also provide
;; theme-specific options, such as `modus-operandi-palette-overrides'.
;;
;; In general, the theme-specific overrides are better for overriding
;; color values, such as redefining what `blue-faint' looks like.  The
;; common overrides are best used for changes to semantic color
;; mappings, as we show below.


;; The old "alt-syntax"
(setq modus-themes-common-palette-overrides
      '((builtin magenta)
        (comment fg-dim)
        (constant magenta-cooler)
        (docstring magenta-faint)
        (docmarkup green-faint)
        (fnname magenta-warmer)
        (keyword cyan)
        (preprocessor cyan-cooler)
        (string red-cooler)
        (type magenta-cooler)
        (variable blue-warmer)
        (rx-construct magenta-warmer)
        (rx-backslash blue-cooler)))
#+end_src

The "alt-syntax" could optionally use green strings and yellow
comments ([[#h:26f53daa-0065-48dc-88ab-6a718d16cd95][Make comments yellow and strings green]]):

#+begin_src emacs-lisp
;; Same as above, but with yellow comments and green strings
(setq modus-themes-common-palette-overrides
      '((builtin magenta)
        (comment yellow-faint)
        (constant magenta-cooler)
        (docstring green-faint)
        (docmarkup magenta-faint)
        (fnname magenta-warmer)
        (keyword cyan)
        (preprocessor cyan-cooler)
        (string green-cooler)
        (type magenta-cooler)
        (variable blue-warmer)
        (rx-construct magenta-warmer)
        (rx-backslash blue-cooler)))
#+end_src

The standard "alt-syntax" has red strings.  As such, it is interesting
to experiment with faintly red colored comments:

#+begin_src emacs-lisp
;; Like the old "alt-syntax" but with faint red comments
(setq modus-themes-common-palette-overrides
      '((builtin magenta)
        (comment red-faint)
        (constant magenta-cooler)
        (docstring magenta-faint)
        (docmarkup green-faint)
        (fnname magenta-warmer)
        (keyword cyan)
        (preprocessor cyan-cooler)
        (string red-cooler)
        (type magenta-cooler)
        (variable blue-warmer)
        (rx-construct magenta-warmer)
        (rx-backslash blue-cooler)))
#+end_src

The user can always mix and match styles to their liking.

[[#h:943063da-7b27-4ba4-9afe-f8fe77652fd1][Make use of alternative styles for code syntax]].

*** Make use of alternative styles for code syntax
:PROPERTIES:
:CUSTOM_ID: h:943063da-7b27-4ba4-9afe-f8fe77652fd1
:END:

This is one of our practical examples to override the semantic colors
of the Modus themes ([[#h:df1199d8-eaba-47db-805d-6b568a577bf3][Stylistic variants using palette overrides]]).  The
idea here is to change how named colors are mapped to code syntax.
Each of the following snippets give the ~modus-themes~ a different
feel while editing code.

Note that my ~modus-themes~ and ~ef-themes~ do not use the same
palettes, so some things are different.  If you copy from the latter
to the former, double-check that the entries exist in the given Modus
theme palette.

[[#h:26f53daa-0065-48dc-88ab-6a718d16cd95][Make comments yellow and strings green]].

[[*Make code syntax use the old alt-syntax style][Make code syntax use the old alt-syntax style]].

#+begin_src emacs-lisp
;; These overrides are common to all Modus themes.  We also provide
;; theme-specific options, such as `modus-operandi-palette-overrides'.
;;
;; In general, the theme-specific overrides are better for overriding
;; color values, such as redefining what `blue-faint' looks like.  The
;; common overrides are best used for changes to semantic color
;; mappings, as we show below.


;; Mimic `ef-night' theme (from my `ef-themes') for code syntax
;; highlighting, while still using the Modus colors (and other
;; mappings).
(setq modus-themes-common-palette-overrides
      '((builtin green-cooler)
        (comment yellow-faint)
        (constant magenta-cooler)
        (fnname cyan-cooler)
        (keyword blue-warmer)
        (preprocessor red-warmer)
        (docstring cyan-faint)
        (string blue-cooler)
        (type magenta-cooler)
        (variable cyan)))

;; Mimic `ef-summer' theme (from my `ef-themes') for code syntax
;; highlighting, while still using the Modus colors (and other
;; mappings).
(setq modus-themes-common-palette-overrides
      '((builtin magenta)
        (comment yellow-faint)
        (constant red-cooler)
        (fnname magenta-warmer)
        (keyword magenta-cooler)
        (preprocessor green-warmer)
        (docstring cyan-faint)
        (string yellow-warmer)
        (type cyan-warmer)
        (variable blue-warmer)))

;; Mimic `ef-bio' theme (from my `ef-themes') for code syntax
;; highlighting, while still using the Modus colors (and other
;; mappings).
(setq modus-themes-common-palette-overrides
      '((builtin green)
        (comment yellow-faint)
        (constant blue)
        (fnname green-warmer)
        (keyword green-cooler)
        (preprocessor green)
        (docstring green-faint)
        (string magenta-cooler)
        (type cyan-warmer)
        (variable blue-warmer)))

;; Mimic `ef-trio-light' theme (from my `ef-themes') for code syntax
;; highlighting, while still using the Modus colors (and other
;; mappings).
(setq modus-themes-common-palette-overrides
      '((builtin magenta-cooler)
        (comment yellow-faint)
        (constant magenta-warmer)
        (fnname blue-warmer)
        (keyword magenta)
        (preprocessor red-cooler)
        (docstring magenta-faint)
        (string green-cooler)
        (type cyan-cooler)
        (variable cyan-warmer)))
#+end_src

*** Make matching parenthesis more or less intense
:PROPERTIES:
:CUSTOM_ID: h:259cf8f5-48ec-4b13-8a69-5d6387094468
:END:

This is one of our practical examples to override the semantic colors
of the Modus themes ([[#h:df1199d8-eaba-47db-805d-6b568a577bf3][Stylistic variants using palette overrides]]).  In
this code block we show how to change the background of matching
delimiters when ~show-paren-mode~ is enabled.  We also demonstrate how
to enable underlines for those highlights.

#+begin_src emacs-lisp
;; These overrides are common to all Modus themes.  We also provide
;; theme-specific options, such as `modus-operandi-palette-overrides'.
;;
;; In general, the theme-specific overrides are better for overriding
;; color values, such as redefining what `blue-faint' looks like.  The
;; common overrides are best used for changes to semantic color
;; mappings, as we show below.

;; Change the background to a shade of magenta
(setq modus-themes-common-palette-overrides
      '((bg-paren-match bg-magenta-intense)))

;; Enable underlines by applying a color to them
(setq modus-themes-common-palette-overrides
      '((bg-paren-match bg-magenta-intense)
        (underline-paren-match fg-main)))
#+end_src

*** Make box buttons more or less gray
:PROPERTIES:
:CUSTOM_ID: h:4f6b6ca3-f5bb-4830-8312-baa232305360
:END:

This is one of our practical examples to override the semantic colors
of the Modus themes ([[#h:df1199d8-eaba-47db-805d-6b568a577bf3][Stylistic variants using palette overrides]]).  By
default, the boxed buttons that appear in {{{kbd(M-x customize)}}} and
related are distinct shades of gray.  The following set of overrides
removes the gray from the active buttons and amplifies it for the
inactive ones.

#+begin_src emacs-lisp
;; These overrides are common to all Modus themes.  We also provide
;; theme-specific options, such as `modus-operandi-palette-overrides'.
;;
;; In general, the theme-specific overrides are better for overriding
;; color values, such as redefining what `blue-faint' looks like.  The
;; common overrides are best used for changes to semantic color
;; mappings, as we show below.

(setq modus-themes-common-palette-overrides
      '((bg-button-active bg-main)
        (fg-button-active fg-main)
        (bg-button-inactive bg-inactive)
        (fg-button-inactive "gray50")))
#+end_src

*** Make TODO and DONE more or less intense
:PROPERTIES:
:CUSTOM_ID: h:b57bb50b-a863-4ea8-bb38-6de2275fa868
:END:

This is one of our practical examples to override the semantic colors
of the Modus themes ([[#h:df1199d8-eaba-47db-805d-6b568a577bf3][Stylistic variants using palette overrides]]).
Here we show how to affect just the =TODO= and =DONE= keywords that we
encounter in Org buffers.  The idea is to make those pop out more or
to subdue them.

[[#h:11297984-85ea-4678-abe9-a73aeab4676a][Make headings more or less colorful]].

[[#h:bb5b396f-5532-4d52-ab13-149ca24854f1][Make inline code in prose use alternative styles]].

#+begin_src emacs-lisp
;; These overrides are common to all Modus themes.  We also provide
;; theme-specific options, such as `modus-operandi-palette-overrides'.
;;
;; In general, the theme-specific overrides are better for overriding
;; color values, such as redefining what `blue-faint' looks like.  The
;; common overrides are best used for changes to semantic color
;; mappings, as we show below.

;; Increase intensity
(setq modus-themes-common-palette-overrides
      '((prose-done green-intense)
        (prose-todo red-intense)))

;; Tone down intensity
(setq modus-themes-common-palette-overrides
      '((prose-done green-faint)   ; OR replace `green-faint' with `olive'
        (prose-todo red-faint)))   ; OR replace `red-faint' with `rust'

;; Keep TODO at its default (so no override for it), but make DONE
;; gray.
(setq modus-themes-common-palette-overrides
      '((prose-done fg-dim)))
#+end_src

*** Make headings more or less colorful
:PROPERTIES:
:CUSTOM_ID: h:11297984-85ea-4678-abe9-a73aeab4676a
:END:

This is one of our practical examples to override the semantic colors
of the Modus themes ([[#h:df1199d8-eaba-47db-805d-6b568a577bf3][Stylistic variants using palette overrides]]).
Here we show how to alter the looks of headings, such as in Org mode.
Using overrides here offers far more flexibility than what we could
achieve with previous versions of the themes: the user can mix and
match styles at will.

[[#h:b57bb50b-a863-4ea8-bb38-6de2275fa868][Make TODO and DONE more intense]].

#+begin_src emacs-lisp
;; These overrides are common to all Modus themes.  We also provide
;; theme-specific options, such as `modus-operandi-palette-overrides'.
;;
;; In general, the theme-specific overrides are better for overriding
;; color values, such as redefining what `blue-faint' looks like.  The
;; common overrides are best used for changes to semantic color
;; mappings, as we show below.


;; Apply more colorful foreground to some headings (headings 0-8).
;; Level 0 is for Org #+title and related.
(setq modus-themes-common-palette-overrides
      '((fg-heading-1 blue-warmer)
        (fg-heading-2 yellow-cooler)
        (fg-heading-3 cyan-cooler)))

;; Like the above, but with gradient colors
(setq modus-themes-common-palette-overrides
      '((fg-heading-1 blue)
        (fg-heading-2 cyan)
        (fg-heading-3 green)))

;; Add color to level 1 heading, but use the main foreground for
;; others
(setq modus-themes-common-palette-overrides
      '((fg-heading-1 blue)
        (fg-heading-2 fg-main)
        (fg-heading-3 fg-main)))

;; Apply colorful foreground, background, and overline (headings 0-8)
(setq modus-themes-common-palette-overrides
      '((fg-heading-1 blue-warmer)
        (bg-heading-1 bg-blue-nuanced)
        (overline-heading-1 blue)))

;; Apply gray scale foreground, background, and overline (headings 0-8)
(setq modus-themes-common-palette-overrides
      '((fg-heading-1 fg-main)
        (bg-heading-1 bg-dim)
        (overline-heading-1 border)))
#+end_src

*** Make Org agenda more or less colorful
:PROPERTIES:
:CUSTOM_ID: h:a5af0452-a50f-481d-bf60-d8143f98105f
:END:

This is one of our practical examples to override the semantic colors
of the Modus themes ([[#h:df1199d8-eaba-47db-805d-6b568a577bf3][Stylistic variants using palette overrides]]).
Here we provide three distinct code blocks.  The first adds
alternative and more varied colors to the Org agenda (and related).
The second uses faint coloration.  The third makes the agenda use
various shades of blue.  Mix and match at will, while also combining
these styles with what we show in the other chapters with practical
stylistic variants.

#+begin_src emacs-lisp
;; These overrides are common to all Modus themes.  We also provide
;; theme-specific options, such as `modus-operandi-palette-overrides'.
;;
;; In general, the theme-specific overrides are better for overriding
;; color values, such as redefining what `blue-faint' looks like.  The
;; common overrides are best used for changes to semantic color
;; mappings, as we show below.

;; Make the Org agenda use alternative and varied colors.
(setq modus-themes-common-palette-overrides
      '((date-common cyan)   ; default value (for timestamps and more)
        (date-deadline red-warmer)
        (date-event magenta-warmer)
        (date-holiday blue) ; for M-x calendar
        (date-now yellow-warmer)
        (date-scheduled magenta-cooler)
        (date-weekday cyan-cooler)
        (date-weekend blue-faint)))
#+end_src

An example with faint coloration:

#+begin_src emacs-lisp
;; Make the Org agenda use faint colors.
(setq modus-themes-common-palette-overrides
      '((date-common cyan-faint) ; for timestamps and more
        (date-deadline red-faint)
        (date-event fg-alt) ; default
        (date-holiday magenta) ; default (for M-x calendar)
        (date-now fg-main) ; default
        (date-scheduled yellow-faint)
        (date-weekday fg-dim)
        (date-weekend fg-dim)))
#+end_src

A third example that makes the agenda more blue:

#+begin_src emacs-lisp
;; Make the Org agenda use more blue instead of yellow and red.
(setq modus-themes-common-palette-overrides
      '((date-common cyan) ; default value (for timestamps and more)
        (date-deadline blue-cooler)
        (date-event blue-faint)
        (date-holiday blue) ; for M-x calendar
        (date-now blue-faint)
        (date-scheduled blue)
        (date-weekday fg-main)
        (date-weekend fg-dim)))
#+end_src

Yet another example that also affects =DONE= and =TODO= keywords:

#+begin_src emacs-lisp
;; Change dates to a set of more subtle combinations.  Deadlines are a
;; shade of magenta, scheduled dates are a shade of green that
;; complements that of the deadlines, weekday headings use the main
;; foreground color while weekends are a shade of gray.  The DONE
;; keyword is a faint blue-gray while TODO is yellow.
(setq modus-themes-common-palette-overrides
      '((date-deadline magenta-warmer)
        (date-scheduled green-cooler)
        (date-weekday fg-main)
        (date-event fg-dim)
        (date-now blue)
        (prose-done fg-alt)
        (prose-todo yellow)))
#+end_src

*** Make inline code in prose use alternative styles
:PROPERTIES:
:CUSTOM_ID: h:bb5b396f-5532-4d52-ab13-149ca24854f1
:END:

This is one of our practical examples to override the semantic colors
of the Modus themes ([[#h:df1199d8-eaba-47db-805d-6b568a577bf3][Stylistic variants using palette overrides]]).  In
the following code block we show how to affect constructs such as
Org's verbatim, code, and macro entries.  We also provide mappings for
tables, property drawers, tags, and code block delimiters, though we
do not show every possible permutation.

[[#h:b57bb50b-a863-4ea8-bb38-6de2275fa868][Make TODO and DONE more or less intense]].

#+begin_src emacs-lisp
;; These overrides are common to all Modus themes.  We also provide
;; theme-specific options, such as `modus-operandi-palette-overrides'.
;;
;; In general, the theme-specific overrides are better for overriding
;; color values, such as redefining what `blue-faint' looks like.  The
;; common overrides are best used for changes to semantic color
;; mappings, as we show below.


;; These are all the mappings at their default values for didactic
;; purposes
(setq modus-themes-common-palette-overrides
      '((prose-block fg-dim)
        (prose-code green-cooler)
        (prose-done green)
        (prose-macro magenta-cooler)
        (prose-metadata fg-dim)
        (prose-metadata-value fg-alt)
        (prose-table fg-alt)
        (prose-tag magenta-faint)
        (prose-todo red)
        (prose-verbatim magenta-warmer)))

;; Make code block delimiters use a shade of red, tone down verbatim,
;; code, and macro, and amplify the style of property drawers
(setq modus-themes-common-palette-overrides
      '((prose-block red-faint)
        (prose-code fg-dim)
        (prose-macro magenta-faint)
        (prose-metadata cyan)
        (prose-metadata-value green-warmer)
        (prose-verbatim fg-dim)))

;; Like the above but with more color variety for the inline code
;; elements
(setq modus-themes-common-palette-overrides
      '((prose-block red-faint)
        (prose-code blue-cooler)
        (prose-macro yellow-warmer)
        (prose-metadata cyan)
        (prose-metadata-value green-warmer)
        (prose-verbatim red-warmer)))
#+end_src

*** Make mail citations and headers more or less colorful
:PROPERTIES:
:CUSTOM_ID: h:7da7a4ad-5d3a-4f11-9796-5a1abed0f0c4
:END:

This is one of our practical examples to override the semantic colors
of the Modus themes ([[#h:df1199d8-eaba-47db-805d-6b568a577bf3][Stylistic variants using palette overrides]]).  In
this section we show how to change the coloration of email message
headers and citations.  Before we show the code, this is the anatomy
of a message:

#+begin_example message
From: Protesilaos <info@protesilaos.com>
To: Modus-Themes Development <~protesilaos/modus-themes@lists.sr.ht>
Subject: Test subject
--- Headers above this line; message and citations below ---
This is some sample text

> > Older quote
> Newer quote
#+end_example

We thus have the following:

#+begin_src emacs-lisp
;; These overrides are common to all Modus themes.  We also provide
;; theme-specific options, such as `modus-operandi-palette-overrides'.
;;
;; In general, the theme-specific overrides are better for overriding
;; color values, such as redefining what `blue-faint' looks like.  The
;; common overrides are best used for changes to semantic color
;; mappings, as we show below.


;; Reduce the intensity of mail citations and headers
(setq modus-themes-common-palette-overrides
      '((mail-cite-0 cyan-faint)
        (mail-cite-1 yellow-faint)
        (mail-cite-2 green-faint)
        (mail-cite-3 red-faint)
        (mail-part olive)
        (mail-recipient indigo)
        (mail-subject maroon)
        (mail-other slate)))

;; Make mail citations more intense; adjust the headers accordingly
(setq modus-themes-common-palette-overrides
      '((mail-cite-0 blue)
        (mail-cite-1 yellow)
        (mail-cite-2 green)
        (mail-cite-3 magenta)
        (mail-part magenta-cooler)
        (mail-recipient cyan)
        (mail-subject red-warmer)
        (mail-other cyan-cooler)))

;; Make all citations faint and neutral; make most headers green but
;; use red for the subject lie so that it stands out
(setq modus-themes-common-palette-overrides
      '((mail-cite-0 fg-dim)
        (mail-cite-1 fg-alt)
        (mail-cite-2 fg-dim)
        (mail-cite-3 fg-alt)
        (mail-part yellow-cooler)
        (mail-recipient green-cooler)
        (mail-subject red-cooler)
        (mail-other green)))
#+end_src

*** Make the region preserve text colors, plus other styles
:PROPERTIES:
:CUSTOM_ID: h:c8605d37-66e1-42aa-986e-d7514c3af6fe
:END:

This is one of our practical examples to override the semantic colors
of the Modus themes ([[#h:df1199d8-eaba-47db-805d-6b568a577bf3][Stylistic variants using palette overrides]]).
Here we show how to make the region respect the underlying text colors
or how to make the background more/less intense while combining it
with an appropriate foreground value.

[[#h:a5140c9c-18b2-45db-8021-38d0b5074116][Do not extend the region background]].

#+begin_src emacs-lisp
;; These overrides are common to all Modus themes.  We also provide
;; theme-specific options, such as `modus-operandi-palette-overrides'.
;;
;; In general, the theme-specific overrides are better for overriding
;; color values, such as redefining what `blue-faint' looks like.  The
;; common overrides are best used for changes to semantic color
;; mappings, as we show below.


;; A background with no specific foreground (use foreground of
;; underlying text)
(setq modus-themes-common-palette-overrides
      '((bg-region bg-ochre) ; try to replace `bg-ochre' with `bg-lavender', `bg-sage'
        (fg-region unspecified)))

;; Subtle gray with a prominent blue foreground
(setq modus-themes-common-palette-overrides
      '((bg-region bg-dim)
        (fg-region blue-cooler)))

;; Intense magenta background combined with the main foreground
(setq modus-themes-common-palette-overrides
      '((bg-region bg-magenta-intense)
        (fg-region fg-main)))
#+end_src

*** Make mouse highlights more or less colorful
:PROPERTIES:
:CUSTOM_ID: h:b5cab69d-d7cb-451c-8ff9-1f545ceb6caf
:END:

This is one of our practical examples to override the semantic colors
of the Modus themes ([[#h:df1199d8-eaba-47db-805d-6b568a577bf3][Stylistic variants using palette overrides]]).  In
the following code block we show how to affect the semantic color
mapping that covers mouse hover effects and related highlights:

#+begin_src emacs-lisp
;; These overrides are common to all Modus themes.  We also provide
;; theme-specific options, such as `modus-operandi-palette-overrides'.
;;
;; In general, the theme-specific overrides are better for overriding
;; color values, such as redefining what `blue-faint' looks like.  The
;; common overrides are best used for changes to semantic color
;; mappings, as we show below.


;; Make the background an intense yellow
(setq modus-themes-common-palette-overrides
      '((bg-hover bg-yellow-intense)))

;; Make the background subtle green
(setq modus-themes-common-palette-overrides
      '((bg-hover bg-green-subtle)))
#+end_src

*** Make language underlines less colorful
:PROPERTIES:
:CUSTOM_ID: h:03dbd5af-6bae-475e-85a2-cec189f69598
:END:

This is one of our practical examples to override the semantic colors
of the Modus themes ([[#h:df1199d8-eaba-47db-805d-6b568a577bf3][Stylistic variants using palette overrides]]).
Here we show how to affect the color of the underlines that are used
by code linters and prose spell checkers.

#+begin_src emacs-lisp
;; These overrides are common to all Modus themes.  We also provide
;; theme-specific options, such as `modus-operandi-palette-overrides'.
;;
;; In general, the theme-specific overrides are better for overriding
;; color values, such as redefining what `blue-faint' looks like.  The
;; common overrides are best used for changes to semantic color
;; mappings, as we show below.


;; Make the underlines less intense
(setq modus-themes-common-palette-overrides
      '((underline-err red-faint)
        (underline-warning yellow-faint)
        (underline-note cyan-faint)))

;; Change the color-coding of the underlines
(setq modus-themes-common-palette-overrides
      '((underline-err yellow-intense)
        (underline-warning magenta-intense)
        (underline-note green-intense)))
#+end_src

*** Make line numbers use alternative styles
:PROPERTIES:
:CUSTOM_ID: h:b6466f51-cb58-4007-9ebe-53a27af655c7
:END:

This is one of our practical examples to override the semantic colors
of the Modus themes ([[#h:df1199d8-eaba-47db-805d-6b568a577bf3][Stylistic variants using palette overrides]]).  In
this section we show how to affect the ~display-line-numbers-mode~.

#+begin_src emacs-lisp
;; These overrides are common to all Modus themes.  We also provide
;; theme-specific options, such as `modus-operandi-palette-overrides'.
;;
;; In general, the theme-specific overrides are better for overriding
;; color values, such as redefining what `blue-faint' looks like.  The
;; common overrides are best used for changes to semantic color
;; mappings, as we show below.


;; Make line numbers less intense
(setq modus-themes-common-palette-overrides
      '((fg-line-number-inactive "gray50")
        (fg-line-number-active fg-main)
        (bg-line-number-inactive unspecified)
        (bg-line-number-active unspecified)))

;; Like the above, but use a shade of red for the current line number
(setq modus-themes-common-palette-overrides
      '((fg-line-number-inactive "gray50")
        (fg-line-number-active red-cooler)
        (bg-line-number-inactive unspecified)
        (bg-line-number-active unspecified)))

;; Make all numbers more intense, use a more pronounce gray
;; background, and make the current line have a colored background
(setq modus-themes-common-palette-overrides
      '((fg-line-number-inactive fg-main)
        (fg-line-number-active fg-main)
        (bg-line-number-inactive bg-inactive)
        (bg-line-number-active bg-cyan-intense)))
#+end_src

*** Make diffs use only a foreground
:PROPERTIES:
:CUSTOM_ID: h:b3761482-bcbf-4990-a41e-4866fb9dad15
:END:

This is one of our practical examples to override the semantic colors
of the Modus themes ([[#h:df1199d8-eaba-47db-805d-6b568a577bf3][Stylistic variants using palette overrides]]).  In
this section we show how to change diff buffers (e.g. in ~magit~) to
only use color-coded text without any added background.  What we
basically do is to disable the applicable backgrounds and then
intensify the foregrounds.  Since the deuteranopia-optimized themes do
not use the red-green color coding, we make an extra set of
adjustments for them by overriding their palettes directly instead of
just using the "common" overrides.

#+begin_src emacs-lisp
;; Diffs with only foreground colors.  Word-wise ("refined") diffs
;; have a gray background to draw attention to themselves.
(setq modus-themes-common-palette-overrides
      '((bg-added           unspecified)
        (bg-added-faint     unspecified)
        (bg-added-refine    bg-inactive)
        (fg-added           green)
        (fg-added-intense   green-intense)

        (bg-changed         unspecified)
        (bg-changed-faint   unspecified)
        (bg-changed-refine  bg-inactive)
        (fg-changed         yellow)
        (fg-changed-intense yellow-intense)

        (bg-removed         unspecified)
        (bg-removed-faint   unspecified)
        (bg-removed-refine  bg-inactive)
        (fg-removed         red)
        (fg-removed-intense red-intense)

        (bg-diff-context    unspecified)))

;; Because deuteranopia cannot use the typical red-yellow-green
;; combination, we need to arrange for a yellow-purple-blue sequence.
;; Notice that the above covers the "common" overrides, so we do not
;; need to reproduce the whole list of them.
(setq modus-operandi-deuteranopia-palette-overrides
      '((fg-added           blue)
        (fg-added-intense   blue-intense)

        (fg-changed         magenta-cooler)
        (fg-changed-intense magenta-intense)

        (fg-removed         yellow-warmer)
        (fg-removed-intense yellow-intense)))

(setq modus-vivendi-deuteranopia-palette-overrides
      '((fg-added           blue)
        (fg-added-intense   blue-intense)

        (fg-changed         magenta-cooler)
        (fg-changed-intense magenta-intense)

        (fg-removed         yellow)
        (fg-removed-intense yellow-intense)))
#+end_src

*** Make deuteranopia diffs red and blue instead of yellow and blue
:PROPERTIES:
:CUSTOM_ID: h:16389ea1-4cb6-4b18-9409-384324113541
:END:

This is one of our practical examples to override the semantic colors
of the Modus themes ([[#h:df1199d8-eaba-47db-805d-6b568a577bf3][Stylistic variants using palette overrides]]).  In
this section we show how to implement a red+blue color coding for
diffs in the themes ~modus-operandi-deuteranopia~ and
~modus-vivendi-deuteranopia~.  As those themes are optimized for users
with red-green color deficiency, they do not use the typical red+green
color coding for diffs, defaulting instead to yellow+blue which are
discernible.  Users with deuteranomaly or, generally, those who like a
different aesthetic, can use the following to make diffs use the
red+yellow+blue color coding for removed, changed, and added lines
respectively.  This is achieved by overriding the "changed" and
"removed" entries to use the colors of regular ~modus-operandi~ and
~modus-vivendi~.

#+begin_src emacs-lisp
(setq modus-operandi-deuteranopia-palette-overrides
      '((bg-changed         "#ffdfa9")
        (bg-changed-faint   "#ffefbf")
        (bg-changed-refine  "#fac090")
        (bg-changed-fringe  "#d7c20a")
        (fg-changed         "#553d00")
        (fg-changed-intense "#655000")

        (bg-removed         "#ffd8d5")
        (bg-removed-faint   "#ffe9e9")
        (bg-removed-refine  "#f3b5af")
        (bg-removed-fringe  "#d84a4f")
        (fg-removed         "#8f1313")
        (fg-removed-intense "#aa2222")))

(setq modus-vivendi-deuteranopia-palette-overrides
      '((bg-changed         "#363300")
        (bg-changed-faint   "#2a1f00")
        (bg-changed-refine  "#4a4a00")
        (bg-changed-fringe  "#8a7a00")
        (fg-changed         "#efef80")
        (fg-changed-intense "#c0b05f")

        (bg-removed         "#4f1119")
        (bg-removed-faint   "#380a0f")
        (bg-removed-refine  "#781a1f")
        (bg-removed-fringe  "#b81a1f")
        (fg-removed         "#ffbfbf")
        (fg-removed-intense "#ff9095")))
#+end_src

*** Make the themes look like what the maintainer uses
:PROPERTIES:
:CUSTOM_ID: h:aabcada6-810d-4eee-b34a-d2a9c301824d
:END:

Based on what we have learnt from the previous sections of this
manual, here is what Protesilaos uses:

#+begin_src emacs-lisp
;; Always reload the theme for changes to take effect!

(setq modus-themes-custom-auto-reload nil
      modus-themes-to-toggle '(modus-operandi modus-vivendi)
      modus-themes-mixed-fonts t
      modus-themes-variable-pitch-ui nil
      modus-themes-italic-constructs t
      modus-themes-bold-constructs nil
      modus-themes-org-blocks nil
      modus-themes-completions '((t . (extrabold)))
      modus-themes-prompts nil
      modus-themes-headings
      '((agenda-structure . (variable-pitch light 2.2))
        (agenda-date . (variable-pitch regular 1.3))
        (t . (regular 1.15))))

(setq modus-themes-common-palette-overrides
      '((cursor magenta-cooler)
        ;; Make the fringe invisible.
        (fringe unspecified)
        ;; Make line numbers less intense and add a shade of cyan
        ;; for the current line number.
        (fg-line-number-inactive "gray50")
        (fg-line-number-active cyan-cooler)
        (bg-line-number-inactive unspecified)
        (bg-line-number-active unspecified)
        ;; Make the current line of `hl-line-mode' a fine shade of
        ;; gray (though also see my `lin' package).
        (bg-hl-line bg-dim)
        ;; Make the region have a cyan-green background with no
        ;; specific foreground (use foreground of underlying text).
        ;; "bg-sage" refers to Salvia officinalis, else the common
        ;; sage.
        (bg-region bg-sage)
        (fg-region unspecified)
        ;; Make matching parentheses a shade of magenta.  It
        ;; complements the region nicely.
        (bg-paren-match bg-magenta-intense)
        ;; Make email citations faint and neutral, reducing the
        ;; default four colors to two; make mail headers cyan-blue.
        (mail-cite-0 fg-dim)
        (mail-cite-1 blue-faint)
        (mail-cite-2 fg-dim)
        (mail-cite-3 blue-faint)
        (mail-part cyan-warmer)
        (mail-recipient blue-warmer)
        (mail-subject magenta-cooler)
        (mail-other cyan-warmer)
        ;; Change dates to a set of more subtle combinations.
        (date-deadline magenta-cooler)
        (date-scheduled magenta)
        (date-weekday fg-main)
        (date-event fg-dim)
        (date-now blue-faint)
        ;; Make tags (Org) less colorful and tables look the same as
        ;; the default foreground.
        (prose-done cyan-cooler)
        (prose-tag fg-dim)
        (prose-table fg-main)
        ;; Make headings less colorful (though I never use deeply
        ;; nested headings).
        (fg-heading-2 blue-faint)
        (fg-heading-3 magenta-faint)
        (fg-heading-4 blue-faint)
        (fg-heading-5 magenta-faint)
        (fg-heading-6 blue-faint)
        (fg-heading-7 magenta-faint)
        (fg-heading-8 blue-faint)
        ;; Make the active mode line a fine shade of lavender
        ;; (purple) and tone down the gray of the inactive mode
        ;; lines.
        (bg-mode-line-active bg-lavender)
        (border-mode-line-active bg-lavender)

        (bg-mode-line-inactive bg-dim)
        (border-mode-line-inactive bg-inactive)
        ;; Make the prompts a shade of magenta, to fit in nicely with
        ;; the overall blue-cyan-purple style of the other overrides.
        ;; Add a nuanced background as well.
        (bg-prompt bg-magenta-nuanced)
        (fg-prompt magenta-cooler)
        ;; Tweak some more constructs for stylistic consistency.
        (name blue-warmer)
        (identifier magenta-faint)
        (keybind magenta-cooler)
        (accent-0 magenta-cooler)
        (accent-1 cyan-cooler)
        (accent-2 blue-warmer)
        (accent-3 red-cooler)))

;; Make the active mode line have a pseudo 3D effect (this assumes
;; you are using the default mode line and not an extra package).
(custom-set-faces
 '(mode-line ((t :box (:style released-button)))))
#+end_src

** More accurate colors in terminal emulators
:PROPERTIES:
:CUSTOM_ID: h:fbb5e254-afd6-4313-bb05-93b3b4f67358
:END:
#+cindex: Color accuracy of terminal emulators

[ This is based on partial information.  Please help verify and/or
  expand these findings. ]

The graphical version of Emacs can reproduce color values accurately.
Whereas things get more tricky when Emacs is used in a terminal
emulator, because the terminals' own capabilities determine the number
of colors that may be displayed: the Modus themes don't look as good in
that case.

There is, however, a way to instruct supported terminal emulators to use
more accurate colors.  In a shell prompt type =toe -a | grep direct= to
get a list of relevant terminfo entries.  There should be items such as
=xterm-direct=, =alacritty-direct=, =kitty-direct=.  Once you find the one
that corresponds to your terminal, call Emacs with an environment
variable like =TERM=xterm-direct=.  Example that can be adapted to shell
aliases:

: TERM=xterm-direct emacsclient -nw

Another example that can be bound to a key:

: TERM=xterm-direct uxterm -e emacsclient -nw

** Range of color with terminal emulators
:PROPERTIES:
:CUSTOM_ID: h:6b8211b0-d11b-4c00-9543-4685ec3b742f
:END:
#+cindex: Pure white and pure black in terminal emulators

[ This is based on partial information.  Please help verify and/or
  expand these findings. ]

When Emacs runs in a non-windowed session its color reproduction
capacity is framed or determined by the underlying terminal emulator
([[#h:fbb5e254-afd6-4313-bb05-93b3b4f67358][More accurate colors in terminal emulators]]).  Emacs cannot produce a
color that lies outside the range of what the terminal's color palette
renders possible.

This is immediately noticeable when the terminal's first 16 codes do not
include a pure black value for the =termcol0= entry and a pure white for
=termcol15=.  Emacs cannot set the correct background (white for
~modus-operandi~; black for ~modus-vivendi~) or foreground (inverse of
the background).  It thus falls back to the closest approximation, which
seldom is appropriate for the purposes of the Modus themes.

In such a case, the user is expected to update their terminal's color
palette such as by adapting these resources ([[#h:f4d4b71b-2ca5-4c3d-b0b4-9bfd7aa7fb4d][Preview theme colors]]):

#+begin_src emacs-lisp
! Theme: modus-operandi
! Description: XTerm port of modus-operandi (Modus themes for GNU Emacs)
! Author: Protesilaos Stavrou, <https://protesilaos.com>
xterm*background: #ffffff
xterm*foreground: #000000
xterm*color0:     #000000
xterm*color1:     #a60000
xterm*color2:     #005e00
xterm*color3:     #813e00
xterm*color4:     #0031a9
xterm*color5:     #721045
xterm*color6:     #00538b
xterm*color7:     #bfbfbf
xterm*color8:     #595959
xterm*color9:     #972500
xterm*color10:    #315b00
xterm*color11:    #70480f
xterm*color12:    #2544bb
xterm*color13:    #5317ac
xterm*color14:    #005a5f
xterm*color15:    #ffffff

! Theme: modus-vivendi
! Description: XTerm port of modus-vivendi (Modus themes for GNU Emacs)
! Author: Protesilaos Stavrou, <https://protesilaos.com>
xterm*background: #000000
xterm*foreground: #ffffff
xterm*color0:     #000000
xterm*color1:     #ff8059
xterm*color2:     #44bc44
xterm*color3:     #d0bc00
xterm*color4:     #2fafff
xterm*color5:     #feacd0
xterm*color6:     #00d3d0
xterm*color7:     #bfbfbf
xterm*color8:     #595959
xterm*color9:     #ef8b50
xterm*color10:    #70b900
xterm*color11:    #c0c530
xterm*color12:    #79a8ff
xterm*color13:    #b6a0ff
xterm*color14:    #6ae4b9
xterm*color15:    #ffffff
#+end_src

** Preview theme colors
:properties:
:custom_id: h:f4d4b71b-2ca5-4c3d-b0b4-9bfd7aa7fb4d
:end:
#+cindex: Preview named colors or semantic color mappings

#+findex: modus-themes-list-colors
The command ~modus-themes-list-colors~ uses minibuffer completion to
select an item from the Modus themes and then produces a buffer with
previews of its color palette entries.  The buffer has a naming scheme
that reflects the given choice, like =modus-operandi-list-colors= for
the ~modus-operandi~ theme.

#+findex: modus-themes-list-colors-current
The command ~modus-themes-list-colors-current~ skips the minibuffer
selection process and just produces a preview for the current Modus
theme.

When called with a prefix argument (=C-u= with the default key
bindings), these commands will show a preview of the palette's
semantic color mappings instead of the named colors.  In this context,
"named colors" are entries that associate a symbol to a string color
value, such as =(blue-warmer "#354fcf")=.  Whereas "semantic color
mappings" associate a named color to a symbol, like =(string
blue-warmer)=, thus making the theme render all string constructs in
the =blue-warmer= color value ([[#h:34c7a691-19bb-4037-8d2f-67a07edab150][Option for palette overrides]]).

#+findex: modus-themes-preview-colors
#+findex: modus-themes-preview-colors-current
Aliases for those commands are ~modus-themes-preview-colors~ and
~modus-themes-preview-colors-current~.

Each row shows a foreground and background coloration using the
underlying value it references.  For example a line with =#a60000= (a
shade of red) will show red text followed by a stripe with that same
color as a backdrop.

The name of the buffer describes the given Modus theme and what the
contents are, such as =*modus-operandi-list-colors*= for named colors
and ==*modus-operandi-list-mappings*= for the semantic color mappings.

** Per-theme customization settings
:properties:
:custom_id: h:a897b302-8e10-4a26-beab-3caaee1e1193
:end:

If you prefer to maintain different customization options between the
two themes, it is best you write your own functions that first set those
options and then load the relevant theme.  The following code does
exactly that by simply differentiating the two themes on the choice of
bold constructs in code syntax (enabled for one, disabled for the
other).

#+begin_src emacs-lisp
(defun my-demo-modus-operandi ()
  (interactive)
  (setq modus-themes-bold-constructs t) ; ENABLE bold
  (modus-themes-load-theme 'modus-operandi))

(defun my-demo-modus-vivendi ()
  (interactive)
  (setq modus-themes-bold-constructs nil) ; DISABLE bold
  (modus-themes-load-theme 'modus-vivendi))

(defun my-demo-modus-themes-toggle ()
  (if (eq (car custom-enabled-themes) 'modus-operandi)
      (my-demo-modus-vivendi)
    (my-demo-modus-operandi)))
#+end_src

Then assign ~my-demo-modus-themes-toggle~ to a key instead of the
equivalent the themes provide.

For a more elaborate design, it is better to inspect the source code of
~modus-themes-toggle~ and relevant functions.

** Get a single color from the palette
:PROPERTIES:
:CUSTOM_ID: h:1cc552c1-5f5f-4a56-ae78-7b69e8512c4e
:END:

[[#h:51ba3547-b8c8-40d6-ba5a-4586477fd4ae][Use theme colors in code with modus-themes-with-colors]].

#+findex: modus-themes-get-color-value
The function ~modus-themes-get-color-value~ can be called from Lisp to
return the value of a color from the active Modus theme palette.  It
takea a =COLOR= argument and an optional =OVERRIDES=.

=COLOR= is a symbol that represents a named color entry in the
palette.

[[#h:f4d4b71b-2ca5-4c3d-b0b4-9bfd7aa7fb4d][Preview theme colors]].

If the value is the name of another color entry in the palette (so a
mapping), this function recurs until it finds the underlying color
value.

With an optional =OVERRIDES= argument as a non-~nil~ value, it accounts
for palette overrides.  Else it reads only the default palette.

[[#h:34c7a691-19bb-4037-8d2f-67a07edab150][Option for palette overrides]].

With optional =THEME= as a symbol among ~modus-themes-items~ (alias
~modus-themes-collection~), use the palette of that item.  Else use
the current Modus theme.

If =COLOR= is not present in the palette, this function returns the
~unspecified~ symbol, which is safe when used as a face attribute's
value.

An example with ~modus-operandi~ to show how this function behaves
with/without overrides and when recursive mappings are introduced.

#+begin_src emacs-lisp
;; Here we show the recursion of palette mappings.  In general, it is
;; better for the user to specify named colors to avoid possible
;; confusion with their configuration, though those still work as
;; expected.
(setq modus-themes-common-palette-overrides
      '((cursor red)
        (fg-mode-line-active cursor)
        (border-mode-line-active fg-mode-line-active)))

;; Ignore the overrides and get the original value.
(modus-themes-get-color-value 'border-mode-line-active)
;; => "#5a5a5a"

;; Read from the overrides and deal with any recursion to find the
;; underlying value.
(modus-themes-get-color-value 'border-mode-line-active :overrides)
;; => "#a60000"
#+end_src

** Use theme colors in code with modus-themes-with-colors
:properties:
:custom_id: h:51ba3547-b8c8-40d6-ba5a-4586477fd4ae
:end:
#+cindex: Use colors from the palette anywhere

[[#h:1cc552c1-5f5f-4a56-ae78-7b69e8512c4e][Get a single color from the palette]].

Note that users most probably do not need the following.  Just rely on
the comprehensive overrides we provide ([[#h:34c7a691-19bb-4037-8d2f-67a07edab150][Option for palette overrides]]).

#+findex: modus-themes-with-colors
Advanced users may want to apply colors from the palette of the active
Modus theme in their custom code.  The ~modus-themes-with-colors~
macro supplies those to any form called inside of it.  For example:

#+begin_src emacs-lisp
(modus-themes-with-colors
  (list blue-warmer magenta-cooler fg-added warning variable fg-heading-4))
;; => ("#354fcf" "#531ab6" "#005000" "#884900" "#005e8b" "#721045")
#+end_src

The above return value is for ~modus-operandi~ when that is the active
theme.  Switching to another theme and evaluating this code anew will
give us the relevant results for that theme (remember that since
version 4, the Modus themes consist of six items ([[#h:f0f3dbcb-602d-40cf-b918-8f929c441baf][Overview]])).  The
same with ~modus-vivendi~ as the active theme:

#+begin_src emacs-lisp
(modus-themes-with-colors
  (list blue-warmer magenta-cooler fg-added warning variable fg-heading-4))
;; => ("#79a8ff" "#b6a0ff" "#a0e0a0" "#fec43f" "#00d3d0" "#feacd0")
#+end_src

The ~modus-themes-with-colors~ has access to the whole palette of the
active theme, meaning that it can instantiate both (i) named colors
like =blue-warmer= and (ii) semantic color mappings like =warning=.
We provide commands to inspect those ([[#h:f4d4b71b-2ca5-4c3d-b0b4-9bfd7aa7fb4d][Preview theme colors]]).

Others sections in this manual show how to use the aforementioned
macro ([[#h:f4651d55-8c07-46aa-b52b-bed1e53463bb][Advanced customization]]).

Because the ~modus-themes-with-colors~ will most likely be used to
customize faces, note that any function that calls it must be run at
startup after the theme loads.  The same function must also be
assigned to the ~modus-themes-after-load-theme-hook~ for its effects
to persist and be updated when switching between Modus themes (e.g. to
update the exact value of =blue-warmer= when toggling between
~modus-operandi~ to ~modus-vivendi~.

** Do not extend the region background
:PROPERTIES:
:CUSTOM_ID: h:a5140c9c-18b2-45db-8021-38d0b5074116
:END:

By the default, the background of the ~region~ face extends from the
end of the line to the edge of the window.  To limit it to the end of
the line, we need to override the face's =:extend= attribute.  Adding
this to the Emacs configuration file will suffice:

#+begin_src emacs-lisp
;; Do not extend `region' background past the end of the line.
(custom-set-faces
 '(region ((t :extend nil))))
#+end_src

[[#h:c8605d37-66e1-42aa-986e-d7514c3af6fe][Make the region preserve text colors, plus other styles]].

** Add padding to mode line
:PROPERTIES:
:CUSTOM_ID: h:5a0c58cc-f97f-429c-be08-927b9fbb0a9c
:END:

Emacs faces do not have a concept of "padding" for the space between
the text and its box boundaries.  We can approximate the effect by
adding a =:box= attribute, making its border several pixels thick, and
using the mode line's background color for it.  This way the thick
border will not stand out and will appear as a continuation of the
mode line.

[[#h:51ba3547-b8c8-40d6-ba5a-4586477fd4ae][Use theme colors in code with modus-themes-with-colors]].

#+begin_src emacs-lisp
(defun my-modus-themes-custom-faces ()
  (modus-themes-with-colors
    (custom-set-faces
     ;; Add "padding" to the mode lines
     `(mode-line ((,c :box (:line-width 10 :color ,bg-mode-line-active))))
     `(mode-line-inactive ((,c :box (:line-width 10 :color ,bg-mode-line-inactive)))))))

(add-hook 'modus-themes-after-load-theme-hook #'my-modus-themes-custom-faces)
#+end_src

The above has the effect of removing the border around the mode lines.
In older versions of the themes, we provided the option for a padded
mode line which could also have borders around it.  Those were not
real border, however, but an underline and an overline.  Adjusting the
above:

#+begin_src emacs-lisp
(defun my-modus-themes-custom-faces ()
  (modus-themes-with-colors
    (custom-set-faces
     ;; Add "padding" to the mode lines
     `(mode-line ((,c :underline ,border-mode-line-active
                      :overline ,border-mode-line-active
                      :box (:line-width 10 :color ,bg-mode-line-active))))
     `(mode-line-inactive ((,c :underline ,border-mode-line-inactive
                               :overline ,border-mode-line-inactive
                               :box (:line-width 10 :color ,bg-mode-line-inactive)))))))

;; ESSENTIAL to make the underline move to the bottom of the box:
(setq x-underline-at-descent-line t)

(add-hook 'modus-themes-after-load-theme-hook #'my-modus-themes-custom-faces)
#+end_src

The reason we no longer provide this option is because it depends on a
non-~nil~ value for ~x-underline-at-descent-line~.  That variable
affects ALL underlines, including those of links.  The effect is
intrusive and looks awkward in prose.

As such, the Modus themes no longer provide that option but instead
offer this piece of documentation to make the user fully aware of the
state of affairs.

** Remap face with local value
:properties:
:custom_id: h:7a93cb6f-4eca-4d56-a85c-9dcd813d6b0f
:end:
#+cindex: Remapping faces

There are cases where we need to change the buffer-local attributes of a
face.  This might be because we have our own minor mode that re-uses a
face for a particular purpose, such as a line selection tool that
activates ~hl-line-mode~, but we wish to keep it distinct from other
buffers.  This is where ~face-remap-add-relative~ can be applied and may
be combined with ~modus-themes-with-colors~ to deliver consistent results.

[[#h:51ba3547-b8c8-40d6-ba5a-4586477fd4ae][Use theme colors in code with modus-themes-with-colors]].

In this example we will write a simple interactive function that adjusts
the background color of the ~region~ face.  This is the sample code:

#+begin_src emacs-lisp
(defvar my-rainbow-region-colors
  (modus-themes-with-colors
    `((red . ,bg-red-subtle)
      (green . ,bg-green-subtle)
      (yellow . ,bg-yellow-subtle)
      (blue . ,bg-blue-subtle)
      (magenta . ,bg-magenta-subtle)
      (cyan . ,bg-cyan-subtle)))
  "Sample list of color values for `my-rainbow-region'.")

(defun my-rainbow-region (color)
  "Remap buffer-local attribute of `region' using COLOR."
  (interactive
   (list
    (completing-read "Pick a color: " my-rainbow-region-colors)))
  (face-remap-add-relative
   'region
   `( :background ,(alist-get (intern color) my-rainbow-region-colors)
      :foreground ,(face-attribute 'default :foreground))))
#+end_src

When ~my-rainbow-region~ is called interactively, it prompts for a color
to use.  The list of candidates is drawn from the car of each
association in ~my-rainbow-region-colors~ (so "red", "green", etc.).

To extend this principle, we may write wrapper functions that pass a
color directly.  Those can be useful in tandem with hooks.  Consider
this example:

#+begin_src emacs-lisp
(defun my-rainbow-region-magenta ()
  (my-rainbow-region 'magenta))

(add-hook 'diff-mode-hook #'my-rainbow-region-magenta)
#+end_src

Whenever we enter a ~diff-mode~ buffer, we now get a magenta-colored
region.

Perhaps you may wish to generalize those findings in to a set of
functions that also accept an arbitrary face.  We shall leave the
experimentation up to you.

** Font configurations for Org and others
:properties:
:custom_id: h:defcf4fc-8fa8-4c29-b12e-7119582cc929
:end:
#+cindex: Font configurations

The themes are designed to optionally cope well with mixed font
configurations.  This mostly concerns ~org-mode~ and ~markdown-mode~, though
expect to find it elsewhere like in ~Info-mode~.

[[#h:115e6c23-ee35-4a16-8cef-e2fcbb08e28b][Option for font mixing]].

In practice it means that the user can safely opt for a more
prose-friendly proportionately spaced typeface as their default, while
spacing-sensitive elements like tables and inline code always use a
monospaced font, by inheriting from the ~fixed-pitch~ face.

Users can try the built-in {{{kbd(M-x variable-pitch-mode)}}} to see the
effect in action.

To make everything use your desired font families, you need to configure
the ~variable-pitch~ (proportional spacing) and ~fixed-pitch~ (monospaced)
faces respectively.  It may also be convenient to set your main typeface
by configuring the ~default~ face the same way.

[ The ~fontaine~ package on GNU ELPA (by Protesilaos) is designed to
  handle this case. ]

Put something like this in your initialization file (also consider
reading the doc string of ~set-face-attribute~):

#+begin_src emacs-lisp
;; Main typeface
(set-face-attribute 'default nil :family "DejaVu Sans Mono" :height 110)

;; Proportionately spaced typeface
(set-face-attribute 'variable-pitch nil :family "DejaVu Serif" :height 1.0)

;; Monospaced typeface
(set-face-attribute 'fixed-pitch nil :family "DejaVu Sans Mono" :height 1.5)
#+end_src

Or employ the ~face-attribute~ function to read an existing value, such as
if you want to make ~fixed-pitch~ use the font family of the ~default~ face:

#+begin_src emacs-lisp
(set-face-attribute 'fixed-pitch nil :family (face-attribute 'default :family))
#+end_src

The next section shows how to make those work in a more elaborate setup
that is robust to changes between the Modus themes.

[[#h:2793a224-2109-4f61-a106-721c57c01375][Configure bold and italic faces]].

Note the differences in the ~:height~ property.  The ~default~ face must
specify an absolute value, which is the point size × 10.  So if you want
to use a font at point size =11=, you set the height to =110=.[fn:: ~:height~
values do not need to be rounded to multiples of ten: the likes of =115=
are perfectly valid—some typefaces will change to account for those
finer increments.]  Whereas every other face must either not specify a
height or have a value that is relative to the default, represented as a
floating point.  If you use an integer, then that means an absolute
height.  This is of paramount importance: it ensures that all fonts can
scale gracefully when using something like the ~text-scale-adjust~ command
which only operates on the base font size (i.e. the ~default~ face's
absolute height).

[[#h:e6c5451f-6763-4be7-8fdb-b4706a422a4c][Note for EWW and Elfeed fonts]].

** Configure bold and italic faces
:properties:
:custom_id: h:2793a224-2109-4f61-a106-721c57c01375
:end:
#+cindex: Bold and italic fonts

The Modus themes do not hardcode a ~:weight~ or ~:slant~ attribute in the
thousands of faces they cover.  Instead, they configure the generic
faces called ~bold~ and ~italic~ to use the appropriate styles and then
instruct all relevant faces that require emphasis to inherit from them.

This practically means that users can change the particularities of what
it means for a construct to be bold/italic, by tweaking the ~bold~ and
~italic~ faces.  Cases where that can be useful include:

+ The default typeface does not have a variant with slanted glyphs
  (e.g. Fira Mono/Code as of this writing on 2021-07-07), so the user
  wants to add another family for the italics, such as Hack.

+ The typeface of choice provides a multitude of weights and the user
  prefers the light one by default.  To prevent the bold weight from
  being too heavy compared to the light one, they opt to make ~bold~ use a
  semibold weight.

+ The typeface distinguishes between oblique and italic forms by
  providing different font variants (the former are just slanted
  versions of the upright forms, while the latter have distinguishing
  features as well).  In this case, the user wants to specify the font
  that applies to the ~italic~ face.

To achieve those effects, one must first be sure that the fonts they use
have support for those features.  It then is a matter of following the
instructions for all typeface tweaks.

[[#h:defcf4fc-8fa8-4c29-b12e-7119582cc929][Font configurations for Org and others]].

In this example, we set the default font family to Fira Code, while we
choose to render italics in the Hack typeface (obviously you need to
pick fonts that work well together):

#+begin_src emacs-lisp
(set-face-attribute 'default nil :family "Fira Code" :height 110)
(set-face-attribute 'italic nil :family "Hack")
#+end_src

And here we play with different weights, using Source Code Pro:

#+begin_src emacs-lisp
(set-face-attribute 'default nil :family "Source Code Pro" :height 110 :weight 'light)
(set-face-attribute 'bold nil :weight 'semibold)
#+end_src

To reset the font family, one can use this:

#+begin_src emacs-lisp
(set-face-attribute 'italic nil :family 'unspecified)
#+end_src

To ensure that the effects persist after switching between the Modus
themes (such as with {{{kbd(M-x modus-themes-toggle)}}}), the user needs to
write their configurations to a function and pass it to the
~modus-themes-after-load-theme-hook~.  This is necessary because themes
set the styles of faces upon activation, overriding prior values where
conflicts occur between the previous and the current states (otherwise
changing themes would not be possible).

[[#h:86f6906b-f090-46cc-9816-1fe8aeb38776][A theme-agnostic hook for theme loading]].

This is a minimal setup to preserve font configurations across theme
load phases.  For a more permanent setup, it is better to rely on the
~custom-set-faces~ function: ~set-face-attribute~ works just fine, though it
probably is better suited for quick previews or for smaller scale
operations (~custom-set-faces~ follows the format used in the source code
of the themes, which can make it easier to redefine faces in bulk).

#+begin_src emacs-lisp
;; our generic function
(defun my-modes-themes-bold-italic-faces ()
  (set-face-attribute 'default nil :family "Source Code Pro" :height 110)
  (set-face-attribute 'bold nil :weight 'semibold))

;; or use this if you configure a lot of face and attributes and
;; especially if you plan to use `modus-themes-with-colors', as shown
;; elsewhere in the manual
(defun my-modes-themes-bold-italic-faces ()
  (custom-set-faces
   '(default ((t :family "Source Code Pro" :height 110)))
   '(bold ((t :weight semibold)))))

;; and here is the hook
(add-hook 'modus-themes-after-load-theme-hook #'my-modes-themes-bold-italic-faces)
#+end_src

[[#h:51ba3547-b8c8-40d6-ba5a-4586477fd4ae][Use theme colors in code with modus-themes-with-colors]].

** Custom Org todo keyword and priority faces
:properties:
:custom_id: h:89f0678d-c5c3-4a57-a526-668b2bb2d7ad
:end:
#+cindex: Org custom todo faces

Users of ~org-mode~ have the option to configure various keywords and
priority cookies to better match their workflow.  User options are
~org-todo-keyword-faces~ and ~org-priority-faces~.

As those are meant to be custom faces, it is futile to have the themes
guess what each user wants to use, which keywords to target, and so on.
Instead, we can provide guidelines on how to customize things to one's
liking with the intent of retaining the overall aesthetic of the themes.

Please bear in mind that the end result of those is not controlled by
the active Modus theme but by how Org maps faces to its constructs.
Editing those while ~org-mode~ is active requires re-initialization of the
mode with {{{kbd(M-x org-mode-restart)}}} for changes to take effect.

Let us assume you wish to visually differentiate your keywords.  You
have something like this:

#+begin_src emacs-lisp
(setq org-todo-keywords
      '((sequence "TODO(t)" "|" "DONE(D)" "CANCEL(C)")
        (sequence "MEET(m)" "|" "MET(M)")
        (sequence "STUDY(s)" "|" "STUDIED(S)")
        (sequence "WRITE(w)" "|" "WROTE(W)")))
#+end_src

You could then use a variant of the following to inherit from a face
that uses the styles you want and also to preserve the attributes
applied by the ~org-todo~ face (in case there is a difference between
the two):

#+begin_src emacs-lisp
(setq org-todo-keyword-faces
      '(("MEET" . (:inherit (bold org-todo)))
        ("STUDY" . (:inherit (warning org-todo)))
        ("WRITE" . (:inherit (shadow org-todo)))))
#+end_src

This will refashion the keywords you specify, while letting the other
items in ~org-todo-keywords~ use their original styles, which are
defined in the ~org-todo~ and ~org-done~ faces.

If you want back the defaults, try specifying just the ~org-todo~ face:

#+begin_src emacs-lisp
(setq org-todo-keyword-faces
      '(("MEET" . org-todo)
        ("STUDY" . org-todo)
        ("WRITE" . org-todo)))
#+end_src

Or set ~org-todo-keyword-faces~ to ~nil~.

When you inherit from multiple faces, you need to do it the way it is
shown further above.  The order is significant: the first entry is
applied on top of the second, overriding any attributes that are
explicitly set for both of them: any attribute that is not specified
is not overridden, so, for example, if ~org-todo~ has a background and
a foreground, while ~font-lock-type-face~ only has a foreground, the
merged face will include the background of the former and the
foreground of the latter.  If you do not want to blend multiple faces,
you only specify one by name without parentheses or an =:inherit=
keyword.  A pattern of =keyword . face= will suffice.

Both approaches can be used simultaneously, as illustrated in this
configuration of the priority cookies:

#+begin_src emacs-lisp
(setq org-priority-faces
      '((?A . (:inherit (bold org-priority)))
        (?B . org-priority)
        (?C . (:inherit (shadow org-priority)))))
#+end_src

To find all the faces that are loaded in your current Emacs session, use
{{{kbd(M-x list-faces-display)}}}.  Try {{{kbd(M-x describe-variable)}}} as well and
then specify the name of each of those Org variables demonstrated above.
Their documentation strings will offer you further guidance.

Recall that the themes let you retrieve a color from their palette.  Do
it if you plan to control face attributes.

[[#h:02e25930-e71a-493d-828a-8907fc80f874][Check color combinations]].

** Custom Org emphasis faces
:properties:
:custom_id: h:26026302-47f4-4471-9004-9665470e7029
:end:
#+cindex: Org custom emphasis faces

Org provides the user option ~org-emphasis-alist~ which associates a
character with a face, list of faces, or face attributes.  The default
specification of that variable looks like this:

#+begin_src emacs-lisp
(setq org-emphasis-alist
      '(("*" bold)
        ("/" italic)
        ("_" underline)
        ("=" org-verbatim verbatim)
        ("~" org-code verbatim)
        ("+" (:strike-through t))))
#+end_src

With the exception of ~org-verbatim~ and ~org-code~ faces, everything else
uses the corresponding type of emphasis: a bold typographic weight, or
italicized, underlined, and struck through text.

The best way for users to add some extra attributes, such as a
foreground color, is to define their own faces and assign them to the
given emphasis marker/character.

This is a custom face that extends the standard ~bold~ face with a red
foreground value (so it colorises the text in addition to the bold
weight):

#+begin_src emacs-lisp
(defface my-org-emphasis-bold
  '((default :inherit bold)
    (((class color) (min-colors 88) (background light))
     :foreground "#a60000")
    (((class color) (min-colors 88) (background dark))
     :foreground "#ff8059"))
  "My bold emphasis for Org.")
#+end_src

This face definition reads as follows:

+ Always inherit the ~bold~ face ([[#h:2793a224-2109-4f61-a106-721c57c01375][Configure bold and italic faces]]).
+ For versions of Emacs that support at least 88 colors (graphical
  Emacs, for example) and use a light background, apply the =#a60000=
  value.
+ For the same kind of Emacs that has a dark background use the =#ff8059=
  color instead.

Same principle for how to extend ~italic~ and ~underline~ with, for example,
green and yellow hues, respectively:

#+begin_src emacs-lisp
(defface my-org-emphasis-italic
  '((default :inherit italic)
    (((class color) (min-colors 88) (background light))
     :foreground "#005e00")
    (((class color) (min-colors 88) (background dark))
     :foreground "#44bc44"))
  "My italic emphasis for Org.")

(defface my-org-emphasis-underline
  '((default :inherit underline)
    (((class color) (min-colors 88) (background light))
     :foreground "#813e00")
    (((class color) (min-colors 88) (background dark))
     :foreground "#d0bc00"))
  "My underline emphasis for Org.")
#+end_src

In the case of a strike-through effect, we have no generic face to
inherit from, so we can write it as follows to also change the
foreground to a more subtle gray:

#+begin_src emacs-lisp
(defface my-org-emphasis-strike-through
  '((default :strike-through t)
    (((class color) (min-colors 88) (background light))
     :foreground "#505050")
    (((class color) (min-colors 88) (background dark))
     :foreground "#a8a8a8"))
  "My strike-through emphasis for Org.")
#+end_src

Or we can just change the color of the line that strikes through the
text to, for example, a shade of red:

#+begin_src emacs-lisp
(defface my-org-emphasis-strike-through
  '((((class color) (min-colors 88) (background light))
     :strike-through "#972500")
    (((class color) (min-colors 88) (background dark))
     :strike-through "#ef8b50"))
  "My strike-through emphasis for Org.")
#+end_src

It is possible to combine those effects:

#+begin_src emacs-lisp
(defface my-org-emphasis-strike-through
  '((((class color) (min-colors 88) (background light))
     :strike-through "#972500" :foreground "#505050")
    (((class color) (min-colors 88) (background dark))
     :strike-through "#ef8b50" :foreground "#a8a8a8"))
  "My strike-through emphasis for Org.")
#+end_src

One may inspect the variables ~modus-themes-operandi-colors~ and
~modus-themes-vivendi-colors~ for possible color values.  Or call the
command ~modus-themes-list-colors~ to show a buffer that previews each
entry in the palette.

[[#h:f4d4b71b-2ca5-4c3d-b0b4-9bfd7aa7fb4d][Visualize the active Modus theme's palette]].

Once we have defined the faces we need, we must update the
~org-emphasis-alist~.  Given that ~org-verbatim~ and ~org-code~ are already
styled by the themes, it probably is best not to edit them:

#+begin_src emacs-lisp
(setq org-emphasis-alist
      '(("*" my-org-emphasis-bold)
        ("/" my-org-emphasis-italic)
        ("_" my-org-emphasis-underline)
        ("=" org-verbatim verbatim)
        ("~" org-code verbatim)
        ("+" my-org-emphasis-strike-through)))
#+end_src

That's it!  For changes to take effect in already visited Org files,
invoke {{{kbd(M-x org-mode-restart)}}}.

** Update Org block delimiter fontification
:properties:
:custom_id: h:f44cc6e3-b0f1-4a5e-8a90-9e48fa557b50
:end:

As noted in the section about ~modus-themes-org-blocks~, Org contains a
variable that determines whether the block's begin and end lines are
extended to the edge of the window ([[#h:b7e328c0-3034-4db7-9cdf-d5ba12081ca2][Option for org-mode block styles]]).
The variable is ~org-fontify-whole-block-delimiter-line~.

Users who change the style of Org blocks from time to time may prefer to
automatically update delimiter line fontification, such as with the
following setup:

#+begin_src emacs-lisp
(defun my-modus-themes-org-fontify-block-delimiter-lines ()
  "Match `org-fontify-whole-block-delimiter-line' to theme style.
Run this function at the post theme load phase, such as with the
`modus-themes-after-load-theme-hook'."
  (if (eq modus-themes-org-blocks 'gray-background)
      (setq org-fontify-whole-block-delimiter-line t)
    (setq org-fontify-whole-block-delimiter-line nil)))

(add-hook 'modus-themes-after-load-theme-hook
          #'my-modus-themes-org-fontify-block-delimiter-lines)
#+end_src

Then {{{kbd(M-x org-mode-restart)}}} for changes to take effect, though manual
intervention can be circumvented by tweaking the function thus:

#+begin_src emacs-lisp
(defun my-modus-themes-org-fontify-block-delimiter-lines ()
  "Match `org-fontify-whole-block-delimiter-line' to theme style.
Run this function at the post theme load phase, such as with the
`modus-themes-after-load-theme-hook'."
  (if (eq modus-themes-org-blocks 'gray-background)
      (setq org-fontify-whole-block-delimiter-line t)
    (setq org-fontify-whole-block-delimiter-line nil))
  (when (derived-mode-p 'org-mode)
    (font-lock-flush)))
#+end_src

** Measure color contrast
:properties:
:custom_id: h:02e25930-e71a-493d-828a-8907fc80f874
:end:
#+findex: modus-themes-contrast
#+findex: modus-themes-wcag-formula
#+cindex: Color contrast

The themes provide the functions ~modus-themes-wcag-formula~ and
~modus-themes-contrast~.  The former is a direct implementation of the
WCAG formula: <https://www.w3.org/TR/WCAG20-TECHS/G18.html>.  It
calculates the relative luminance of a color value that is expressed in
hexadecimal RGB notation.  While the latter function is just a
convenient wrapper for comparing the relative luminance between two
colors.

In practice, one needs to work only with ~modus-themes-contrast~.  It
accepts two color values and returns their contrast ratio.  Values range
from 1 to 21 (lowest to highest).  The themes are designed to always be
equal or higher than 7 for each combination of background and foreground
that they use (this is the WCAG AAA standard---the most demanding of its
kind).

A couple of examples (rounded numbers):

#+begin_src emacs-lisp
;; Pure white with pure green
(modus-themes-contrast "#ffffff" "#00ff00")
;; => 1.37
;; That is an outright inaccessible combo

;; Pure black with pure green
(modus-themes-contrast "#000000" "#00ff00")
;; => 15.3
;; That is a highly accessible combo
#+end_src

It does not matter which color value comes first.  The ratio is always
the same.

If one does not wish to read all the decimal points, it is possible to
try something like this:

#+begin_src emacs-lisp
(format "%0.2f" (modus-themes-contrast "#000000" "#00ff00"))
#+end_src

While it is fine to perform such calculations on a case-by-case basis,
it is preferable to implement formulas and tables for more demanding
tasks.  Such instruments are provided by ~org-mode~ or ~orgtbl-mode~, both
of which are built into Emacs.  Below is such a table that derives the
contrast ratio of all colors in the first column (pure red, green, blue)
relative to the color specified in the first row of the second column
(pure white) and rounds the results:

#+begin_example
|         | #ffffff |
|---------+---------|
| #ff0000 |    4.00 |
| #00ff00 |    1.37 |
| #0000ff |    8.59 |
#+tblfm: $2='(modus-themes-contrast $1 @1$2);%0.2f
#+end_example

To measure color contrast one needs to start from a known value.  This
typically is the background.  The Modus themes define an expanded
palette in large part because certain colors are only meant to be used
in combination with some others.  Consult the source code for the
minutia and relevant commentary.

Such knowledge may prove valuable while attempting to customize the
theme's color palette.

** Load theme depending on time of day
:properties:
:custom_id: h:1d1ef4b4-8600-4a09-993c-6de3af0ddd26
:end:

While we do provide ~modus-themes-toggle~ to manually switch between the
themes, users may also set up their system to perform such a task
automatically at sunrise and sunset.

This can be accomplished by specifying the coordinates of one's
location using the built-in {{{file(solar.el)}}} and then configuring
the ~circadian~ package:

#+begin_src emacs-lisp
(use-package solar                      ; built-in
  :config
  (setq calendar-latitude 35.17
        calendar-longitude 33.36))

(use-package circadian                  ; you need to install this
  :ensure t
  :after solar
  :config
  (setq circadian-themes '((:sunrise . modus-operandi)
                           (:sunset  . modus-vivendi)))
  (circadian-setup))
#+end_src

** Backdrop for pdf-tools
:properties:
:custom_id: h:ff69dfe1-29c0-447a-915c-b5ff7c5509cd
:end:
#+cindex: Remapping pdf-tools backdrop

Most PDF files use a white background for their page, making it
impossible to discern the file's boundaries in the buffer while using
the Modus Operandi theme.  To introduce a distinction between the
buffer's backdrop and the PDF page's background, the former must be
rendered as some shade of gray.  Ideally, ~pdf-tools~ would provide a face
that the themes could support directly, though this does not seem to be
the case for the time being.  We must thus employ the face remapping
technique that is documented elsewhere in this document to change the
buffer-local value of the ~default~ face.

[[#h:7a93cb6f-4eca-4d56-a85c-9dcd813d6b0f][Remap face with local value]].

To remap the buffer's backdrop, we start with a function like this one:

#+begin_src emacs-lisp
(defun my-pdf-tools-backdrop ()
  (modus-themes-with-colors
    (face-remap-add-relative
     'default
     `(:background ,bg-dim))))

(add-hook 'pdf-tools-enabled-hook #'my-pdf-tools-backdrop)
#+end_src

The idea is to assign that function to a hook that gets called when
~pdf-tools~ renders the document: ~pdf-tools-enabled-hook~.  This is enough
when you only use one theme.  However it has the downside of setting the
background color value only at render time.  In other words, the face
remapping function does not get evaluated anew whenever the theme
changes, such as upon invoking {{{kbd(M-x modus-themes-toggle)}}}.

To have our face remapping adapt gracefully while switching between the
Modus themes, we need to also account for the current theme and control
the activation of ~pdf-view-midnight-minor-mode~.  To which end we arrive
at something like the following, which builds on the above example:

#+begin_src emacs-lisp
(defun my-pdf-tools-backdrop ()
  (modus-themes-with-colors
    (face-remap-add-relative
     'default
     `(:background ,bg-dim))))

(defun my-pdf-tools-midnight-mode-toggle ()
  (when (derived-mode-p 'pdf-view-mode)
    (if (eq (car custom-enabled-themes) 'modus-vivendi)
        (pdf-view-midnight-minor-mode 1)
      (pdf-view-midnight-minor-mode -1))
    (my-pdf-tools-backdrop)))

(defun my-pdf-tools-themes-toggle ()
  (mapc
   (lambda (buf)
     (with-current-buffer buf
       (my-pdf-tools-midnight-mode-toggle)))
   (buffer-list)))

(add-hook 'pdf-tools-enabled-hook #'my-pdf-tools-midnight-mode-toggle)
(add-hook 'modus-themes-after-load-theme-hook #'my-pdf-tools-themes-toggle)
#+end_src

With those in place, PDFs have a distinct backdrop for their page, while
buffers with major-mode as ~pdf-view-mode~ automatically switches to dark
mode when ~modus-themes-toggle~ is called.

** Toggle themes without reloading them
:properties:
:custom_id: h:b40aca50-a3b2-4c43-be58-2c26fcd14237
:end:
#+cindex: Switch themes without load-theme

Users who have a stable setup and who only ever need to toggle between
the themes without triggering a full reload, are better off defining
their own command which calls ~enable-theme~ instead of ~load-theme~:

#+begin_src emacs-lisp
(defun my-modus-themes-toggle ()
  "Toggle between `modus-operandi' and `modus-vivendi' themes.
This uses `enable-theme' instead of the standard method of
`load-theme'.  The technicalities are covered in the Modus themes
manual."
  (interactive)
  (pcase (modus-themes--current-theme)
    ('modus-operandi (progn (enable-theme 'modus-vivendi)
                            (disable-theme 'modus-operandi)))
    ('modus-vivendi (progn (enable-theme 'modus-operandi)
                            (disable-theme 'modus-vivendi)))
    (_ (error "No Modus theme is loaded; evaluate `modus-themes-load-themes' first"))))
#+end_src

[[#h:e68560b3-7fb0-42bc-a151-e015948f8a35][Differences between loading and enabling]].

Recall that ~modus-themes-toggle~ uses ~load-theme~.

** A theme-agnostic hook for theme loading
:properties:
:custom_id: h:86f6906b-f090-46cc-9816-1fe8aeb38776
:end:

The themes are designed with the intent to be useful to Emacs users of
varying skill levels, from beginners to experts.  This means that we try
to make things easier by not expecting anyone reading this document to
be proficient in Emacs Lisp or programming in general.

Such a case is with the use of ~modus-themes-after-load-theme-hook~,
which runs after the ~modus-themes-load-theme~ function (used by the
command ~modus-themes-toggle~).  We recommend using that hook for
advanced customizations, because (1) we know for sure that it is
available once the themes are loaded, and (2) anyone consulting this
manual, especially the sections on enabling and loading the themes,
will be in a good position to benefit from that hook.

Advanced users who have a need to switch between the Modus themes and
other items will find that such a hook does not meet their requirements:
it only works with the Modus themes and only with the aforementioned
functions.

A theme-agnostic setup can be configured thus:

#+begin_src emacs-lisp
(defvar after-enable-theme-hook nil
   "Normal hook run after enabling a theme.")

(defun run-after-enable-theme-hook (&rest _args)
   "Run `after-enable-theme-hook'."
   (run-hooks 'after-enable-theme-hook))

(advice-add 'enable-theme :after #'run-after-enable-theme-hook)
#+end_src

This creates the ~after-enable-theme-hook~ and makes it run after each
call to ~enable-theme~, which means that it will work for all themes and
also has the benefit that it does not depend on functions such as
~modus-themes-toggle~ and the others mentioned above.  ~enable-theme~ is
called internally by ~load-theme~, so the hook works everywhere.

The downside of the theme-agnostic hook is that any functions added to
it will likely not be able to benefit from macro calls that read the
active theme, such as ~modus-themes-with-colors~.  Not all Emacs
themes have the same capabilities.

In this document, we cover ~modus-themes-after-load-theme-hook~ though
the user can replace it with ~after-enable-theme-hook~ should they
need to (provided they understand the implications).

** Use more spacious margins or padding in Emacs frames
:PROPERTIES:
:CUSTOM_ID: h:43bcb5d0-e25f-470f-828c-662cee9e21f1
:END:

[ UPDATE 2023-06-25: Instead of following these instructions, you can
  simply install my ~spacious-padding~ package from GNU ELPA.  It
  implements the padding and provides relevant user options. ]

By default, Emacs frames try to maximize the number of characters that
fit in the current visible portion of the buffer.  Users may prefer to
have some extra padding instead.  This can make Emacs frames look more
pleasant, but also make it easier to identify the currently active
window.

The way to implement such padding is two-fold:

1. In the =early-init.el= file instruct Emacs to use a higher value
   for the ~internal-border-width~ of all frames, as well as for the
   ~right-divider-width~.  The former concerns the outer boundaries of
   Emacs frames, while the latter pertains to dividers between Emacs
   windows.

2. Make the relevant faces invisible by changing the value of their
   relevant attributes to that of the current theme's main background.

The parameters of Emacs frames are specified in the variables
~initial-frame-alist~ and ~default-frame-alist~.  The "initial frame"
refers to the first frame that appears on Emacs startup.  The
"default" refers to the fallback values that apply to all other frames
that Emacs creates (unless those are explicitly overridden by a
bespoke ~make-frame~ call).

In detail, first we use the same values for the two frame alist variables:

#+begin_src emacs-lisp
;; This must go in the early-init.el so that it applies to the initial
;; frame.
(dolist (var '(default-frame-alist initial-frame-alist))
  (add-to-list var '(right-divider-width . 20))
  (add-to-list var '(internal-border-width . 20)))
#+end_src

What the ~dolist~ does is to call ~add-to-list~ for the two variables
we specify there.  This economizes on typing.

Then we define a function that makes the relevant faces invisible.
The reason we do this with a function is so we can hook it to the
"post load" phase of a theme, thus applying the new background value
(otherwise you keep the old background, which likely means that the
faces will no longer be invisible).

#+begin_src emacs-lisp
(defun my-modus-themes-invisible-dividers ()
  "Make window dividers invisible.
Add this to the `modus-themes-post-load-hook'."
  (let ((bg (face-background 'default)))
    (custom-set-faces
     `(fringe ((t :background ,bg :foreground ,bg)))
     `(window-divider ((t :background ,bg :foreground ,bg)))
     `(window-divider-first-pixel ((t :background ,bg :foreground ,bg)))
     `(window-divider-last-pixel ((t :background ,bg :foreground ,bg))))))

(add-hook 'modus-themes-post-load-hook #'my-modus-themes-invisible-dividers)
#+end_src

The above will work only for themes that belong to the Modus family.
For users of Emacs version 29 or higher, there exists a theme-agnostic
hook that takes a function with one argument---that of the theme---and
calls in the the "post enable" phase of theme loading.  Here is the
above snippet, with the necessary tweaks:

#+begin_src emacs-lisp
(defun my-modus-themes-invisible-dividers (_theme)
  "Make window dividers for THEME invisible."
  (let ((bg (face-background 'default)))
    (custom-set-faces
     `(fringe ((t :background ,bg :foreground ,bg)))
     `(window-divider ((t :background ,bg :foreground ,bg)))
     `(window-divider-first-pixel ((t :background ,bg :foreground ,bg)))
     `(window-divider-last-pixel ((t :background ,bg :foreground ,bg))))))

(add-hook 'enable-theme-functions #'my-modus-themes-invisible-dividers)
#+end_src

Users of older versions of Emacs can read the entry herein about
defining their own theme-agnostic hook ([[#h:86f6906b-f090-46cc-9816-1fe8aeb38776][A theme-agnostic hook for theme loading]]).

** Custom hl-todo colors
:PROPERTIES:
:CUSTOM_ID: h:2ef83a21-2f0a-441e-9634-473feb940743
:END:

The ~hl-todo~ package provides the user option
~hl-todo-keyword-faces~: it specifies a pair of keyword and
corresponding color value.  The Modus themes configure that option in
the interest of legibility.  While this works for our purposes, users
may still prefer to apply their custom values, in which case the
following approach is necessary:

#+begin_src emacs-lisp
(defun my-modus-themes-hl-todo-faces ()
  (setq hl-todo-keyword-faces '(("TODO" . "#ff0000")
                                ("HACK" . "#ffff00")
                                ("XXX" . "#00ffff")
                                ("NOTE" . "#ff00ff"))))

(add-hook 'modus-themes-after-load-theme-hook #'my-modus-themes-hl-todo-faces)
#+end_src

Or include a ~let~ form, if needed:

#+begin_src emacs-lisp
(defun my-modus-themes-hl-todo-faces ()
  (let ((red "#ff0000")
        (blue "#0000ff"))
    (setq hl-todo-keyword-faces `(("TODO" . ,blue)
                                  ("HACK" . ,red)
                                  ("XXX" . ,red)
                                  ("NOTE" . ,blue)))))

(add-hook 'modus-themes-after-load-theme-hook #'my-modus-themes-hl-todo-faces)
#+end_src

Normally, we do not touch user options, though this is an exception:
otherwise the defaults are not always legible.

** Add support for solaire-mode
:PROPERTIES:
:CUSTOM_ID: h:439c9e46-52e2-46be-b1dc-85841dd99671
:END:

The ~solaire-mode~ package dims the background of what it considers
ancillary "UI" buffers, such as the minibuffer and Dired buffers.  The
Modus themes used to support Solaire on the premise that the user was
(i) opting in to it, (ii) understood why certain buffers were more gray,
and (iii) knew what other adjustments had to be made to prevent broken
visuals (e.g. the default style of the ~modus-themes-completions~ uses a
subtle gray background for the selection, which with Solaire becomes
practically invisible).

However, the assumption that users opt in to this feature does not
always hold true.  There are cases where it is enabled by defaultsuch as
in the popular Doom Emacs configuration.  Thus, the unsuspecting user
who loads ~modus-operandi~ or ~modus-vivendi~ without the requisite
customizations is getting a sub-par experience; an experience that we
did not intend and cannot genuinely fix.

Because the Modus themes are meant to work everywhere, we cannot make an
exception for Doom Emacs and/or Solaire users.  Furthermore, we shall
not introduce hacks, such as by adding a check in all relevant faces to
be adjusted based on Solaire or whatever other package.  Hacks of this
sort are unsustainable and penalize the entire userbase.  Besides, the
themes are built into Emacs and we must keep their standard high.

The fundamental constraint with Solaire is that Emacs does not have a
real distinction between "content" and "UI" buffers.  For themes to work
with Solaire, they need to be designed around that package.  Such is an
arrangement that compromises on our accessibility standards and/or
hinders our efforts to provide the best possible experience while using
the Modus themes.

As such, ~solaire-mode~ is not---and will not be---supported by the
Modus themes (or any other of my themes, for that matter).  Users who
want it must style the faces manually.  Below is some sample code, based
on what we cover at length elsewhere in this manual:

[[#h:f4651d55-8c07-46aa-b52b-bed1e53463bb][Advanced customization]].

[[#h:51ba3547-b8c8-40d6-ba5a-4586477fd4ae][Use theme colors in code with modus-themes-with-colors]].

#+begin_src emacs-lisp
(defun my-modus-themes-custom-faces ()
  (modus-themes-with-colors
    (custom-set-faces
     `(solaire-default-face ((,c :inherit default :background ,bg-dim :foreground ,fg-dim)))
     `(solaire-line-number-face ((,c :inherit solaire-default-face :foreground ,fg-unfocused)))
     `(solaire-hl-line-face ((,c :background ,bg-active)))
     `(solaire-org-hide-face ((,c :background ,bg-dim :foreground ,bg-dim))))))

(add-hook 'modus-themes-after-load-theme-hook #'my-modus-themes-custom-faces)
#+end_src

As always, re-load the theme for changes to take effect.

* Face coverage
:properties:
:custom_id: h:a9c8f29d-7f72-4b54-b74b-ddefe15d6a19
:end:

The Modus themes try to provide as close to full face coverage as
possible.  This is necessary to ensure a consistently accessible reading
experience across all available interfaces.

** Full support for packages or face groups
:properties:
:alt_title: Supported packages
:description: Full list of covered face groups
:custom_id: h:60ed4275-60d6-49f8-9287-9a64e54bea0e
:end:
#+cindex: Explicitly supported packages

This list will always be updated to reflect the current state of the
project.  The idea is to offer an overview of the known status of all
affected face groups.  The items with an appended asterisk =*= tend to
have lots of extensions, so the "full support" may not be 100% true…

+ ace-window
+ agda2-mode
+ all-the-icons
+ all-the-icons-dired
+ all-the-icons-ibuffer
+ annotate
+ ansi-color
+ anzu
+ auctex and TeX
+ auto-dim-other-buffers
+ avy
+ bbdb
+ binder
+ breadcrumb
+ bongo
+ boon
+ bookmark
+ calendar and diary
+ centaur-tabs
+ change-log and log-view (such as ~vc-print-log~, ~vc-print-root-log~)
+ chart
+ cider
+ circe
+ citar
+ clojure-mode
+ column-enforce-mode
+ company-mode*
+ compilation-mode
+ completions
+ consult
+ corfu
+ corfu-candidate-overlay
+ corfu-quick
+ counsel*
+ cperl-mode
+ crontab-mode
+ csv-mode
+ ctrlf
+ custom (what you get with {{{kbd(M-x customize)}}})
+ dashboard
+ deadgrep
+ deft
+ devdocs
+ dictionary
+ diff-hl
+ diff-mode
+ dim-autoload
+ dired
+ dired-async
+ dired-git
+ dired-git-info
+ dired-narrow
+ dired-subtree
+ diredfl
+ disk-usage
+ display-fill-column-indicator-mode
+ doom-modeline
+ ediff
+ ein (Emacs IPython Notebook)
+ eglot
+ el-search
+ eldoc-box
+ elfeed
+ elfeed-score
+ elpher
+ embark
+ ement
+ emms
+ enh-ruby-mode (enhanced-ruby-mode)
+ epa
+ erc
+ ert
+ erts-mode
+ eshell
+ eshell-fringe-status
+ evil* (evil-mode)
+ eww
+ exwm
+ eyebrowse
+ flycheck
+ flycheck-color-mode-line
+ flycheck-indicator
+ flymake
+ flyspell
+ flx
+ focus
+ fold-this
+ font-lock (generic syntax highlighting)
+ geiser
+ git-commit
+ git-gutter (and variants)
+ git-rebase
+ git-timemachine
+ gnus
+ gotest
+ golden-ratio-scroll-screen
+ helpful
+ highlight-numbers
+ highlight-parentheses ([[#h:24bab397-dcb2-421d-aa6e-ec5bd622b913][Note on highlight-parentheses.el]])
+ highlight-thing
+ hl-fill-column
+ hl-line-mode
+ hl-todo
+ hydra
+ ibuffer
+ icomplete
+ ido-mode
+ iedit
+ iflipb
+ image-dired
+ imenu-list
+ indium
+ info
+ info+ (info-plus)
+ info-colors
+ ioccur
+ isearch, occur, etc.
+ ivy*
+ ivy-posframe
+ japanese-holidays
+ jira (org-jira)
+ jit-spell
+ jinx
+ journalctl-mode
+ js2-mode
+ julia
+ kaocha-runner
+ keycast
+ ledger-mode
+ leerzeichen
+ line numbers (~display-line-numbers-mode~ and global variant)
+ magit
+ make-mode
+ man
+ marginalia
+ markdown-mode
+ markup-faces (~adoc-mode~)
+ messages
+ minimap
+ mode-line
+ mood-line
+ mpdel
+ mu4e
+ multiple-cursors
+ nerd-icons
+ nerd-icons-completion
+ nerd-icons-dired
+ nerd-icons-ibuffer
+ neotree
+ notmuch
+ num3-mode
+ nxml-mode
+ olivetti
+ orderless
+ org*
+ org-journal
+ org-noter
+ org-pomodoro
+ org-recur
+ org-roam
+ org-superstar
+ org-table-sticky-header
+ org-tree-slide
+ origami
+ outline-mode
+ outline-minor-faces
+ package (what you get with {{{kbd(M-x list-packages)}}})
+ page-break-lines
+ pandoc-mode
+ paren-face
+ pass
+ pdf-tools
+ persp-mode
+ perspective
+ popup
+ powerline
+ prism ([[#h:a94272e0-99da-4149-9e80-11a7e67a2cf2][Note for prism.el]])
+ prescient
+ proced
+ prodigy
+ pulse
+ pyim
+ quick-peek
+ rainbow-delimiters
+ rcirc
+ rcirc-color
+ recursion-indicator
+ regexp-builder (also known as ~re-builder~)
+ rg (rg.el)
+ ripgrep
+ rmail
+ rst-mode
+ ruler-mode
+ sesman
+ shell-script-mode
+ shortdoc
+ show-paren-mode
+ shr
+ side-notes
+ sieve-mode
+ skewer-mode
+ slime (slbd)
+ sly
+ smart-mode-line
+ smerge
+ speedbar
+ spell-fu
+ stripes
+ suggest
+ switch-window
+ swiper
+ symbol-overlay
+ syslog-mode
+ tab-bar-mode
+ tab-line-mode
+ table (built-in {{{file(table.el)}}})
+ telega
+ terraform-mode
+ term
+ textsec
+ transient (pop-up windows such as Magit's)
+ trashed
+ tree-sitter
+ tty-menu
+ tuareg
+ typescript
+ undo-tree
+ vc ({{{file(vc-dir.el)}}}, {{{file(vc-hooks.el)}}})
+ vertico
+ vertico-quick
+ vimish-fold
+ visible-mark
+ visual-regexp
+ vterm
+ vundo
+ wcheck-mode
+ web-mode
+ wgrep
+ which-function-mode
+ which-key
+ whitespace-mode
+ window-divider-mode
+ writegood-mode
+ woman
+ xah-elisp-mode
+ xterm-color (and ansi-colors)
+ yaml-mode
+ yasnippet

Plus many other miscellaneous faces that are provided by Emacs.

** Indirectly covered packages
:properties:
:custom_id: h:2cb359c7-3a84-4262-bab3-dcdc1d0034d7
:end:
#+cindex: Implicitly supported packages

These do not require any extra styles because they are configured to
inherit from some basic faces or their dependencies which are directly
supported by the themes.

+ ag
+ apropos
+ apt-sources-list
+ bbdb
+ bm
+ breakpoint (provided by the built-in {{{file(gdb-mi.el)}}} library)
+ buffer-expose
+ bufler
+ counsel-notmuch
+ counsel-org-capture-string
+ css-mode
+ dashboard (emacs-dashboard)
+ define-word
+ denote
+ disk-usage
+ dtache
+ dynamic-ruler
+ easy-kill
+ ebdb
+ edit-indirect
+ egerrit
+ elfeed-summary
+ evil-owl
+ flyspell-correct
+ fortran-mode
+ freeze-it
+ forge
+ git-walktree
+ goggles
+ highlight-defined
+ highlight-escape-sequences (~hes-mode~)
+ icomplete-vertical
+ i3wm-config-mode
+ lin
+ minibuffer-line
+ no-emoji
+ org-remark
+ parrot
+ perl-mode
+ php-mode
+ pulsar
+ rjsx-mode
+ side-hustle
+ spell-fu
+ swift-mode
+ tab-bar-echo-area
+ tide
+ undo-hl
+ vdiff
+ vertico-indexed
+ vertico-mouse
+ xref

* Notes on individual packages
:properties:
:custom_id: h:4c4d901a-84d7-4f20-bd99-0808c2b06eba
:end:

This section covers information that may be of interest to users of
individual packages.

** Note on calendar.el weekday and weekend colors
:properties:
:custom_id: h:b2db46fb-32f4-44fd-8e11-d2b261cf51ae
:end:

By default, the {{{kbd(M-x calendar)}}} interface differentiates weekdays from
weekends by applying a gray color to the former and a faint red to the
latter.  The idea for this approach is that the weekend should serve as
a subtle warning that no work is supposed to be done on that day, per
the design of traditional calendars.

Users who prefer all days to look the same can configure the variable
~calendar-weekend-days~ to either use gray of weekdays or the faint red of
weekends uniformly.

#+begin_src emacs-lisp
;; All are treated like weekdays (gray color)
(setq calendar-weekend-days nil)

;; All are treated like weekends (red-faint color)
(setq calendar-weekend-days (number-sequence 0 6))

;; The default marks the Saturday and Sunday as the weekend
(setq calendar-weekend-days '(0 6))
#+end_src

For changes to take effect, the Calendar buffer needs to be generated
anew.

** Note on git-gutter in Doom Emacs
:PROPERTIES:
:CUSTOM_ID: h:a195e37c-e58c-4148-b254-8ba1ed8a731a
:END:

The ~git-gutter~ and ~git-gutter-fr~ packages default to drawing
bitmaps for the indicators they display (e.g. bitmap of a plus sign
for added lines).  In Doom Emacs, these bitmaps are replaced with
contiguous lines which may look nicer, but require a change to the
foreground of the relevant faces to yield the desired color
combinations.

Since this is Doom-specific, we urge users to apply changes in their
local setup.  Below is some sample code, based on what we cover at
length elsewhere in this manual:

[[#h:f4651d55-8c07-46aa-b52b-bed1e53463bb][Advanced customization]].

[[#h:51ba3547-b8c8-40d6-ba5a-4586477fd4ae][Use theme colors in code with modus-themes-with-colors]].

#+begin_src emacs-lisp
(defun my-modus-themes-custom-faces ()
  (modus-themes-with-colors
    (custom-set-faces
     ;; Make foreground the same as background for a uniform bar on
     ;; Doom Emacs.
     ;;
     ;; Doom should not be implementing such hacks because themes
     ;; cannot support them:
     ;; <https://protesilaos.com/codelog/2022-08-04-doom-git-gutter-modus-themes/>.
     `(git-gutter-fr:added ((,c :foreground ,bg-added-fringe)))
     `(git-gutter-fr:deleted ((,c :foreground ,bg-removed-fringe)))
     `(git-gutter-fr:modified ((,c :foreground ,bg-changed-fringe))))))

(add-hook 'modus-themes-after-load-theme-hook #'my-modus-themes-custom-faces)
#+end_src

As always, re-load the theme for changes to take effect.

If the above does not work, try this instead:

#+begin_src emacs-lisp
(after! modus-themes
  (modus-themes-with-colors
    (custom-set-faces
     ;; Make foreground the same as background for a uniform bar on
     ;; Doom Emacs.
     ;;
     ;; Doom should not be implementing such hacks because themes
     ;; cannot support them:
     ;; <https://protesilaos.com/codelog/2022-08-04-doom-git-gutter-modus-themes/>.
     `(git-gutter-fr:added ((,c :foreground ,bg-added-intense)))
     `(git-gutter-fr:deleted ((,c :foreground ,bg-removed-intense)))
     `(git-gutter-fr:modified ((,c :foreground ,bg-changed-intense))))))
#+end_src

** Note on php-mode multiline comments
:PROPERTIES:
:CUSTOM_ID: h:d0a3157b-9c04-46e8-8742-5fb2a7ae8798
:END:

Depending on your build of Emacs and/or the environment it runs in,
multiline comments in PHP with the ~php-mode~ package use the
~font-lock-doc-face~ instead of ~font-lock-comment-face~.

This seems to make all comments use the appropriate face:

#+begin_src emacs-lisp
(defun my-multine-comments ()
  (setq-local c-doc-face-name 'font-lock-comment-face))

(add-hook 'php-mode-hook #'my-multine-comments)
#+end_src

As always, re-load the theme for changes to take effect.

** Note on underlines in compilation buffers
:properties:
:custom_id: h:420f5a33-c7a9-4112-9b04-eaf2cbad96bd
:end:

Various buffers that produce compilation results or run tests on code
apply an underline to the file names they reference or to relevant
messages.  Users may consider this unnecessary or excessive.

To outright disable the effect, use this (buffers need to be generated
anew):

#+begin_src emacs-lisp
(setq compilation-message-face nil)
#+end_src

If some element of differentiation is still desired, a good option is to
render the affected text with the ~italic~ face:

#+begin_src emacs-lisp
(setq compilation-message-face 'italic)
#+end_src

[[#h:2793a224-2109-4f61-a106-721c57c01375][Configure bold and italic faces]].

** Note on inline Latex in Org buffers
:properties:
:custom_id: h:dd8478da-f56a-45cd-b199-b836c85c3c5a
:end:

Org can work with inline latex and related syntax.  To actually fontify
those constructs, set the variable ~org-highlight-latex-and-related~ to
the desired list of values (per its doc string).  For example:

#+begin_src emacs-lisp
(setq org-highlight-latex-and-related '(latex script))
#+end_src

Remember to use {{{kbd(M-x org-mode-restart)}}} for changes to take effect.

** Note on dimmer.el
:properties:
:custom_id: h:8eb4b758-d318-4480-9ead-357a571beb93
:end:

The {{{file(dimmer.el)}}} library by Neil Okamoto can be configured to
automatically dim the colors of inactive Emacs windows.  To guarantee
consistent results with the Modus themes, we suggest some tweaks to the
default styles, such as in this minimal setup:

#+begin_src emacs-lisp
(use-package dimmer
  :config
  (setq dimmer-fraction 0.3)
  (setq dimmer-adjustment-mode :foreground)
  (setq dimmer-use-colorspace :rgb)

  (dimmer-mode 1))
#+end_src

Of the above, we strongly recommend the RGB color space because it is
the one that remains faithful to the hueness of the colors used by the
themes.  Whereas the default CIELAB space has a tendency to distort
colors in addition to applying the dim effect, which can be somewhat
disorienting.

The value of the ~dimmer-fraction~ has been selected empirically.  Users
might prefer to tweak it further (increasing it makes the dim effect
more pronounced).

Changing the ~dimmer-adjustment-mode~ is a matter of preference.  Though
because the Modus themes use black and white as their base colors, any
other value for that variable will turn the main background gray.  This
inadvertently leads to the opposite of the intended utility of this
package: it draws too much attention to unfocused windows.

** Note on display-fill-column-indicator-mode
:properties:
:custom_id: h:2a602816-bc1b-45bf-9675-4cbbd7bf6cab
:end:

The ~display-fill-column-indicator-mode~ uses a typographic character to
draw its line.  This has the downside of creating a dashed line.  The
dashes are further apart depending on how tall the font's glyph height
is and what integer the ~line-spacing~ is set to.

At the theme level we eliminate this effect by making the character one
pixel tall: the line is contiguous.  Users who prefer the dashed line
are advised to change the ~fill-column-indicator~ face, as explained
elsewhere in this document.  For example:

#+begin_src emacs-lisp
(modus-themes-with-colors
  (custom-set-faces
   `(fill-column-indicator ((,c :foreground ,bg-active)))))
#+end_src

[[#h:51ba3547-b8c8-40d6-ba5a-4586477fd4ae][Use theme colors in code with modus-themes-with-colors]].

To make the line thicker, set the height to be equal to the base font
size instead of the one pixel we use.  This is done by specifying a rate
instead of an absolute number, as in =:height 1.0= versus =:height 1=.
For example:

#+begin_src emacs-lisp
(modus-themes-with-colors
  (custom-set-faces
   `(fill-column-indicator ((,c :height 1.0 :background ,bg-inactive :foreground ,bg-inactive)))))
#+end_src

** Note on highlight-parentheses.el
:PROPERTIES:
:CUSTOM_ID: h:24bab397-dcb2-421d-aa6e-ec5bd622b913
:END:

The ~highlight-parentheses~ package provides contextual coloration of
surrounding parentheses, highlighting only those which are around the
point.  The package expects users to customize the applicable colors
on their own by configuring certain variables.

To make the Modus themes work as expected with this, we need to use some
of the techniques that are discussed at length in the various
"Do-It-Yourself" (DIY) sections, which provide insight into the more
advanced customization options of the themes.

[[#h:f4651d55-8c07-46aa-b52b-bed1e53463bb][Advanced customization]].

In the following example, we are assuming that the user wants to (i)
reuse color variables provided by the themes, (ii) be able to retain
their tweaks while switching between ~modus-operandi~ and ~modus-vivendi~,
and (iii) have the option to highlight either the foreground of the
parentheses or the background as well.

We start by defining our own variable, which will serve as a toggle
between foreground and background coloration styles:

#+begin_src emacs-lisp
(defvar my-highlight-parentheses-use-background t
  "Prefer `highlight-parentheses-background-colors'.")
#+end_src

Then we can update our preference with this:

#+begin_src emacs-lisp
;; Set to nil to disable backgrounds.
(setq my-highlight-parentheses-use-background nil)
#+end_src

To reuse colors from the themes, we must wrap our code in the
~modus-themes-with-colors~ macro.  Our implementation must interface with
the variables ~highlight-parentheses-background-colors~ and/or
~highlight-parentheses-colors~.

So we can have something like this (the doc string of
~modus-themes-with-colors~ explains where the names of the colors can be
found):

#+begin_src emacs-lisp
(modus-themes-with-colors
    ;; Our preference for setting either background or foreground
    ;; styles, depending on `my-highlight-parentheses-use-background'.
    (if my-highlight-parentheses-use-background

        ;; Here we set color combinations that involve both a background
        ;; and a foreground value.
        (setq highlight-parentheses-background-colors (list bg-cyan-intense
                                                            bg-magenta-intense
                                                            bg-green-intense
                                                            bg-yellow-intense)
              highlight-parentheses-colors (list cyan
                                                 magenta
                                                 green
                                                 yellow))

      ;; And here we pass only foreground colors while disabling any
      ;; backgrounds.
      (setq highlight-parentheses-colors (list green-intense
                                               magenta-intense
                                               blue-intense
                                               red-intense)
            highlight-parentheses-background-colors nil)))

;; Include this if you also want to make the parentheses bold:
(set-face-attribute 'highlight-parentheses-highlight nil :inherit 'bold)

;; Our changes must be evaluated before enabling the relevant mode, so
;; this comes last.
(global-highlight-parentheses-mode 1)
#+end_src

For our changes to persist while switching between the Modus themes, we
need to include them in a function which can then get passed to
~modus-themes-after-load-theme-hook~.  This is the complete
implementation:

#+begin_src emacs-lisp
;; Configurations for `highlight-parentheses':
(require 'highlight-parentheses)

(defvar my-highlight-parentheses-use-background t
  "Prefer `highlight-parentheses-background-colors'.")

(setq my-highlight-parentheses-use-background nil) ; Set to nil to disable backgrounds

(defun my-modus-themes-highlight-parentheses ()
  (modus-themes-with-colors
    ;; Our preference for setting either background or foreground
    ;; styles, depending on `my-highlight-parentheses-use-background'.
    (if my-highlight-parentheses-use-background

        ;; Here we set color combinations that involve both a background
        ;; and a foreground value.
        (setq highlight-parentheses-background-colors (list bg-cyan-intense
                                                            bg-magenta-intense
                                                            bg-green-intense
                                                            bg-yellow-intense)
              highlight-parentheses-colors (list cyan
                                                 magenta
                                                 green
                                                 yellow))

      ;; And here we pass only foreground colors while disabling any
      ;; backgrounds.
      (setq highlight-parentheses-colors (list green-intense
                                               magenta-intense
                                               blue-intense
                                               red-intense)
            highlight-parentheses-background-colors nil)))

  ;; Include this if you also want to make the parentheses bold:
  (set-face-attribute 'highlight-parentheses-highlight nil :inherit 'bold)

  ;; Our changes must be evaluated before enabling the relevant mode, so
  ;; this comes last.
  (global-highlight-parentheses-mode 1))

(add-hook 'modus-themes-after-load-theme-hook #'my-modus-themes-highlight-parentheses)
#+end_src

As always, re-load the theme for changes to take effect.

** Note on mmm-mode.el background colors
:properties:
:custom_id: h:99cf0d6c-e478-4e26-9932-3bf3427d13f6
:end:

The faces used by {{{file(mmm-mode.el)}}} are expected to have a colorful
background, while they should not touch any foreground value.  The idea
is that they must not interfere with existing fontification.  Those
background colors need to be distinct from each other, such as an
unambiguous red juxtaposed with a clear blue.

While this design may be internally consistent with the raison d'être of
that library, it inevitably produces inaccessible color combinations.

There are two competing goals at play:

1. Legibility of the text, understood as the contrast ratio between the
   background and the foreground.

2. Semantic precision of each face which entails faithfulness to
   color-coding of the underlying background.

As the Modus themes are designed with the express purpose of conforming
with the first point, we have to forgo the apparent color-coding of the
background elements.  Instead we use subtle colors that do not undermine
the legibility of the affected text while they still offer a sense of
added context.

Users who might prefer to fall below the minimum 7:1 contrast ratio in
relative luminance (the accessibility target we conform with), can opt
to configure the relevant faces on their own.

[[#h:51ba3547-b8c8-40d6-ba5a-4586477fd4ae][Use theme colors in code with modus-themes-with-colors]].

This example uses more vivid background colors, though it comes at the
very high cost of degraded legibility.

#+begin_src emacs-lisp
(modus-themes-with-colors
  (custom-set-faces
   `(mmm-cleanup-submode-face ((,c :background ,bg-yellow-intense)))
   `(mmm-code-submode-face ((,c :background ,bg-inactive)))
   `(mmm-comment-submode-face ((,c :background ,bg-blue-intense)))
   `(mmm-declaration-submode-face ((,c :background ,bg-cyan-intense)))
   `(mmm-default-submode-face ((,c :background ,bg-dim)))
   `(mmm-init-submode-face ((,c :background ,bg-magenta-intense)))
   `(mmm-output-submode-face ((,c :background ,bg-red-intense)))
   `(mmm-special-submode-face ((,c :background ,bg-green-intense)))))
#+end_src

** Note on prism.el
:properties:
:alt_title: Note for prism
:custom_id: h:a94272e0-99da-4149-9e80-11a7e67a2cf2
:end:

This package by Adam Porter, aka "alphapapa" or "github-alphapapa",
implements an alternative to the typical coloration of code.  Instead of
highlighting the syntactic constructs, it applies color to different
levels of depth in the code structure.

As {{{file(prism.el)}}} offers a broad range of customizations, we
cannot style it directly at the theme level: that would run contrary
to the spirit of the package.  Instead, we may offer preset color
schemes.  Those should offer a starting point for users to adapt to
their needs.

In the following code snippets, we employ the ~modus-themes-with-colors~
macro: [[#h:51ba3547-b8c8-40d6-ba5a-4586477fd4ae][Use theme colors in code with modus-themes-with-colors]].

These are the minimum recommended settings with 16 colors:

#+begin_src emacs-lisp
(setq prism-num-faces 16)

(prism-set-colors
  :desaturations '(0) ; do not change---may lower the contrast ratio
  :lightens '(0)      ; same
  :colors (modus-themes-with-colors
            (list fg-main
                  magenta
                  cyan-cooler
                  magenta-cooler
                  blue
                  magenta-warmer
                  cyan-warmer
                  red-cooler
                  green
                  fg-main
                  cyan
                  yellow
                  blue-warmer
                  red-warmer
                  green-cooler
                  yellow-faint)))
#+end_src

With 8 colors:

#+begin_src emacs-lisp
(setq prism-num-faces 8)

(prism-set-colors
  :desaturations '(0) ; do not change---may lower the contrast ratio
  :lightens '(0)      ; same
  :colors (modus-themes-with-colors
            (list blue
                  magenta
                  magenta-cooler
                  cyan-cooler
                  fg-main
                  blue-warmer
                  red-cooler
                  cyan)))
#+end_src

And this is with 4 colors, which produces results that are the closest
to the themes' default aesthetic:

#+begin_src emacs-lisp
(setq prism-num-faces 4)

(prism-set-colors
  :desaturations '(0) ; do not change---may lower the contrast ratio
  :lightens '(0)      ; same
  :colors (modus-themes-with-colors
            (list blue
                  magenta
                  magenta-cooler
                  green-warmer)))
#+end_src

If you need to apply desaturation and lightening, you can use what the
{{{file(prism.el)}}} documentation recommends, like this (adapting to the
examples with the 4, 8, 16 colors):

#+begin_src emacs-lisp
(prism-set-colors
  :desaturations (cl-loop for i from 0 below 16 collect (* i 2.5))
  :lightens (cl-loop for i from 0 below 16 collect (* i 2.5))
  :colors (modus-themes-with-colors
            (list fg-main
                  cyan-cooler
                  magenta-cooler
                  magenta)))
#+end_src

** Note on company-mode overlay pop-up
:properties:
:custom_id: h:20cef8c4-d11f-4053-8b2c-2872925780b1
:end:

By default, the ~company-mode~ pop-up that lists completion candidates is
drawn using an overlay.  This creates alignment issues every time it is
placed above a piece of text that has a different height than the
default.

The solution recommended by the project's maintainer is to use an
alternative front-end for drawing the pop-up which draws child frames
instead of overlays.[fn::
https://github.com/company-mode/company-mode/issues/1010][fn::
https://github.com/tumashu/company-posframe/]

Also consider the ~corfu~ package.

** Note on ERC escaped color sequences
:properties:
:custom_id: h:98bdf319-1e32-4469-8a01-771200fba65c
:end:

The built-in IRC client ~erc~ has the ability to colorize any text using
escape sequences that start with =^C= (inserted with {{{kbd(C-q C-c)}}}) and are
followed by a number for the foreground and background.[fn:: This page
explains the basics, though it is not specific to Emacs:
https://www.mirc.com/colors.html] Possible numbers are 0-15, with the
first entry being the foreground and the second the background,
separated by a comma.  Like this =^C1,6=.  The minimum setup is this:

#+begin_src emacs-lisp
(add-to-list 'erc-modules 'irccontrols)
(setq erc-interpret-controls-p t
      erc-interpret-mirc-color t)
#+end_src

As this allows users the chance to make arbitrary combinations, it is
impossible to guarantee a consistently high contrast ratio.  All we can
we do is provide guidance on the combinations that satisfy the
accessibility standard of the themes:

+ Modus Operandi :: Use foreground color 1 for all backgrounds from
  2-15.  Like so: {{{kbd(C-q C-c1,N)}}} where =N= is the background.

+ Modus Vivendi :: Use foreground color 0 for all backgrounds from
  2-13.  Use foreground =1= for backgrounds 14, 15.

Colors 0 and 1 are white and black respectively.  So combine them
together, if you must.

** Note on powerline or spaceline
:properties:
:custom_id: h:9130a8ba-d8e3-41be-a58b-3cb1eb7b6d17
:end:

Both Powerline and Spaceline package users will likely need to use the
command ~powerline-reset~ whenever they make changes to their themes
and/or mode line setup.

** Note on SHR colors
:properties:
:custom_id: h:4cc767dc-ffef-4c5c-9f10-82eb7b8921bf
:end:

Emacs' HTML rendering library ({{{file(shr.el)}}}) may need explicit
configuration to respect the theme's colors instead of whatever
specifications the webpage provides.

Consult the doc string of ~shr-use-colors~.

** Note on SHR fonts
:properties:
:custom_id: h:e6c5451f-6763-4be7-8fdb-b4706a422a4c
:end:
#+cindex: Fonts in EWW, Elfeed, Ement, and SHR

By default, packages that build on top of the Simple HTML Remember
(~shr~) use proportionately spaced fonts.  This is controlled by the
user option ~shr-use-fonts~, which is set to non-~nil~ by default.  To
use the standard font instead, set that variable to ~nil~.

[[#h:defcf4fc-8fa8-4c29-b12e-7119582cc929][Font configurations for Org and others]].

Packages affected by this are:

+ elfeed
+ ement
+ eww

This is a non-exhaustive list.

** Note on Ement colors and fonts
:properties:
:custom_id: h:8e636056-356c-4ca7-bc78-ebe61031f585
:end:

The {{{file(ement.el)}}} library by Adam Porter (also known as
"alphapapa") defaults to a method of colorizing usernames in a rainbow
style.  This is controlled by the user option ~ement-room-prism~ and
can be disabled with:

#+begin_src emacs-lisp
(setq ement-room-prism nil)
#+end_src

The contrast ratio of these colors is governed by another user option:
~ement-room-prism-minimum-contrast~.  By default, it is set to 6 which is
slightly below our nominal target.  Try this instead:

#+begin_src emacs-lisp
(setq ement-room-prism-minimum-contrast 7)
#+end_src

With regard to fonts, Ement depends on ~shr~ ([[#h:e6c5451f-6763-4be7-8fdb-b4706a422a4c][Note on SHR fonts]]).

Since we are here, here is an excerpt from Ement's source code:

#+begin_src emacs-lisp
(defcustom ement-room-prism-minimum-contrast 6
  "Attempt to enforce this minimum contrast ratio for user faces.
This should be a reasonable number from, e.g. 0-7 or so."
  ;; Prot would almost approve of this default.  :) I would go all the way
  ;; to 7, but 6 already significantly dilutes the colors in some cases.
  :type 'number)
#+end_src

Yes, I do approve of that default.  Even a 4.5 (the WCAG AA rating)
would be a good baseline for many themes and/or user configurations.
Our target is the highest of the sort, though we do not demand that
everyone conforms with it.

** Note on pdf-tools link hints
:properties:
:custom_id: h:2659d13e-b1a5-416c-9a89-7c3ce3a76574
:end:

Hints are drawn by [[https://imagemagick.org/][ImageMagick]], not Emacs, i.e., ImageMagick doesn't
know about the hint face unless you tell ImageMagick about it.  By
default, only the foreground and background color attributes are
passed.  The below snippet adds to those the various font attributes.  As
it queries various faces, specifically ~pdf-links-read-link~ and the faces
it inherits, it needs to be added to your initialization file after
you've customized any faces.

#+begin_src emacs-lisp
(use-package pdf-links
  :config
  (let ((spec
         (apply #'append
                (mapcar
                 (lambda (name)
                   (list name
                         (face-attribute 'pdf-links-read-link
                                         name nil 'default)))
                 '(:family :width :weight :slant)))))
    (setq pdf-links-read-link-convert-commands
          `("-density"    "96"
            "-family"     ,(plist-get spec :family)
            "-stretch"    ,(let* ((width (plist-get spec :width))
                                  (name (symbol-name width)))
                             (replace-regexp-in-string "-" ""
                                                       (capitalize name)))
            "-weight"     ,(pcase (plist-get spec :weight)
                             ('ultra-light "Thin")
                             ('extra-light "ExtraLight")
                             ('light       "Light")
                             ('semi-bold   "SemiBold")
                             ('bold        "Bold")
                             ('extra-bold  "ExtraBold")
                             ('ultra-bold  "Black")
                             (_weight      "Normal"))
            "-style"      ,(pcase (plist-get spec :slant)
                             ('italic  "Italic")
                             ('oblique "Oblique")
                             (_slant   "Normal"))
            "-pointsize"  "%P"
            "-undercolor" "%f"
            "-fill"       "%b"
            "-draw"       "text %X,%Y '%c'"))))
#+end_src

** Note on the Notmuch logo
:properties:
:custom_id: h:636af312-54a5-4918-84a6-0698e85a3c6d
:end:

By default, the "hello" buffer of Notmuch includes a header with the
programs' logo and a couple of buttons.  The logo has the effect of
enlarging the height of the line, which negatively impacts the shape of
those buttons.  Disabling the logo fixes the problem:

#+begin_src emacs-lisp
(setq notmuch-show-logo nil)
#+end_src

** Note on goto-address-mode faces
:PROPERTIES:
:CUSTOM_ID: h:2d74236a-e41c-4616-8735-75f949a67334
:END:

The built-in ~goto-address-mode~ uses heuristics to identify URLs and
email addresses in the current buffer.  It then applies a face to them
to change their style.  Some packages, such as ~notmuch~, use this
minor-mode automatically.

The faces are not declared with ~defface~, meaning that it is better
that the theme does not modify them.  The user is thus encouraged to
consider including (or equivalent) this in their setup:

#+begin_src emacs-lisp
(setq goto-address-url-face 'link
      goto-address-url-mouse-face 'highlight
      goto-address-mail-face 'link
      goto-address-mail-mouse-face 'highlight)
#+end_src

My personal preference is to set ~goto-address-mail-face~ to ~nil~, as
it otherwise adds too much visual noise to the buffer (email addresses
stand out more, due to the use of the uncommon =@= character but also
because they are often enclosed in angled brackets).

* Frequently Asked Questions
:properties:
:custom_id: h:b3384767-30d3-4484-ba7f-081729f03a47
:end:
#+cindex: Frequently Asked Questions

In this section we provide answers related to some aspects of the Modus
themes' design and application.

** Is the contrast ratio about adjacent colors?
:properties:
:custom_id: h:5ce7ae2e-9348-4e55-b4cf-9302345b1826
:end:
#+cindex: Contrast between adjacent colors

The minimum contrast ratio in relative luminance that the themes conform
with always refers to any given combination of background and foreground
colors.  If we have some blue colored text next to a magenta one, both
against a white background, we do not mean to imply that blue:magenta is
7:1 in terms of relative luminance.  Rather, we state that blue:white
and magenta:white each are 7:1 or higher.

The point of reference is always the background.  Because colors have
about the same minimum distance in luminance from their backdrop, they
necessarily are fairly close to each other in this measure.  A possible
blue:magenta combination would naturally be around 1:1 in contrast of
the sort here considered.

To differentiate between sequential colors, we rely on hueness by
mapping contrasting hues to adjacent constructs, while avoiding
exaggerations.  A blue next to a magenta can be told apart regardless of
their respective contrast ratio against their common background.
Exceptions would be tiny characters in arguably not so realistic cases,
such as two dots drawn side-by-side which for some reason would need to
be colored differently.  They would still be legible though, which is
the primary objective of the Modus themes.

** What does it mean to avoid exaggerations?
:properties:
:custom_id: h:44284e1f-fab8-4c4f-92f0-544728a7c91e
:end:
#+cindex: Avoiding exaggerations in design

The Modus themes are designed with restraint, so that their default
looks do not overdo it with the application of color.

[[#h:bf1c82f2-46c7-4eb2-ad00-dd11fdd8b53f][Customization Options]].

This is the non-quantifiable aspect of the themes' design: the artistic
part, if you will.  There are a lot of cases where color can be used
inconsiderately, without accounting for layout, typographic, or other
properties of the presentation.  For example, two headings with distinct
markers, such as leading asterisks in Org buffers, do not have to have
highly contrasting hues between them in order to be told apart: the
added element of contrast in hueness does not contribute significantly
more to the distinction between the headings than colors whose hues are
relatively closer to each other in the color space.

Exaggerations can be hard to anticipate or identify.  Multiple shades of
blue and magenta in the same context may not seem optimal: one might
think that it would be better to use highly contrasting hues to ensure
that all colors stand out, such as by placing blue next to yellow, next
to magenta, and green.  That would, however, be a case of design for its
own sake; a case where color is being applied without consideration of
its end results in the given context.  Too many contrasting hues in
close proximity force an erratic rate to how the eye jumps from one
piece of text to the next.  Whereas multiple shades of, say, blue and
magenta can suffice to tell things apart and avoid excess coloration: a
harmonious rhythm.

** Why are colors mostly variants of blue, magenta, cyan?
:properties:
:custom_id: h:0b26cb47-9733-4cb1-87d9-50850cb0386e
:end:
#+cindex: Innate color qualities of the palette

Due to the innate properties of color, some options are better than
others for the accessibility purposes of the themes, the stylistic
consistency between ~modus-operandi~ and ~modus-vivendi~, and the avoidance
of exaggerations in design.

[[#h:44284e1f-fab8-4c4f-92f0-544728a7c91e][What does it mean to avoid exaggerations?]]

What we describe as color is a function of three distinct channels of
light: red, green, blue.  In hexadecimal RGB notation, a color value is
read as three pairs of red, green, and blue light: =#RRGGBB=.  Of those
three, the most luminant is green, while the least luminant is blue.

The three basic colors represent each of the channels of light.  They
can be intermixed to give us six colors: red and green derive yellow,
green and blue make cyan, red and blue turn into magenta.

We can test the luminance of each of those against white and black to
get a sense of how not all colors are equally good for accessibility
(white is =#ffffff=, which means that all three light channels are fully
luminated, while black is =#000000= meaning that no light is present
(notwithstanding display technology)).

#+begin_example
| Name    |         | #ffffff | #000000 |
|---------+---------+---------+---------|
| red     | #ff0000 |    4.00 |    5.25 |
| yellow  | #ffff00 |    1.07 |   19.56 |
| green   | #00ff00 |    1.37 |   15.30 |
| cyan    | #00ffff |    1.25 |   16.75 |
| blue    | #0000ff |    8.59 |    2.44 |
| magenta | #ff00ff |    3.14 |    6.70 |
#+end_example

[[#h:02e25930-e71a-493d-828a-8907fc80f874][Measure color contrast]].

By reading this table we learn that every color that has a high level of
green light (green, yellow, cyan) is virtually unreadable against a
white background and, conversely, can be easily read against black.

We can then infer that red and blue, in different combinations, with
green acting as calibrator for luminance, will give us fairly moderate
colors that pass the 7:1 target.  Blue with a bit of green produce
appropriate variants of cyan.  Similarly, blue combined with some red
and hints of green give us suitable shades of purple.

Due to the need of maintaining some difference in hueness between
adjacent colors, it is not possible to make red, green, and yellow the
main colors, because blue cannot be used to control their luminance and,
thus the relevant space will shrink considerably.

[[#h:5ce7ae2e-9348-4e55-b4cf-9302345b1826][Is the contrast ratio about adjacent colors?]]

This phenomenon is best illustrated by the following table that measures
the relative luminance of shades of red, yellow, magenta against white:

#+begin_example
|         | #ffffff |
|---------+---------|
| #990000 |    8.92 |
| #995500 |    5.75 |
| #990099 |    7.46 |
#+end_example

We notice that equal values of red and blue light in =#990099= (magenta
shade) do not lead to a considerable change in luminance compared with
=#990000= (red variant).  Whereas less amount of green light in =#995500=
leads to a major drop in luminance relative to white.  It follows that
using the green channel of light to calibrate the luminance of colors is
more effective than trying to do the same with either red or blue (the
latter is the least effective in that regard).

When we need to work with several colors, it is always better to have
sufficient maneuvering space, especially since we cannot pick arbitrary
colors but only those that satisfy the accessibility objectives of the
themes.

As for why we do not mostly use green, yellow, cyan for the dark theme,
it is because those colors are far more luminant than their counterparts
on the other side of the spectrum, so to ensure that they all have about
the same contrast ratios we would have to alter their hueness
considerably.  In short, the effect would not be optimal as it would
lead to exaggerations.  Plus, it would make ~modus-vivendi~ look
completely different than ~modus-operandi~, to the effect that the two
could not be properly considered part of the same project.

** What is the best setup for legibility?
:properties:
:custom_id: h:f60cc2ae-129d-47c0-9849-4f6bbd87d8be
:end:
#+cindex: General setup for readability

The Modus themes can be conceptually simplified as combinations of color
values that account for relative luminance and inner harmony.  Those
qualities do not guarantee that every end-user will have the same
experience, due to differences between people, but also because of
variances in hardware capabilities and configurations.  For the purposes
of this document, we may only provide suggestions pertaining to the
latter case.

~modus-operandi~ is best used outdoors or in a room that either gets
direct sunlight or has plenty of light.  Whereas ~modus-vivendi~ works
better when there is not a lot of sunshine or the room has a source of
light that is preferably a faint and/or warm one.  It is possible to use
~modus-operandi~ at night and ~modus-vivendi~ during the day, though that
will depend on several variables, such as one's overall perception of
color, the paint on the walls and how that contributes to the impression
of lightness in the room, the sense of space within the eye's peripheral
vision, hardware specifications, and environmental factors.

In general, an additional source of light other than that of the monitor
can help reduce eye strain: the eyes are more relaxed when they do not
have to focus on one point to gather light.

The monitor's display settings must be accounted for.  Gamma values, in
particular, need to be calibrated to neither amplify nor distort the
perception of black.  Same principle for sharpness, brightness, and
contrast as determined by the hardware, which all have an effect on how
text is read on the screen.

There are software level methods on offer, such as the XrandR utility
for the X Window System (X.org), which can make gamma corrections for
each of the three channels of light (red, green, blue).  For example:

: xrandr --output LVDS1 --brightness 1.0 --gamma 0.76:0.75:0.68

Typography is another variable.  Some font families are blurry at small
point sizes.  Others may have a regular weight that is lighter (thinner)
than that of their peers which may, under certain circumstances, cause a
halo effect around each glyph.

The gist is that legibility cannot be fully solved at the theme level.
The color combinations may have been optimized for accessibility, though
the remaining contributing factors in each case need to be considered in
full.

** Are these color schemes?
:properties:
:custom_id: h:a956dbd3-8fd2-4f5d-8b01-5f881268cf2b
:end:
#+cindex: Themes, not color schemes

No, the Modus themes are not color schemes.

A color scheme is a collection of colors.  A good color scheme is a
combination of colors with an inner logic or abstract structure.

A theme is a set of patterns that are applied across different contexts.
A good theme is one that does so with consistency, though not
uniformity.

In practical terms, a color scheme is what one uses when, for example,
they replace the first sixteen escape sequences of a terminal emulator
with color values of their preference.  The terminal offers the option
to choose, say, the exact value of what counts as "red", but does not
provide the means to control where that is mapped to and whether it
should also have other qualities such as a bold weight for the
underlying text or an added background color.  In contradistinction,
Emacs uses constructs known as "faces" which allow the user/developer
to specify where a given color will be used and whether it should be
accompanied by other typographic or stylistic attributes.

By configuring the multitude of faces on offer we thus control both
which colors are applied and how they appear in their context.  When a
package wants to render each instance of "foo" with the "bar" face, it
is not requesting a specific color, which makes things considerably more
flexible as we can treat "bar" in its own right without necessarily
having to use some color value that we hardcoded somewhere.

Which brings us to the distinction between consistency and uniformity
where our goal is always the former: we want things to look similar
across all interfaces, but we must never force a visual identity where
that runs contrary to the functionality of the given interface.  For
instance, all links are underlined by default yet there are cases such
as when viewing listings of emails in Gnus (and Mu4e, Notmuch) where (i)
it is already understood that one must follow the indicator or headline
to view its contents and (ii) underlining everything would make the
interface virtually unusable.

Again, one must exercise judgment in order to avoid discrimination,
where "discrimination" refers to:

+ The treatment of substantially different magnitudes as if they were of
  the same class.
+ Or the treatment of the same class of magnitudes as if they were of a
  different class.

(To treat similar things differently; to treat dissimilar things alike.)

If, in other words, one is to enforce uniformity without accounting
for the particular requirements of each case---the contextual demands
for usability beyond matters of color---they are making a
not-so-obvious error of treating different cases as if they were the
same.

The Modus themes prioritize "thematic consistency" over abstract harmony
or regularity among their applicable colors.  In concrete terms, we do
not claim that, say, our yellows are the best complements for our blues
because we generally avoid using complementary colors side-by-side, so
it is wrong to optimize for a decontextualised blue+yellow combination.
Not to imply that our colors do not work well together because they do,
just to clarify that consistency of context is what themes must strive
for, and that requires widening the scope of the design beyond the
particularities of a color scheme.

Long story short: color schemes and themes have different requirements.
Please do not conflate the two.

** Port the Modus themes to other platforms?
:properties:
:custom_id: h:7156b949-917d-488e-9a72-59f70d80729c
:end:
#+cindex: Porting the themes to other editors

There is no plan to port the themes to other platforms or text editors.
I (Protesilaos) only use GNU Emacs and thus cannot maintain code that
targets software I am either not familiar with or am not using on a
daily basis.

While it is possible to produce a simulacrum based on a given template,
doing so would run contrary to how this project is maintained where
details matter greatly.

Each program has its own requirements so it won't always be
possible---or indeed desirable---to have 1:1 correspondence between
what applies to Emacs and what should be done elsewhere.  No port
should ever strive to be a copy of the Emacs implementation, as no
other program is an Emacs equivalent, but instead try to follow the
spirit of the design.  For example, some of the customization options
accept a list as their value, or an alist, which may not be possible
to reproduce on other platforms.

[[#h:bf1c82f2-46c7-4eb2-ad00-dd11fdd8b53f][Customization options]].

In other words, if something must be done differently on a certain
editor then that is acceptable so long as (i) the accessibility
standards are not compromised and (ii) the overall character of the
themes remains consistent.

The former criterion should be crystal clear as it pertains to the
scientific foundations of the themes: high legibility and taking care
of the needs of users with red-green/blue-yellow color deficiency
(deuteranopia and tritanopia) by avoiding red+green color coding
paradigms and/or by providing yellow+blue variants for deuteranopia
and red+cyan for tritanopia ([[#h:f0f3dbcb-602d-40cf-b918-8f929c441baf][Overview]]).

The latter criterion is the "je ne sais quoi" of the artistic aspect of
the themes, which is partially fleshed out in this manual.

[[#h:b3384767-30d3-4484-ba7f-081729f03a47][Frequently Asked Questions]].

With regard to the artistic aspect (where "art" qua skill may amount to
an imprecise science), there is no hard-and-fast rule in effect as it
requires one to exercise discretion and make decisions based on
context-dependent information or constraints.  As is true with most
things in life, when in doubt, do not cling on to the letter of the law
but try to understand its spirit.

For a trivial example: the curly underline that Emacs draws for spelling
errors is thinner than, e.g., what a graphical web browser has, so if I
was to design for an editor than has a thicker curly underline I would
make the applicable colors less intense to counterbalance the
typographic intensity of the added thickness.

With those granted, if anyone is willing to develop a port of the
themes, they are welcome to contact me and I will do my best to help
them in their efforts.

* Contributing
:properties:
:custom_id: h:9c3cd842-14b7-44d7-84b2-a5c8bc3fc3b1
:end:

This section documents the canonical sources of the themes and the ways
in which you can contribute to their ongoing development.

** Sources of the themes
:properties:
:custom_id: h:89504f1c-c9a1-4bd9-ab39-78fd0eddb47c
:end:
#+cindex: Sources of the themes

+ Package name (GNU ELPA): ~modus-themes~
+ Official manual: <https://protesilaos.com/emacs/modus-themes>
+ Change log: <https://protesilaos.com/emacs/modus-themes-changelog>
+ Color palette: <https://protesilaos.com/emacs/modus-themes-colors>
+ Sample pictures: <https://protesilaos.com/emacs/modus-themes-pictures>
+ Git repo on SourceHut: <https://git.sr.ht/~protesilaos/modus-themes>
  - Mirrors:
    + GitHub: <https://github.com/protesilaos/modus-themes>
    + GitLab: <https://gitlab.com/protesilaos/modus-themes>
+ Mailing list: <https://lists.sr.ht/~protesilaos/modus-themes>
+ Backronym: My Old Display Unexpectedly Sharpened ... themes

** Issues you can help with
:properties:
:custom_id: h:6536c8d5-3f98-43ab-a787-b94120e735e8
:end:
#+cindex: Contributing

A few tasks you can help with by sending an email to the general
[[https://lists.sr.ht/~protesilaos/modus-themes][modus-themes public mailing list]].

+ Suggest refinements to packages that are covered.
+ Report packages not covered thus far.
+ Report bugs, inconsistencies, shortcomings.
+ Help expand the documentation of covered-but-not-styled packages.
+ Suggest refinements to the color palette.
+ Help expand this document or any other piece of documentation.
+ Send patches for code refinements (if you need, ask me for help with
  Git---we all start out as beginners).

[[#h:111773e2-f26f-4b68-8c4f-9794ca6b9633][Patches require copyright assignment to the FSF]].

It is preferable that your feedback includes some screenshots, GIFs, or
short videos, as well as further instructions to reproduce a given
setup.  Though this is not a requirement.

Whatever you do, bear in mind the overarching objective of the Modus
themes: to keep a contrast ratio that is greater or equal to 7:1 between
background and foreground colors.  If a compromise is ever necessary
between aesthetics and accessibility, it shall always be made in the
interest of the latter.

** Patches require copyright assignment to the FSF
:properties:
:custom_id: h:111773e2-f26f-4b68-8c4f-9794ca6b9633
:end:

Code contributions are most welcome.  For any major edit (more than 15
lines, or so, in aggregate per person), you need to make a copyright
assignment to the Free Software Foundation.  This is necessary because
the themes are part of the upstream Emacs distribution: the FSF must at
all times be in a position to enforce the GNU General Public License.

Copyright assignment is a simple process.  Check the request form below
(please adapt it accordingly).  You must write an email to the address
mentioned in the form and then wait for the FSF to send you a legal
agreement.  Sign the document and file it back to them.  This could all
happen via email and take about a week.  You are encouraged to go
through this process.  You only need to do it once.  It will allow you
to make contributions to Emacs in general.

#+begin_example text
Please email the following information to assign@gnu.org, and we
will send you the assignment form for your past and future changes.

Please use your full legal name (in ASCII characters) as the subject
line of the message.

REQUEST: SEND FORM FOR PAST AND FUTURE CHANGES

[What is the name of the program or package you're contributing to?]

GNU Emacs

[Did you copy any files or text written by someone else in these changes?
Even if that material is free software, we need to know about it.]

Copied a few snippets from the same files I edited.  Their author,
Protesilaos Stavrou, has already assigned copyright to the Free Software
Foundation.

[Do you have an employer who might have a basis to claim to own
your changes?  Do you attend a school which might make such a claim?]


[For the copyright registration, what country are you a citizen of?]


[What year were you born?]


[Please write your email address here.]


[Please write your postal address here.]





[Which files have you changed so far, and which new files have you written
so far?]

#+end_example

* Acknowledgements
:properties:
:custom_id: h:95c3da23-217f-404e-b5f3-56c75760ebcf
:end:
#+cindex: Contributors

The Modus themes are a collective effort.  Every bit of work matters.

+ Author/maintainer :: Protesilaos Stavrou.

+ Contributions to code or documentation :: Aleksei Gusev, Alex
  Griffin, Anders Johansson, Antonio Ruiz, Basil L.{{{space()}}}
  Contovounesios, Björn Lindström, Carlo Zancanaro, Christian Tietze,
  Daniel Mendler, David Edmondson, Eli Zaretskii, Fritz Grabo, Gautier
  Ponsinet, Illia Ostapyshyn, Kévin Le Gouguec, Koen van Greevenbroek,
  Kostadin Ninev, Madhavan Krishnan, Manuel Giraud, Markus Beppler,
  Matthew Stevenson, Mauro Aranda, Nacho Barrientos, Nicolas De
  Jaeghere, Paul David, Philip Kaludercic, Pierre Téchoueyres, Rudolf
  Adamkovič, Sergey Nichiporchik, Shreyas Ragavan, Stefan Kangas,
  Stephen Berman, Stephen Gildea, Steve Downey, Tomasz Hołubowicz,
  Utkarsh Singh, Vincent Murphy, Xinglu Chen, Yuanchen Xie, fluentpwn,
  okamsn.

+ Ideas and user feedback :: Aaron Jensen, Adam Porter, Adam Spiers,
  Adrian Manea, Aleksei Pirogov, Alex Griffin, Alex Koen, Alex
  Peitsinis, Alexey Shmalko, Alok Singh, Anders Johansson, André
  Alexandre Gomes, Andrew Tropin, Antonio Hernández Blas, Arif Rezai,
  Augusto Stoffel, Basil L.{{{space()}}} Contovounesios, Bernd
  Rellermeyer, Burgess Chang, Charlotte Van Petegem, Christian Tietze,
  Christopher Dimech, Christopher League, Damien Cassou, Daniel
  Mendler, Dario Gjorgjevski, David Edmondson, Davor Rotim, Divan
  Santana, Eliraz Kedmi, Emanuele Michele Alberto Monterosso, Farasha
  Euker, Feng Shu, Gautier Ponsinet, Gerry Agbobada, Gianluca Recchia,
  Gonçalo Marrafa, Guilherme Semente, Gustavo Barros, Hörmetjan
  Yiltiz, Ilja Kocken, Imran Khan, Iris Garcia, Ivan Popovych, James
  Ferguson, Jeremy Friesen, Jerry Zhang, Johannes Grødem, John Haman,
  Jonas Collberg, Jorge Morais, Joshua O'Connor, Julio C. Villasante,
  Kenta Usami, Kevin Fleming, Kévin Le Gouguec, Kevin Kainan Li,
  Kostadin Ninev, Laith Bahodi, Lasse Lindner, Len Trigg, Lennart
  C. Karssen, Luis Miguel Castañeda, Magne Hov, Manuel Giraud, Manuel
  Uberti, Mark Bestley, Mark Burton, Mark Simpson, Marko Kocic, Markus
  Beppler, Matt Armstrong, Matthias Fuchs, Mattias Engdegård, Mauro
  Aranda, Maxime Tréca, Michael Goldenberg, Morgan Smith, Morgan
  Willcock, Murilo Pereira, Nicky van Foreest, Nicolas De Jaeghere,
  Nicolas Semrau, Olaf Meeuwissen, Oliver Epper, Pablo Stafforini,
  Paul Poloskov, Pengji Zhang, Pete Kazmier, Peter Wu, Philip
  Kaludercic, Pierre Téchoueyres, Przemysław Kryger, Robert Hepple,
  Roman Rudakov, Russell Sim, Ryan Phillips, Rytis Paškauskas, Rudolf
  Adamkovič, Sam Kleinman, Samuel Culpepper, Saša Janiška, Shreyas
  Ragavan, Simon Pugnet, Steve Downey, Tassilo Horn, Thanos Apollo,
  Thibaut Verron, Thomas Heartman, Togan Muftuoglu, Tony Zorman, Trey
  Merkley, Tomasz Hołubowicz, Toon Claes, Uri Sharf, Utkarsh Singh,
  Vincent Foley, Zoltan Kiraly.  As well as users: Ben, CsBigDataHub1,
  Emacs Contrib, Eugene, Fourchaux, Fredrik, Moesasji, Nick, Summer
  Emacs, TheBlob42, TitusMu, Trey, bepolymathe, bit9tream,
  bangedorrunt, derek-upham, doolio, fleimgruber, gitrj95, iSeeU,
  jixiuf, okamsn, pRot0ta1p, soaringbird, tumashu, wakamenod.

+ Packaging :: Basil L.{{{space()}}} Contovounesios, Eli Zaretskii,
  Glenn Morris, Mauro Aranda, Richard Stallman, Stefan Kangas (core
  Emacs), Stefan Monnier (GNU Elpa), André Alexandre Gomes, Andrew
  Tropin, Dimakakos Dimos, Morgan Smith, Nicolas Goaziou (Guix), Dhavan
  Vaidya (Debian).

+ Inspiration for certain features :: Bozhidar Batsov (zenburn-theme),
  Fabrice Niessen (leuven-theme).

Special thanks (from A-Z) to Daniel Mendler, Gustavo Barros, Manuel
Uberti, Nicolas De Jaeghere, and Omar Antolín Camarena for their long
time contributions and insightful commentary on key aspects of the
themes' design and/or aspects of their functionality.

All errors are my own.

* GNU Free Documentation License
:properties:
:appendix: t
:custom_id: h:3077c3d2-7f90-4228-8f0a-73124f4026f6
:end:

#+texinfo: @include doclicense.texi

#+begin_export html
<pre>

                GNU Free Documentation License
                 Version 1.3, 3 November 2008


 Copyright (C) 2000, 2001, 2002, 2007, 2008 Free Software Foundation, Inc.
     <https://fsf.org/>
 Everyone is permitted to copy and distribute verbatim copies
 of this license document, but changing it is not allowed.

0. PREAMBLE

The purpose of this License is to make a manual, textbook, or other
functional and useful document "free" in the sense of freedom: to
assure everyone the effective freedom to copy and redistribute it,
with or without modifying it, either commercially or noncommercially.
Secondarily, this License preserves for the author and publisher a way
to get credit for their work, while not being considered responsible
for modifications made by others.

This License is a kind of "copyleft", which means that derivative
works of the document must themselves be free in the same sense.  It
complements the GNU General Public License, which is a copyleft
license designed for free software.

We have designed this License in order to use it for manuals for free
software, because free software needs free documentation: a free
program should come with manuals providing the same freedoms that the
software does.  But this License is not limited to software manuals;
it can be used for any textual work, regardless of subject matter or
whether it is published as a printed book.  We recommend this License
principally for works whose purpose is instruction or reference.


1. APPLICABILITY AND DEFINITIONS

This License applies to any manual or other work, in any medium, that
contains a notice placed by the copyright holder saying it can be
distributed under the terms of this License.  Such a notice grants a
world-wide, royalty-free license, unlimited in duration, to use that
work under the conditions stated herein.  The "Document", below,
refers to any such manual or work.  Any member of the public is a
licensee, and is addressed as "you".  You accept the license if you
copy, modify or distribute the work in a way requiring permission
under copyright law.

A "Modified Version" of the Document means any work containing the
Document or a portion of it, either copied verbatim, or with
modifications and/or translated into another language.

A "Secondary Section" is a named appendix or a front-matter section of
the Document that deals exclusively with the relationship of the
publishers or authors of the Document to the Document's overall
subject (or to related matters) and contains nothing that could fall
directly within that overall subject.  (Thus, if the Document is in
part a textbook of mathematics, a Secondary Section may not explain
any mathematics.)  The relationship could be a matter of historical
connection with the subject or with related matters, or of legal,
commercial, philosophical, ethical or political position regarding
them.

The "Invariant Sections" are certain Secondary Sections whose titles
are designated, as being those of Invariant Sections, in the notice
that says that the Document is released under this License.  If a
section does not fit the above definition of Secondary then it is not
allowed to be designated as Invariant.  The Document may contain zero
Invariant Sections.  If the Document does not identify any Invariant
Sections then there are none.

The "Cover Texts" are certain short passages of text that are listed,
as Front-Cover Texts or Back-Cover Texts, in the notice that says that
the Document is released under this License.  A Front-Cover Text may
be at most 5 words, and a Back-Cover Text may be at most 25 words.

A "Transparent" copy of the Document means a machine-readable copy,
represented in a format whose specification is available to the
general public, that is suitable for revising the document
straightforwardly with generic text editors or (for images composed of
pixels) generic paint programs or (for drawings) some widely available
drawing editor, and that is suitable for input to text formatters or
for automatic translation to a variety of formats suitable for input
to text formatters.  A copy made in an otherwise Transparent file
format whose markup, or absence of markup, has been arranged to thwart
or discourage subsequent modification by readers is not Transparent.
An image format is not Transparent if used for any substantial amount
of text.  A copy that is not "Transparent" is called "Opaque".

Examples of suitable formats for Transparent copies include plain
ASCII without markup, Texinfo input format, LaTeX input format, SGML
or XML using a publicly available DTD, and standard-conforming simple
HTML, PostScript or PDF designed for human modification.  Examples of
transparent image formats include PNG, XCF and JPG.  Opaque formats
include proprietary formats that can be read and edited only by
proprietary word processors, SGML or XML for which the DTD and/or
processing tools are not generally available, and the
machine-generated HTML, PostScript or PDF produced by some word
processors for output purposes only.

The "Title Page" means, for a printed book, the title page itself,
plus such following pages as are needed to hold, legibly, the material
this License requires to appear in the title page.  For works in
formats which do not have any title page as such, "Title Page" means
the text near the most prominent appearance of the work's title,
preceding the beginning of the body of the text.

The "publisher" means any person or entity that distributes copies of
the Document to the public.

A section "Entitled XYZ" means a named subunit of the Document whose
title either is precisely XYZ or contains XYZ in parentheses following
text that translates XYZ in another language.  (Here XYZ stands for a
specific section name mentioned below, such as "Acknowledgements",
"Dedications", "Endorsements", or "History".)  To "Preserve the Title"
of such a section when you modify the Document means that it remains a
section "Entitled XYZ" according to this definition.

The Document may include Warranty Disclaimers next to the notice which
states that this License applies to the Document.  These Warranty
Disclaimers are considered to be included by reference in this
License, but only as regards disclaiming warranties: any other
implication that these Warranty Disclaimers may have is void and has
no effect on the meaning of this License.

2. VERBATIM COPYING

You may copy and distribute the Document in any medium, either
commercially or noncommercially, provided that this License, the
copyright notices, and the license notice saying this License applies
to the Document are reproduced in all copies, and that you add no
other conditions whatsoever to those of this License.  You may not use
technical measures to obstruct or control the reading or further
copying of the copies you make or distribute.  However, you may accept
compensation in exchange for copies.  If you distribute a large enough
number of copies you must also follow the conditions in section 3.

You may also lend copies, under the same conditions stated above, and
you may publicly display copies.


3. COPYING IN QUANTITY

If you publish printed copies (or copies in media that commonly have
printed covers) of the Document, numbering more than 100, and the
Document's license notice requires Cover Texts, you must enclose the
copies in covers that carry, clearly and legibly, all these Cover
Texts: Front-Cover Texts on the front cover, and Back-Cover Texts on
the back cover.  Both covers must also clearly and legibly identify
you as the publisher of these copies.  The front cover must present
the full title with all words of the title equally prominent and
visible.  You may add other material on the covers in addition.
Copying with changes limited to the covers, as long as they preserve
the title of the Document and satisfy these conditions, can be treated
as verbatim copying in other respects.

If the required texts for either cover are too voluminous to fit
legibly, you should put the first ones listed (as many as fit
reasonably) on the actual cover, and continue the rest onto adjacent
pages.

If you publish or distribute Opaque copies of the Document numbering
more than 100, you must either include a machine-readable Transparent
copy along with each Opaque copy, or state in or with each Opaque copy
a computer-network location from which the general network-using
public has access to download using public-standard network protocols
a complete Transparent copy of the Document, free of added material.
If you use the latter option, you must take reasonably prudent steps,
when you begin distribution of Opaque copies in quantity, to ensure
that this Transparent copy will remain thus accessible at the stated
location until at least one year after the last time you distribute an
Opaque copy (directly or through your agents or retailers) of that
edition to the public.

It is requested, but not required, that you contact the authors of the
Document well before redistributing any large number of copies, to
give them a chance to provide you with an updated version of the
Document.


4. MODIFICATIONS

You may copy and distribute a Modified Version of the Document under
the conditions of sections 2 and 3 above, provided that you release
the Modified Version under precisely this License, with the Modified
Version filling the role of the Document, thus licensing distribution
and modification of the Modified Version to whoever possesses a copy
of it.  In addition, you must do these things in the Modified Version:

A. Use in the Title Page (and on the covers, if any) a title distinct
   from that of the Document, and from those of previous versions
   (which should, if there were any, be listed in the History section
   of the Document).  You may use the same title as a previous version
   if the original publisher of that version gives permission.
B. List on the Title Page, as authors, one or more persons or entities
   responsible for authorship of the modifications in the Modified
   Version, together with at least five of the principal authors of the
   Document (all of its principal authors, if it has fewer than five),
   unless they release you from this requirement.
C. State on the Title page the name of the publisher of the
   Modified Version, as the publisher.
D. Preserve all the copyright notices of the Document.
E. Add an appropriate copyright notice for your modifications
   adjacent to the other copyright notices.
F. Include, immediately after the copyright notices, a license notice
   giving the public permission to use the Modified Version under the
   terms of this License, in the form shown in the Addendum below.
G. Preserve in that license notice the full lists of Invariant Sections
   and required Cover Texts given in the Document's license notice.
H. Include an unaltered copy of this License.
I. Preserve the section Entitled "History", Preserve its Title, and add
   to it an item stating at least the title, year, new authors, and
   publisher of the Modified Version as given on the Title Page.  If
   there is no section Entitled "History" in the Document, create one
   stating the title, year, authors, and publisher of the Document as
   given on its Title Page, then add an item describing the Modified
   Version as stated in the previous sentence.
J. Preserve the network location, if any, given in the Document for
   public access to a Transparent copy of the Document, and likewise
   the network locations given in the Document for previous versions
   it was based on.  These may be placed in the "History" section.
   You may omit a network location for a work that was published at
   least four years before the Document itself, or if the original
   publisher of the version it refers to gives permission.
K. For any section Entitled "Acknowledgements" or "Dedications",
   Preserve the Title of the section, and preserve in the section all
   the substance and tone of each of the contributor acknowledgements
   and/or dedications given therein.
L. Preserve all the Invariant Sections of the Document,
   unaltered in their text and in their titles.  Section numbers
   or the equivalent are not considered part of the section titles.
M. Delete any section Entitled "Endorsements".  Such a section
   may not be included in the Modified Version.
N. Do not retitle any existing section to be Entitled "Endorsements"
   or to conflict in title with any Invariant Section.
O. Preserve any Warranty Disclaimers.

If the Modified Version includes new front-matter sections or
appendices that qualify as Secondary Sections and contain no material
copied from the Document, you may at your option designate some or all
of these sections as invariant.  To do this, add their titles to the
list of Invariant Sections in the Modified Version's license notice.
These titles must be distinct from any other section titles.

You may add a section Entitled "Endorsements", provided it contains
nothing but endorsements of your Modified Version by various
parties--for example, statements of peer review or that the text has
been approved by an organization as the authoritative definition of a
standard.

You may add a passage of up to five words as a Front-Cover Text, and a
passage of up to 25 words as a Back-Cover Text, to the end of the list
of Cover Texts in the Modified Version.  Only one passage of
Front-Cover Text and one of Back-Cover Text may be added by (or
through arrangements made by) any one entity.  If the Document already
includes a cover text for the same cover, previously added by you or
by arrangement made by the same entity you are acting on behalf of,
you may not add another; but you may replace the old one, on explicit
permission from the previous publisher that added the old one.

The author(s) and publisher(s) of the Document do not by this License
give permission to use their names for publicity for or to assert or
imply endorsement of any Modified Version.


5. COMBINING DOCUMENTS

You may combine the Document with other documents released under this
License, under the terms defined in section 4 above for modified
versions, provided that you include in the combination all of the
Invariant Sections of all of the original documents, unmodified, and
list them all as Invariant Sections of your combined work in its
license notice, and that you preserve all their Warranty Disclaimers.

The combined work need only contain one copy of this License, and
multiple identical Invariant Sections may be replaced with a single
copy.  If there are multiple Invariant Sections with the same name but
different contents, make the title of each such section unique by
adding at the end of it, in parentheses, the name of the original
author or publisher of that section if known, or else a unique number.
Make the same adjustment to the section titles in the list of
Invariant Sections in the license notice of the combined work.

In the combination, you must combine any sections Entitled "History"
in the various original documents, forming one section Entitled
"History"; likewise combine any sections Entitled "Acknowledgements",
and any sections Entitled "Dedications".  You must delete all sections
Entitled "Endorsements".


6. COLLECTIONS OF DOCUMENTS

You may make a collection consisting of the Document and other
documents released under this License, and replace the individual
copies of this License in the various documents with a single copy
that is included in the collection, provided that you follow the rules
of this License for verbatim copying of each of the documents in all
other respects.

You may extract a single document from such a collection, and
distribute it individually under this License, provided you insert a
copy of this License into the extracted document, and follow this
License in all other respects regarding verbatim copying of that
document.


7. AGGREGATION WITH INDEPENDENT WORKS

A compilation of the Document or its derivatives with other separate
and independent documents or works, in or on a volume of a storage or
distribution medium, is called an "aggregate" if the copyright
resulting from the compilation is not used to limit the legal rights
of the compilation's users beyond what the individual works permit.
When the Document is included in an aggregate, this License does not
apply to the other works in the aggregate which are not themselves
derivative works of the Document.

If the Cover Text requirement of section 3 is applicable to these
copies of the Document, then if the Document is less than one half of
the entire aggregate, the Document's Cover Texts may be placed on
covers that bracket the Document within the aggregate, or the
electronic equivalent of covers if the Document is in electronic form.
Otherwise they must appear on printed covers that bracket the whole
aggregate.


8. TRANSLATION

Translation is considered a kind of modification, so you may
distribute translations of the Document under the terms of section 4.
Replacing Invariant Sections with translations requires special
permission from their copyright holders, but you may include
translations of some or all Invariant Sections in addition to the
original versions of these Invariant Sections.  You may include a
translation of this License, and all the license notices in the
Document, and any Warranty Disclaimers, provided that you also include
the original English version of this License and the original versions
of those notices and disclaimers.  In case of a disagreement between
the translation and the original version of this License or a notice
or disclaimer, the original version will prevail.

If a section in the Document is Entitled "Acknowledgements",
"Dedications", or "History", the requirement (section 4) to Preserve
its Title (section 1) will typically require changing the actual
title.


9. TERMINATION

You may not copy, modify, sublicense, or distribute the Document
except as expressly provided under this License.  Any attempt
otherwise to copy, modify, sublicense, or distribute it is void, and
will automatically terminate your rights under this License.

However, if you cease all violation of this License, then your license
from a particular copyright holder is reinstated (a) provisionally,
unless and until the copyright holder explicitly and finally
terminates your license, and (b) permanently, if the copyright holder
fails to notify you of the violation by some reasonable means prior to
60 days after the cessation.

Moreover, your license from a particular copyright holder is
reinstated permanently if the copyright holder notifies you of the
violation by some reasonable means, this is the first time you have
received notice of violation of this License (for any work) from that
copyright holder, and you cure the violation prior to 30 days after
your receipt of the notice.

Termination of your rights under this section does not terminate the
licenses of parties who have received copies or rights from you under
this License.  If your rights have been terminated and not permanently
reinstated, receipt of a copy of some or all of the same material does
not give you any rights to use it.


10. FUTURE REVISIONS OF THIS LICENSE

The Free Software Foundation may publish new, revised versions of the
GNU Free Documentation License from time to time.  Such new versions
will be similar in spirit to the present version, but may differ in
detail to address new problems or concerns.  See
https://www.gnu.org/licenses/.

Each version of the License is given a distinguishing version number.
If the Document specifies that a particular numbered version of this
License "or any later version" applies to it, you have the option of
following the terms and conditions either of that specified version or
of any later version that has been published (not as a draft) by the
Free Software Foundation.  If the Document does not specify a version
number of this License, you may choose any version ever published (not
as a draft) by the Free Software Foundation.  If the Document
specifies that a proxy can decide which future versions of this
License can be used, that proxy's public statement of acceptance of a
version permanently authorizes you to choose that version for the
Document.

11. RELICENSING

"Massive Multiauthor Collaboration Site" (or "MMC Site") means any
World Wide Web server that publishes copyrightable works and also
provides prominent facilities for anybody to edit those works.  A
public wiki that anybody can edit is an example of such a server.  A
"Massive Multiauthor Collaboration" (or "MMC") contained in the site
means any set of copyrightable works thus published on the MMC site.

"CC-BY-SA" means the Creative Commons Attribution-Share Alike 3.0
license published by Creative Commons Corporation, a not-for-profit
corporation with a principal place of business in San Francisco,
California, as well as future copyleft versions of that license
published by that same organization.

"Incorporate" means to publish or republish a Document, in whole or in
part, as part of another Document.

An MMC is "eligible for relicensing" if it is licensed under this
License, and if all works that were first published under this License
somewhere other than this MMC, and subsequently incorporated in whole or
in part into the MMC, (1) had no cover texts or invariant sections, and
(2) were thus incorporated prior to November 1, 2008.

The operator of an MMC Site may republish an MMC contained in the site
under CC-BY-SA on the same site at any time before August 1, 2009,
provided the MMC is eligible for relicensing.


ADDENDUM: How to use this License for your documents

To use this License in a document you have written, include a copy of
the License in the document and put the following copyright and
license notices just after the title page:

    Copyright (c)  YEAR  YOUR NAME.
    Permission is granted to copy, distribute and/or modify this document
    under the terms of the GNU Free Documentation License, Version 1.3
    or any later version published by the Free Software Foundation;
    with no Invariant Sections, no Front-Cover Texts, and no Back-Cover Texts.
    A copy of the license is included in the section entitled "GNU
    Free Documentation License".

If you have Invariant Sections, Front-Cover Texts and Back-Cover Texts,
replace the "with...Texts." line with this:

    with the Invariant Sections being LIST THEIR TITLES, with the
    Front-Cover Texts being LIST, and with the Back-Cover Texts being LIST.

If you have Invariant Sections without Cover Texts, or some other
combination of the three, merge those two alternatives to suit the
situation.

If your document contains nontrivial examples of program code, we
recommend releasing these examples in parallel under your choice of
free software license, such as the GNU General Public License,
to permit their use in free software.
</pre>
#+end_export

#+html: <!--

* Indices
:properties:
:custom_id: h:55104b26-8e94-46cf-9975-43ea00316489
:end:

** Function index
:properties:
:index: fn
:custom_id: h:6bec5005-529c-4521-ae05-3d990baffb5b
:end:

** Variable index
:properties:
:index: vr
:custom_id: h:16ad8df6-b015-40a9-9259-03d4f7a23ee4
:end:

** Concept index
:properties:
:index: cp
:custom_id: h:6aa7a656-884b-4c39-b759-087e412eec13
:end:

#+html: --><|MERGE_RESOLUTION|>--- conflicted
+++ resolved
@@ -52,11 +52,7 @@
 :custom_id: h:b14c3fcb-13dd-4144-9d92-2c58b3ed16d3
 :end:
 
-<<<<<<< HEAD
-Copyright (C) 2020-2023  Free Software Foundation, Inc.
-=======
 Copyright (C) 2020-2024 Free Software Foundation, Inc.
->>>>>>> dc4e6b13
 
 #+begin_quote
 Permission is granted to copy, distribute and/or modify this document
