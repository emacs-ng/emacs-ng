### @configure_input@

# Copyright (C) 1992-2020 Free Software Foundation, Inc.

# This file is part of GNU Emacs.

# GNU Emacs is free software: you can redistribute it and/or modify
# it under the terms of the GNU General Public License as published by
# the Free Software Foundation, either version 3 of the License, or
# (at your option) any later version.

# GNU Emacs is distributed in the hope that it will be useful,
# but WITHOUT ANY WARRANTY; without even the implied warranty of
# MERCHANTABILITY or FITNESS FOR A PARTICULAR PURPOSE.  See the
# GNU General Public License for more details.

# You should have received a copy of the GNU General Public License
# along with GNU Emacs.  If not, see <https://www.gnu.org/licenses/>.

### Commentary:

# make all	to compile and build Emacs.
# make install	to install it.
# make TAGS	to update tags tables.
#
# make clean  or  make mostlyclean
#      Delete all files from the current directory that are normally
#      created by building the program.	 Don't delete the files that
#      record the configuration.  Also preserve files that could be made
#      by building, but normally aren't because the distribution comes
#      with them.
#
#      Delete '.dvi' files here if they are not part of the distribution.
#
# make distclean
#      Delete all files from the current directory that are created by
#      configuring or building the program.  If you have unpacked the
#      source and built the program without creating any other files,
#      'make distclean' should leave only the files that were in the
#      distribution.
#
# make maintainer-clean
#      Delete everything from the current directory that can be
#      reconstructed with this Makefile.  This typically includes
#      everything deleted by distclean, plus more: .elc files,
#      C source files produced by Bison, tags tables, info files,
#      and so on.
#
# make extraclean
#      Still more severe - delete backup and autosave files, too.
#      Also generated files that do not normally change and can be slow
#      to rebuild (eg leim/ja-dic).
#
# make bootstrap
#      Removes all the compiled files to force a new bootstrap from a
#      clean slate, and then build in the normal way.
#
# make docs
#      Make Emacs documentation files from their sources; requires makeinfo.
#
# make check (or check-expensive or check-all)
#      Run the Emacs test suite.
#      check-expensive includes additional tests that can be slow.
#      check-all runs all tests, including ones that can be slow, or
#        fail unpredictably

SHELL = @SHELL@

DUMPING=@DUMPING@

# This only matters when inheriting a CDPATH not starting with the
# current directory.
CDPATH=

# ==================== Things 'configure' Might Edit ====================

cache_file = @cache_file@
CONFIGURE_FLAGS = --cache-file=$(cache_file)

AWK = @AWK@

EXEEXT=@EXEEXT@

RUSTFLAGS=@RUSTFLAGS@
CARGO_BUILD=@CARGO_BUILD@
CARGO_CLEAN=@CARGO_CLEAN@
CARGO_CLIPPY=@CARGO_CLIPPY@
CARGO_TEST=@CARGO_TEST@
CARGO_FLAGS=@CARGO_FLAGS@

### These help us choose version- and architecture-specific directories
### to install files in.

### This should be the number of the Emacs version we're building,
### like '24.5' or '25.0.50'.
version=@version@

### This should be the name of the configuration we're building Emacs
### for, like 'x86_64-unknown-linux-gnu' or 'powerpc-ibm-aix7.1.2.0'.
configuration=@configuration@

### The nt/ subdirectory gets built only for MinGW
NTDIR=@NTDIR@

# 'make' verbosity.
AM_DEFAULT_VERBOSITY = @AM_DEFAULT_VERBOSITY@

AM_V_GEN = $(am__v_GEN_@AM_V@)
am__v_GEN_ = $(am__v_GEN_@AM_DEFAULT_V@)
am__v_GEN_0 = @echo "  GEN     " $@;
am__v_GEN_1 =

AM_V_at = $(am__v_at_@AM_V@)
am__v_at_ = $(am__v_at_@AM_DEFAULT_V@)
am__v_at_0 = @
am__v_at_1 =

# ==================== Where To Install Things ====================

# Location to install Emacs.app under GNUstep / macOS.
# Later values may use these.
ns_appbindir=@ns_appbindir@
ns_appresdir=@ns_appresdir@
# Either yes or no depending on whether this is a relocatable Emacs.app.
ns_self_contained=@ns_self_contained@

# The default location for installation.  Everything is placed in
# subdirectories of this directory.  The default values for many of
# the variables below are expressed in terms of this one, so you may
# not need to change them.  This defaults to /usr/local.
prefix=@prefix@

# Like 'prefix', but used for architecture-specific files.
exec_prefix=@exec_prefix@

# Where to install Emacs and other binaries that people will want to
# run directly (like etags).
bindir=@bindir@

# The root of the directory tree for read-only architecture-independent
# data files.  ${datadir}, ${infodir} and ${mandir} are based on this.
datarootdir=@datarootdir@

# Where to install architecture-independent data files.	 ${lispdir}
# and ${etcdir} are subdirectories of this.
datadir=@datadir@

# Where to install and expect the files that Emacs modifies as it
# runs.  These files are all architecture-independent.
# Right now, this is not used.
sharedstatedir=@sharedstatedir@

# Where to install and expect executable files to be run by Emacs
# rather than directly by users (and other architecture-dependent
# data, although Emacs does not have any).  The executables
# are actually installed in ${archlibdir}, which is (normally)
# a subdirectory of this.
libexecdir=@libexecdir@

# Currently only used for the systemd service file.
libdir=@libdir@

# Where to install emacs-module.h.
includedir=@includedir@

# Where to install Emacs's man pages.
# Note they contain cross-references that expect them to be in section 1.
mandir=@mandir@
man1dir=$(mandir)/man1

# Where to install and expect the info files describing Emacs.
infodir=@infodir@
# Info files not in the doc/misc directory (we get those via make echo-info).
INFO_NONMISC=emacs.info eintr.info elisp.info

# If no makeinfo was found and configured --without-makeinfo, "no"; else "yes".
HAVE_MAKEINFO=@HAVE_MAKEINFO@

# Directory for local state files for all programs.
localstatedir=@localstatedir@

# Where to look for bitmap files.
bitmapdir=@bitmapdir@

# Where to find the source code.  The source code for Emacs's C kernel is
# expected to be in ${srcdir}/src, and the source code for Emacs's
# utility programs is expected to be in ${srcdir}/lib-src.  This is
# set by the configure script's '--srcdir' option.

# We use $(srcdir) explicitly in dependencies so as not to depend on VPATH.
srcdir=@srcdir@
abs_srcdir=@abs_srcdir@

# Where the manpage source files are kept.
mansrcdir=$(srcdir)/doc/man

# Tell make where to find source files; this is needed for the makefiles.
VPATH=@srcdir@

# Where to find the application default.
x_default_search_path=@x_default_search_path@

# Where the etc/emacs.desktop file is to be installed.
desktopdir=$(datarootdir)/applications

# Where the etc/emacs.appdata.xml file is to be installed.
appdatadir=$(datarootdir)/metainfo

# Where the etc/emacs.service file is to be installed.
# The system value (typically /usr/lib/systemd/user) can be
# obtained with: pkg-config --variable=systemduserunitdir systemd
# but that does not respect configure's prefix.
# It is not clear where we should install this file when
# prefix != /usr (or /usr/local?) (eg for non-root installs).
# Other options include ~/.config/systemd/user/,
# $XDG_RUNTIME_DIR/systemd/user/
# It seems the user may end up having to make a manual link...
systemdunitdir=$(libdir)/systemd/user

# Where the etc/images/icons/hicolor directory is to be installed.
icondir=$(datarootdir)/icons

# The source directory for the icon files.
iconsrcdir=$(srcdir)/etc/images/icons

# Root of rust src tree (where Cargo.toml is located).
rust_srcdir=$(srcdir)/rust_src
cargo_manifest=$(rust_srcdir)/Cargo.toml

# ==================== Emacs-specific directories ====================

# These variables hold the values Emacs will actually use.  They are
# based on the values of the standard Make variables above.

# Where to install the lisp files distributed with Emacs.
# This includes the Emacs version, so that the lisp files for different
# versions of Emacs will install themselves in separate directories.
lispdir=@lispdir@

# Directories Emacs should search for standard lisp files.
# The default is ${lispdir}.
standardlisppath=@standardlisppath@

# Directories Emacs should search for lisp files specific to this
# site (i.e. customizations), before consulting ${standardlisppath}.
# This should be a colon-separated list of directories.
locallisppath=@locallisppath@

# Where Emacs will search to find its lisp files.  Before
# changing this, check to see if your purpose wouldn't
# better be served by changing locallisppath.  This
# should be a colon-separated list of directories.
# The default is ${locallisppath}:${standardlisppath}.
lisppath=@lisppath@

# Where Emacs will search for its lisp files while building.
# This is only used during the process of compiling Emacs,
# to help Emacs find its lisp files before they've been installed
# in their final location.
# This should be a colon-separated list of directories.
# Normally it points to the lisp/ directory in the sources.
# NB lread.c relies on lisp/ being first here.
buildlisppath=${abs_srcdir}/lisp

# Where to install the other architecture-independent
# data files distributed with Emacs (like the tutorial,
# the cookie recipes and the Zippy database). This path
# usually contains the Emacs version number, so the data
# files for multiple versions of Emacs may be installed
# at once.
etcdir=@etcdir@

# Where to put executables to be run by Emacs rather than
# the user.  This path usually includes the Emacs version
# and configuration name, so that multiple configurations
# for multiple versions of Emacs may be installed at
# once.
archlibdir=@archlibdir@

# Where to put the etc/DOC file.
etcdocdir=@etcdocdir@

# User or group of the auxiliary program update-game-score, which is
# installed on platforms with a game directory shared by multiple users.
# On other platforms Emacs can update the score files itself.
gameuser=@gameuser@
gamegroup=@gamegroup@
# Where to install game score files, if gameuser or gamegroup is nonempty.
gamedir=@gamedir@
# Nonempty if and only if a shared gamedir is used.
use_gamedir=$(gameuser)$(gamegroup)

# ==================== Utility Programs for the Build ====================

# Allow the user to specify the install program.
# Note that if the system does not provide a suitable install,
# configure will use build-aux/install-sh.  Annoyingly, it does
# not use an absolute path.  So we must take care to always run
# INSTALL-type commands from the directory containing the Makefile.
# This explains (I think) the cd thisdir seen in several install rules.
INSTALL = @INSTALL@
INSTALL_PROGRAM = @INSTALL_PROGRAM@
INSTALL_DATA = @INSTALL_DATA@
INSTALL_INFO = @INSTALL_INFO@
# By default, we uphold the dignity of our programs.
INSTALL_STRIP =
MKDIR_P = @MKDIR_P@
# Create a link to a file in the same directory as the target.
LN_S_FILEONLY = @LN_S_FILEONLY@

# We use gzip to compress installed .el and some .txt files.
GZIP_PROG = @GZIP_PROG@

# ============================= Targets ==============================

# Program name transformation.
TRANSFORM = @program_transform_name@

# What emacs should be called when installed.
EMACS_NAME = `echo remacs | sed '$(TRANSFORM)'`
EMACS = ${EMACS_NAME}${EXEEXT}
EMACSFULL = `echo remacs-${version} | sed '$(TRANSFORM)'`${EXEEXT}

# Subdirectories to make recursively.
SUBDIR = $(NTDIR) lib lib-src src lisp

# The subdir makefiles created by config.status.
SUBDIR_MAKEFILES_IN = @SUBDIR_MAKEFILES_IN@
SUBDIR_MAKEFILES = $(patsubst ${srcdir}/%,%,${SUBDIR_MAKEFILES_IN:.in=})

# Non-makefile files created by config.status.
CONFIG_STATUS_FILES_IN = \
 ${srcdir}/nt/emacs.rc.in ${srcdir}/nt/emacsclient.rc.in \
 ${srcdir}/doc/man/emacs.1.in ${srcdir}/src/emacs-module.h.in \
 ${srcdir}/src/module-env-*.h

# Subdirectories to install, and where they'll go.  lib-src's and nt's
# makefiles know how to install them, so we don't do that here.
# Directories that cannot simply be copied, eg info, are treated
# separately.
COPYDIR = ${srcdir}/etc ${srcdir}/lisp
COPYDESTS = "$(DESTDIR)${etcdir}" "$(DESTDIR)${lispdir}"

all: ${SUBDIR} info

.PHONY: all ${SUBDIR} blessmail epaths-force epaths-force-w32 etc-emacsver

# If configure were to just generate emacsver.tex from emacsver.tex.in
# in the normal way, the timestamp of emacsver.tex would always be
# newer than that of the pdf files, which are prebuilt in release tarfiles.
# So we use this rule, and move-if-change, to avoid that.
etc-emacsver:
	majorversion=`echo ${version} | sed 's/\..*//'`; \
	sed "s/[@]majorversion@/$${majorversion}/" \
	  ${srcdir}/etc/refcards/emacsver.tex.in > emacsver.tex.$$$$ && \
	  ${srcdir}/build-aux/move-if-change emacsver.tex.$$$$ \
	  ${srcdir}/etc/refcards/emacsver.tex

# The shared gamedir name as a C string literal, or a null ptr if not in use.
PATH_GAME = $(if $(use_gamedir),"$(gamedir)",((char const *) 0))

# Generate epaths.h from epaths.in.  This target is invoked by 'configure'.
# See comments in configure.ac for why it is done this way, as opposed
# to just letting configure generate epaths.h from epaths.in in a
# similar way to how Makefile is made from Makefile.in.
epaths-force:
	@for dir in '$(abs_srcdir)' '$(lispdir)' '$(archlibdir)'; do \
	  case $$dir in \
	    *:*) \
	      printf >&2 "Build or installation directory '%s'\\n" "$$dir"; \
	      echo >&2 "cannot contain ':'."; \
	      exit 1;; \
	  esac; \
	done
	@(gamedir='${gamedir}'; \
	  sed < ${srcdir}/src/epaths.in > epaths.h.$$$$		\
	  -e 's;\(#.*PATH_LOADSEARCH\).*$$;\1 "${standardlisppath}";' \
	  -e 's;\(#.*PATH_SITELOADSEARCH\).*$$;\1 "${locallisppath}";' \
	  -e 's;\(#.*PATH_DUMPLOADSEARCH\).*$$;\1 "${buildlisppath}";' \
	  -e '/^#define PATH_[^ ]*SEARCH /s/\([":]\):*/\1/g'		\
	  -e '/^#define PATH_[^ ]*SEARCH /s/:"/"/'			\
	  -e 's;\(#.*PATH_EXEC\).*$$;\1 "${archlibdir}";'		\
	  -e 's;\(#.*PATH_INFO\).*$$;\1 "${infodir}";'			\
	  -e 's;\(#.*PATH_DATA\).*$$;\1 "${etcdir}";'			\
	  -e 's;\(#.*PATH_BITMAPS\).*$$;\1 "${bitmapdir}";'		\
	  -e 's;\(#.*PATH_X_DEFAULTS\).*$$;\1 "${x_default_search_path}";' \
	  -e 's;\(#.*PATH_GAME\).*$$;\1 $(PATH_GAME);'			\
	  -e 's;\(#.*PATH_DOC\).*$$;\1 "${etcdocdir}";') &&		\
	${srcdir}/build-aux/move-if-change epaths.h.$$$$ src/epaths.h

# The w32 build needs a slightly different editing, and it uses
# nt/epaths.nt as the template.
#
# Use the value of ${locallisppath} supplied by 'configure',
# to support the --enable-locallisppath argument.
#
# In this case, the paths written to 'src/epaths.h' must be in native
# MS-Windows format (e.g. 'c:/foo/bar'), because temacs is a MinGW
# program that doesn't support MSYS-style paths (e.g. '/c/foo/bar' or
# '/foo/bar').
epaths-force-w32:
	@(w32srcdir=`${srcdir}/build-aux/msys-to-w32 "${abs_srcdir}"`; \
	  w32prefix=`${srcdir}/build-aux/msys-to-w32 "${prefix}"`; \
	  w32locallisppath=`${srcdir}/build-aux/msys-to-w32 "${locallisppath}"` ; \
	  w32locallisppath=$${w32locallisppath//$${w32prefix}/"%emacs_dir%"} ; \
	  sed < ${srcdir}/nt/epaths.nt > epaths.h.$$$$		\
	  -e 's;\(#.*PATH_SITELOADSEARCH\).*$$;\1 "'"$${w32locallisppath//;/\\;}"'";' \
	  -e '/^.*#/s/@VER@/${version}/g' 			\
	  -e '/^.*#/s/@CFG@/${configuration}/g' 		\
	  -e "/^.*#/s|@SRC@|$${w32srcdir}|g") &&		\
	${srcdir}/build-aux/move-if-change epaths.h.$$$$ src/epaths.h

lib-src src: $(NTDIR) lib

src: lib-src

# We need to build 'emacs' in 'src' to compile the *.elc files in 'lisp'.
lisp: src

# These targets should be "${SUBDIR} without 'src'".
lib lib-src lisp nt: Makefile
	$(MAKE) -C $@ all

# Ideally, VCSWITNESS should be a file that is modified whenever the
# repository registers a commit from either a local checkin or a
# repository pull. In git there is no single file that guarantees
# this, but the local log for the current head should be close enough.
#
# Pass an unexpanded $srcdir to src's Makefile, which then
# expands it using its own value of srcdir (which points to the
# source directory of src/).
dirstate = .git/logs/HEAD
VCSWITNESS = $(if $(wildcard $(srcdir)/$(dirstate)),$$(srcdir)/../$(dirstate))
src: Makefile
	$(MAKE) -C $@ VCSWITNESS='$(VCSWITNESS)' all

blessmail: Makefile src
	$(MAKE) -C lib-src maybe-blessmail

# We used to have one rule per */Makefile.in, but that leads to race
# conditions with parallel makes, so assume that the timestamp on
# ./Makefile represents the timestamp on all the other Makefiles.
# Similarly, assume the timestamp on ./configure represents the
# timestamp on src/config.in.
#
# config.status overrides MAKEFILE_NAME with a bogus name when creating
# src/epaths.h, so that 'make epaths-force' does not recursively invoke
# config.status and overwrite config.status while executing it (Bug#11214).
#
# 'make bootstrap' overrides MAKEFILE_NAME to a nonexistent file but
# then attempts to build that file.  This forces 'Makefile', 'lib/Makefile',
# etc. to be built without running into similar recursion problems.
MAKEFILE_NAME = Makefile
$(MAKEFILE_NAME): config.status $(srcdir)/configure \
	 $(srcdir)/lib/gnulib.mk.in \
         $(srcdir)/Makefile.in $(SUBDIR_MAKEFILES_IN) $(CONFIG_STATUS_FILES_IN)
	MAKE='$(MAKE)' ./config.status

# Don't erase these files if make is interrupted while refreshing them.
.PRECIOUS: Makefile config.status

config.status: ${srcdir}/configure
	if [ -x ./config.status ]; then	\
	    $(CFG) ./config.status --recheck;	\
	else				\
	    $(CFG) $(srcdir)/configure $(CONFIGURE_FLAGS); \
	fi

$(srcdir)/configure: $(srcdir)/configure.ac $(srcdir)/m4/*.m4
	cd $(srcdir) && ./autogen.sh autoconf

# ==================== Installation ====================

.PHONY: install install-arch-dep install-arch-indep install-etcdoc install-info
.PHONY: install-man install-etc install-strip install-$(NTDIR)
.PHONY: uninstall uninstall-$(NTDIR)

## If we let lib-src do its own installation, that means we
## don't have to duplicate the list of utilities to install in
## this Makefile as well.

install: all install-arch-indep install-etcdoc install-arch-dep install-$(NTDIR) blessmail
	@true

## Ensure that $subdir contains a subdirs.el file.
## Here and elsewhere, we set the umask so that any created files are
## world-readable.
## TODO it might be good to warn about non-standard permissions of
## pre-existing directories, but that does not seem easy.
write_subdir=if [ -f "$${subdir}/subdirs.el" ]; \
	then true; \
	else \
	  umask 022; \
	  ${MKDIR_P} "$${subdir}"; \
	  (echo "(if (fboundp 'normal-top-level-add-subdirs-to-load-path)"; \
	   echo "    (normal-top-level-add-subdirs-to-load-path))") \
	    > "$${subdir}/subdirs.el"; \
	fi

### Install the executables that were compiled specifically for this machine.
### We do install-arch-indep first because the executable needs the
### Lisp files and DOC file to work properly.
install-arch-dep: src install-arch-indep install-etcdoc install-$(NTDIR)
	umask 022; ${MKDIR_P} "$(DESTDIR)${bindir}"
	$(MAKE) -C lib-src install
ifeq (${ns_self_contained},no)
<<<<<<< HEAD
	${INSTALL_PROGRAM} $(INSTALL_STRIP) src/remacs${EXEEXT} "$(DESTDIR)${bindir}/$(EMACSFULL)"
=======
	${INSTALL_PROGRAM} $(INSTALL_STRIP) src/emacs${EXEEXT} "$(DESTDIR)${bindir}/$(EMACSFULL)"
ifeq (${DUMPING},pdumper)
	${INSTALL_DATA} src/emacs.pdmp "$(DESTDIR)${libexecdir}/emacs/${version}/${configuration}"/emacs.pdmp
endif
>>>>>>> 64d2e5a7
	-chmod 755 "$(DESTDIR)${bindir}/$(EMACSFULL)"
ifndef NO_BIN_LINK
	rm -f "$(DESTDIR)${bindir}/$(EMACS)"
	cd "$(DESTDIR)${bindir}" && $(LN_S_FILEONLY) "$(EMACSFULL)" "$(EMACS)"
endif
else
	subdir=${ns_appresdir}/site-lisp && ${write_subdir}
	rm -rf ${ns_appresdir}/share
endif

### Windows-specific install target for installing programs produced
### in nt/, and its Posix do-nothing shadow.
install-:
install-nt:
	$(MAKE) -C $(NTDIR) install

## In the share directory, we are deleting:
## applications (with emacs.desktop, also found in etc/)
## emacs (basically empty except for unneeded site-lisp directories)
## icons (duplicates etc/images/icons/hicolor)

## This is install-etc for everything except self-contained-ns builds.
## For them, it is empty.
INSTALL_ARCH_INDEP_EXTRA = @INSTALL_ARCH_INDEP_EXTRA@

## https://lists.gnu.org/r/emacs-devel/2007-10/msg01672.html
## Needs to be the user running install, so configure can't set it.
set_installuser=for installuser in $${LOGNAME} $${USERNAME} $${USER} \
	  `(id -u) 2> /dev/null`; do \
	  [ -n "$${installuser}" ] && break ; \
	done; \
	installgroup=`(id -g) 2>/dev/null` && [ -n "$$installgroup" ] && \
	  installuser=$$installuser:$$installgroup

### Install the files that are machine-independent.
### Most of them come straight from the distribution; the exception is
### the DOC file, which is copied from the build directory.

## We delete each directory in ${COPYDESTS} before we copy into it;
## that way, we can reinstall over directories that have been put in
## place with their files read-only (perhaps because they are checked
## into RCS).  In order to make this safe, we make sure that the
## source exists and is distinct from the destination.

## We delete etc/DOC* because there may be irrelevant DOC files from
## other builds in the source directory.  This is ok because we just
## deleted the entire installed etc/ directory and recreated it.
## install-etcdoc installs the relevant DOC.

## Note that we install etc/refcards/*.ps if present.
## TODO we should compress these if GZIP_PROG is set.
## It would be simpler to have a separate install rule for etc/refcards
## (maybe move it to doc/refcards?).

## Note that the Makefiles in the etc directory are potentially useful
## in an installed Emacs, so should not be excluded.

## We always create the _default_ locallisppath directories, and
## ensure that they contain a subdirs.el file (via write_subdir).
## This is true even if locallisppath has a non-default value.
## In case of non-default value, we used to create the specified directories,
## but not add subdirs.el to them.  This was a strange halfway house.
## Nowadays we do not create non-default directories.

## Note that we use tar instead of plain old cp -R/-r because the latter
## is apparently not portable (even in 2012!).
## https://lists.gnu.org/r/emacs-devel/2012-05/msg00278.html
## I have no idea which platforms Emacs supports where cp -R does not
## work correctly, and therefore no idea when tar can be replaced.
## See also these comments from 2004 about cp -r working fine:
## https://lists.gnu.org/r/autoconf-patches/2004-11/msg00005.html
install-arch-indep: lisp install-info install-man ${INSTALL_ARCH_INDEP_EXTRA}
	umask 022 && $(MKDIR_P) "$(DESTDIR)$(includedir)"
	$(INSTALL_DATA) src/emacs-module.h "$(DESTDIR)$(includedir)/emacs-module.h"
	-set ${COPYDESTS} ; \
	unset CDPATH; \
	$(set_installuser); \
	for dir in ${COPYDIR} ; do \
	  [ -d $${dir} ] || exit 1 ; \
	  dest="$$1" ; shift ; \
	  if [ -d "$${dest}" ]; then \
	    exp_dest=`cd "$${dest}" && /bin/pwd`; \
	    [ "$$exp_dest" = "`cd $${dir} && /bin/pwd`" ] && continue ; \
	  else true; \
	  fi; \
	  rm -rf "$${dest}" ; \
	  umask 022; ${MKDIR_P} "$${dest}" ; \
	  printf 'Copying %s to %s...\n' "$$dir" "$$dest" ; \
	  (cd $${dir}; tar -chf - . ) \
	    | (cd "$${dest}"; umask 022; \
	       tar -xvf - && cat > /dev/null) || exit 1; \
	  if [ "$${dir}" = "${srcdir}/etc" ]; then \
	      rm -f "$${dest}/DOC"* ; \
	      rm -f "$${dest}/refcards"/*.aux "$${dest}/refcards"/*.dvi; \
	      rm -f "$${dest}/refcards"/*.log "$${dest}/refcards"/*.in; \
	  else true; \
	  fi; \
	  (cd "$${dest}" || exit 1; \
	    for subdir in `find . -type d -print` ; do \
	      chmod a+rx $${subdir} ; \
	      rm -f $${subdir}/.gitignore ; \
	      rm -f $${subdir}/.arch-inventory ; \
	      rm -f $${subdir}/.DS_Store ; \
	      rm -f $${subdir}/#* ; \
	      rm -f $${subdir}/.#* ; \
	      rm -f $${subdir}/*~ ; \
	      rm -f $${subdir}/*.orig ; \
	      rm -f $${subdir}/ChangeLog* ; \
	      [ "$${dir}" != "${srcdir}/etc" ] && \
	        rm -f $${subdir}/[mM]akefile*[.-]in $${subdir}/[mM]akefile ; \
	    done ); \
	  find "$${dest}" -exec chown $${installuser} {} ';' ;\
	done
	-rm -f "$(DESTDIR)${lispdir}/subdirs.el"
	umask 022; $(srcdir)/build-aux/update-subdirs "$(DESTDIR)${lispdir}"
	subdir="$(DESTDIR)${datadir}/remacs/${version}/site-lisp" ; \
	  ${write_subdir}
	subdir="$(DESTDIR)${datadir}/remacs/site-lisp" ; \
	  ${write_subdir} || true
	[ -z "${GZIP_PROG}" ] || { \
	  echo "Compressing *.el etc. ..." && \
	  cd "$(DESTDIR)${lispdir}" && \
	  for f in `find . -name "*.elc" -print | sed 's/.elc$$/.el/'`; do \
	    ${GZIP_PROG} -9n "$$f"; \
	  done; \
	  ${GZIP_PROG} -9n "../etc/publicsuffix.txt"; \
	}
	-chmod -R a+r "$(DESTDIR)${datadir}/remacs/${version}" ${COPYDESTS}

## The above chmods are needed because "umask 022; tar ..." is not
## guaranteed to do the right thing; eg if we are root and tar is
## preserving source permissions.

## Note that install-arch-indep deletes and recreates the entire
## installed etc/ directory, so we need it to run before this does.
install-etcdoc: src install-arch-indep
	-unset CDPATH; \
	umask 022; ${MKDIR_P} "$(DESTDIR)${etcdocdir}" ; \
	exp_etcdocdir=`cd "$(DESTDIR)${etcdocdir}"; /bin/pwd`; \
	if [ "`cd ./etc; /bin/pwd`" != "$$exp_etcdocdir" ]; \
	then \
	   docfile="DOC"; \
	   printf 'Copying %s to %s ...\n' "etc/$$docfile" \
	     "$(DESTDIR)${etcdocdir}"; \
	   ${INSTALL_DATA} etc/$${docfile} "$(DESTDIR)${etcdocdir}/$${docfile}"; \
	   $(set_installuser); \
	     chown $${installuser} "$(DESTDIR)${etcdocdir}/$${docfile}" || true ; \
	else true; fi

## FIXME:
## If info/dir is missing, but we have install-info, we should let
## that handle it.  If info/dir is present and we do not have install-info,
## we should check for missing entries and add them by hand.
##
## FIXME:
## If HAVE_MAKEINFO = no and there are no info files, do not install info/dir.
install-info: info
	umask 022; ${MKDIR_P} "$(DESTDIR)${infodir}"
	-unset CDPATH; \
	thisdir=`/bin/pwd`; \
	exp_infodir=`cd "$(DESTDIR)${infodir}" && /bin/pwd`; \
	if [ "`cd ${srcdir}/info && /bin/pwd`" = "$$exp_infodir" ]; then \
	  true; \
	else \
	   [ -f "$(DESTDIR)${infodir}/dir" ] || \
	      [ ! -f ${srcdir}/info/dir ] || \
	      ${INSTALL_DATA} ${srcdir}/info/dir "$(DESTDIR)${infodir}/dir"; \
	   info_misc=`$(MAKE) --no-print-directory -s -C doc/misc echo-info`; \
	   cd ${srcdir}/info ; \
	   for elt in ${INFO_NONMISC} $${info_misc}; do \
	      test "$(HAVE_MAKEINFO)" = "no" && test ! -f $$elt && continue; \
	      for f in `ls $$elt $$elt-[1-9] $$elt-[1-9][0-9] 2>/dev/null`; do \
	       (cd "$${thisdir}"; \
	        ${INSTALL_DATA} ${srcdir}/info/$$f "$(DESTDIR)${infodir}/$$f"); \
	        [ -n "${GZIP_PROG}" ] || continue ; \
	        rm -f "$(DESTDIR)${infodir}/$$f.gz"; \
	        ${GZIP_PROG} -9n "$(DESTDIR)${infodir}/$$f"; \
	      done; \
	     (cd "$${thisdir}"; \
	      ${INSTALL_INFO} --info-dir="$(DESTDIR)${infodir}" "$(DESTDIR)${infodir}/$$elt"); \
	   done; \
	fi

## "gzip || true" is because some gzips exit with non-zero status
## if compression would not reduce the file size.  Eg, the gzip in
## OpenBSD 4.9 seems to do this (2013/03).  In Emacs, this can
## only happen with the tiny ctags.1 manpage.  We don't really care if
## ctags.1 is compressed or not.  "gzip -f" is another option here,
## but not sure if portable.
install-man:
	umask 022; ${MKDIR_P} "$(DESTDIR)${man1dir}"
	thisdir=`/bin/pwd`; \
	cd ${mansrcdir}; \
	for page in *.1; do \
	  test "$$page" = ChangeLog.1 && continue; \
	  dest=`echo "$${page}" | sed -e 's/\.1$$//' -e '$(TRANSFORM)'`.1; \
	  (cd "$${thisdir}"; \
	   ${INSTALL_DATA} ${mansrcdir}/$${page} "$(DESTDIR)${man1dir}/$${dest}"); \
	  [ -n "${GZIP_PROG}" ] || continue ; \
	  rm -f "$(DESTDIR)${man1dir}/$${dest}.gz"; \
	  ${GZIP_PROG} -9n "$(DESTDIR)${man1dir}/$${dest}" || true; \
	done

## Install those items from etc/ that need to end up elsewhere.

## If you prefer, choose "emacs22" at installation time.
## Note: emacs22 does not have all the resolutions.
EMACS_ICON=emacs

install-etc:
	umask 022; ${MKDIR_P} "$(DESTDIR)${desktopdir}"
	tmp=etc/emacs.tmpdesktop; rm -f $${tmp}; \
	sed -e "/^Exec=emacs/ s/emacs/${EMACS_NAME}/" \
	  -e "/^Icon=emacs/ s/emacs/${EMACS_NAME}/" \
	  ${srcdir}/etc/remacs.desktop > $${tmp}; \
	${INSTALL_DATA} $${tmp} "$(DESTDIR)${desktopdir}/${EMACS_NAME}.desktop"; \
	rm -f $${tmp}
	tmp=etc/emacsclient.tmpdesktop; rm -f $${tmp}; \
	client_name=`echo emacsclient | sed '$(TRANSFORM)'`${EXEEXT}; \
	sed -e "/^Exec=emacsclient/ s|emacsclient|${bindir}/$${client_name}|" \
	  -e "/^Icon=emacs/ s/emacs/${EMACS_NAME}/" \
	  ${srcdir}/etc/emacsclient.desktop > $${tmp}; \
	${INSTALL_DATA} $${tmp} "$(DESTDIR)${desktopdir}/$${client_name}.desktop"; \
	rm -f $${tmp}
	umask 022; ${MKDIR_P} "$(DESTDIR)${appdatadir}"
	tmp=etc/remacs.tmpappdata; rm -f $${tmp}; \
	sed -e "s/remacs\.desktop/${EMACS_NAME}.desktop/" \
	  ${srcdir}/etc/remacs.appdata.xml > $${tmp}; \
	${INSTALL_DATA} $${tmp} "$(DESTDIR)${appdatadir}/${EMACS_NAME}.appdata.xml"; \
	rm -f $${tmp}
	umask 022; $(MKDIR_P) "$(DESTDIR)$(systemdunitdir)"
	tmp=etc/emacs.tmpservice; rm -f $${tmp}; \
	client_name=`echo remacsclient | sed '$(TRANSFORM)'`${EXEEXT}; \
	sed -e '/^##/d' \
	  -e "/^Documentation/ s/emacs(1)/${EMACS_NAME}(1)/" \
	  -e "/^ExecStart/ s|remacs|${bindir}/${EMACS}|" \
	  -e "/^ExecStop/ s|remacsclient|${bindir}/$${client_name}|" \
	  ${srcdir}/etc/remacs.service > $${tmp}; \
	$(INSTALL_DATA) $${tmp} "$(DESTDIR)$(systemdunitdir)/${EMACS_NAME}.service"; \
	rm -f $${tmp}
	thisdir=`/bin/pwd`; \
	cd ${iconsrcdir} || exit 1; umask 022 ; \
	for dir in */*/apps */*/mimetypes; do \
	  [ -d $${dir} ] || continue ; \
	  ( cd "$${thisdir}"; ${MKDIR_P} "$(DESTDIR)${icondir}/$${dir}" ) ; \
	  for icon in $${dir}/${EMACS_ICON}[.-]*; do \
	    [ -r $${icon} ] || continue ; \
	    ext=`echo "$${icon}" | sed -e 's|.*\.||'`; \
	    dest=`echo "$${icon}" | sed -e 's|.*/||' -e "s|\\.$${ext}\$$||" -e 's/$(EMACS_ICON)/remacs/' -e '$(TRANSFORM)'`.$${ext} ; \
	    ( cd "$${thisdir}"; \
	      ${INSTALL_DATA} ${iconsrcdir}/$${icon} "$(DESTDIR)${icondir}/$${dir}/$${dest}" ) \
	    || exit 1; \
	  done ; \
	done

### Build Emacs and install it, stripping binaries while installing them.
install-strip:
	$(MAKE) INSTALL_STRIP=-s install

### Delete all the installed files that the 'install' target would
### create (but not the noninstalled files such as 'make all' would create).
###
### Don't delete the lisp and etc directories if they're in the source tree.
uninstall: uninstall-$(NTDIR) uninstall-doc
	rm -f "$(DESTDIR)$(includedir)/emacs-module.h"
	$(MAKE) -C lib-src uninstall
	-unset CDPATH; \
	for dir in "$(DESTDIR)${lispdir}" "$(DESTDIR)${etcdir}" ; do 	\
	  if [ -d "$${dir}" ]; then			\
	    case `cd "$${dir}" ; /bin/pwd` in		\
	      "`cd ${srcdir} ; /bin/pwd`"* ) ;;		\
	      * ) rm -rf "$${dir}" ;;			\
	    esac ;					\
	    case "$${dir}" in				\
	      "$(DESTDIR)${datadir}/remacs/${version}"/* )		\
	        rm -rf "$(DESTDIR)${datadir}/remacs/${version}"	\
	      ;;					\
	    esac ;					\
	  fi ;						\
	done
	-rm -rf "$(DESTDIR)${libexecdir}/remacs/${version}"
	thisdir=`/bin/pwd`; \
	(info_misc=`$(MAKE) --no-print-directory -s -C doc/misc echo-info`; \
	 if cd "$(DESTDIR)${infodir}"; then \
	   for elt in ${INFO_NONMISC} $${info_misc}; do \
	     (cd "$${thisdir}"; \
	      $(INSTALL_INFO) --remove --info-dir="$(DESTDIR)${infodir}" "$(DESTDIR)${infodir}/$$elt"); \
	     if [ -n "${GZIP_PROG}" ]; then \
	        ext=.gz; else ext=; fi; \
	     rm -f $$elt$$ext $$elt-[1-9]$$ext $$elt-[1-9][0-9]$$ext; \
	   done; \
	 fi)
	(if [ -n "${GZIP_PROG}" ]; then \
	    ext=.gz; else ext=; fi; \
	 if cd ${mansrcdir}; then \
	   for page in *.1; do \
	     rm -f "$(DESTDIR)${man1dir}"/`echo "$${page}" | sed -e 's/\.1$$//' -e '$(TRANSFORM)'`.1$$ext; done; \
	 fi)
	rm -f "$(DESTDIR)${bindir}/$(EMACS)" "$(DESTDIR)${bindir}/$(EMACSFULL)"
	(if cd "$(DESTDIR)${icondir}"; then \
	   rm -f hicolor/*x*/apps/"${EMACS_NAME}.png" \
	     "hicolor/scalable/apps/${EMACS_NAME}.svg" \
	     "hicolor/scalable/apps/${EMACS_NAME}.ico" \
	     "hicolor/scalable/mimetypes/${EMACS_NAME}-document.svg" \
	     "hicolor/scalable/mimetypes/${EMACS_NAME}-document23.svg"; \
	fi)
	-rm -f "$(DESTDIR)${desktopdir}/${EMACS_NAME}.desktop"
	-rm -f "$(DESTDIR)${appdatadir}/${EMACS_NAME}.appdata.xml"
	-rm -f "$(DESTDIR)$(systemdunitdir)/${EMACS_NAME}.service"
  ifneq (,$(use_gamedir))
	for file in snake-scores tetris-scores; do \
	  file="$(DESTDIR)${gamedir}/$${file}"; \
	  [ -s "$${file}" ] || rm -f "$$file"; \
	done
  endif

### Windows-specific uninstall target for removing programs produced
### in nt/, and its Posix do-nothing shadow.
uninstall-:
uninstall-nt:
	$(MAKE) -C $(NTDIR) uninstall

# ==================== Cleaning up and miscellanea ====================

.PHONY: mostlyclean clean distclean bootstrap-clean maintainer-clean extraclean

## Eg:
## src_clean:
##     make -C src clean
define submake_template
.PHONY: $(1)_$(2)
$(1)_$(2):
	$$(MAKE) -C $(1) $(2)
endef

### 'mostlyclean'
###      Like 'clean', but may refrain from deleting a few files that people
###      normally don't want to recompile.  For example, the 'mostlyclean'
###      target for GCC does not delete 'libgcc.a', because recompiling it
###      is rarely necessary and takes a lot of time.
mostlyclean_dirs = src lib lib-src nt doc/emacs doc/misc \
  doc/lispref doc/lispintro

$(foreach dir,$(mostlyclean_dirs),$(eval $(call submake_template,$(dir),mostlyclean)))

mostlyclean: $(mostlyclean_dirs:=_mostlyclean)
	[ ! -d test ] || $(MAKE) -C test $@

### 'clean'
###      Delete all files from the current directory that are normally
###      created by building the program.  Don't delete the files that
###      record the configuration.  Also preserve files that could be made
###      by building, but normally aren't because the distribution comes
###      with them.
###
###      Delete '.dvi' files here if they are not part of the distribution.
clean_dirs = $(mostlyclean_dirs) nextstep lisp admin/unidata

$(foreach dir,$(clean_dirs),$(eval $(call submake_template,$(dir),clean)))

clean: $(clean_dirs:=_clean)
	$(MAKE) -C admin/charsets $@
	[ ! -d test ] || $(MAKE) -C test $@
	-rm -f ./*.tmp etc/*.tmp*
	-rm -rf info-dir.*
	-rm -rf *.elc
	-$(CARGO_CLEAN) --manifest-path ${cargo_manifest}

### 'bootclean'
###      Delete all files that need to be remade for a clean bootstrap.
top_bootclean=\
	rm -f config.cache config.log ${srcdir}/doc/man/emacs.1

### 'distclean'
###      Delete all files from the current directory that are created by
###      configuring or building the program.  If you have unpacked the
###      source and built the program without creating any other files,
###      'make distclean' should leave only the files that were in the
###      distribution.
top_distclean=\
	${top_bootclean}; \
	rm -f config.status config.log~ \
	  Makefile makefile lib/gnulib.mk ${SUBDIR_MAKEFILES}

distclean_dirs = $(clean_dirs) leim

$(foreach dir,$(distclean_dirs),$(eval $(call submake_template,$(dir),distclean)))

maybeclean_dirs = test admin/grammars admin/unidata admin/charsets

distclean: $(distclean_dirs:=_distclean)
	for dir in $(filter-out test,$(maybeclean_dirs)); do \
	  $(MAKE) -C $$dir $@ || exit; \
	done
	[ ! -d test ] || $(MAKE) -C test $@
	${top_distclean}

### 'bootstrap-clean'
###      Delete everything that can be reconstructed by 'make' and that
###      needs to be deleted in order to force a bootstrap from a clean state.
$(foreach dir,$(distclean_dirs),$(eval $(call submake_template,$(dir),bootstrap-clean)))

bootstrap-clean: $(distclean_dirs:=_bootstrap-clean)
	for dir in $(filter-out test,$(maybeclean_dirs)); do \
	  $(MAKE) -C $$dir $@ || exit; \
	done
	[ ! -d test ] || $(MAKE) -C test $@
	[ ! -f config.log ] || mv -f config.log config.log~
	rm -rf ${srcdir}/info
	rm -f ${srcdir}/etc/refcards/emacsver.tex
	${top_bootclean}

### 'maintainer-clean'
###      Delete everything from the current directory that can be
###      reconstructed with this Makefile.  This typically includes
###      everything deleted by distclean, plus more: C source files
###      produced by Bison, tags tables, info files, and so on.
###
###      One exception, however: 'make maintainer-clean' should not delete
###      'configure' even if 'configure' can be remade using a rule in the
###      Makefile.  More generally, 'make maintainer-clean' should not delete
###      anything that needs to exist in order to run 'configure' and then
###      begin to build the program.
top_maintainer_clean=\
	${top_distclean}; \
	rm -fr autom4te.cache

maintainer_clean_dirs = src leim lisp

$(foreach dir,$(maintainer_clean_dirs),$(eval $(call submake_template,$(dir),maintainer-clean)))

maintainer-clean: bootstrap-clean $(maintainer_clean_dirs:=_maintainer-clean)
	for dir in $(filter-out test,$(maybeclean_dirs)); do \
	  $(MAKE) -C $$dir $@ || exit; \
	done
	[ ! -d test ] || $(MAKE) -C test $@
	${top_maintainer_clean}

### This doesn't actually appear in the coding standards, but Karl
### says GCC supports it, and that's where the configuration part of
### the coding standards seem to come from.  It's like distclean, but
### it deletes backup and autosave files too.
### Note that we abuse this in some subdirectories (eg leim),
### to delete some generated files that are slow to rebuild.
extraclean_dirs = ${NTDIR} lib-src src leim \
  admin/charsets admin/grammars admin/unidata lisp lib

$(foreach dir,$(extraclean_dirs),$(eval $(call submake_template,$(dir),extraclean)))

extraclean: $(extraclean_dirs:=_extraclean)
	${top_maintainer_clean}
	-rm -f config-tmp-* aclocal.m4 configure
	-rm -f ./*~ \#* etc/refcards/emacsver.tex doc/emacs/emacsver.texi
	-rm -f info/*.info info/dir
	-rmdir info 2>/dev/null

# The src subdir knows how to do the right thing
# even when the build directory and source dir are different.
.PHONY: TAGS tags
# FIXME: We used to include `src` in the dependencies, not sure why.
# I removed it because it causes `make tags` to build Emacs.
TAGS tags: lib lib-src # src
	$(MAKE) -C src tags

<<<<<<< HEAD
.PHONY: have-tests
have-tests:
	@if test ! -d test; then \
	  echo "You do not seem to have the test/ directory."; \
	  echo "Maybe you are using a release tarfile, rather than a repository checkout."; \
	 exit 1; \
	fi

.PHONY: check check-maybe check-expensive check-all
check check-maybe check-expensive check-all: have-tests all
	$(MAKE) -C src $@
=======
CHECK_TARGETS = check check-maybe check-expensive check-all
.PHONY: $(CHECK_TARGETS)
$(CHECK_TARGETS): all
ifeq ($(wildcard test),test)
>>>>>>> 64d2e5a7
	$(MAKE) -C test $@
else
	@echo "You do not seem to have the test/ directory."
	@echo "Maybe you used a release tarfile that lacks tests."
endif

clippy:
	$(MAKE) -C src $@

rustdoc:
	$(MAKE) -C src $@

.PHONY: clippy

dist:
	cd ${srcdir}; ./make-dist

DVIS  = lispref-dvi  lispintro-dvi  emacs-dvi  misc-dvi
HTMLS = lispref-html lispintro-html emacs-html misc-html
INFOS = lispref-info lispintro-info emacs-info misc-info
PDFS  = lispref-pdf  lispintro-pdf  emacs-pdf  misc-pdf
PSS   = lispref-ps   lispintro-ps   emacs-ps   misc-ps

DOCS = $(DVIS) $(HTMLS) $(INFOS) $(PDFS) $(PSS)
$(DOCS):
	$(MAKE) -C doc/$(subst -, ,$@)

.PHONY: $(DOCS) docs pdf ps
.PHONY: info dvi dist html info-real info-dir check-info

## TODO add etc/refcards.
docs: $(DOCS)
dvi: $(DVIS)
html: $(HTMLS)
info-real: $(INFOS)
pdf: $(PDFS)
ps: $(PSS)

info-dir: ${srcdir}/info/dir

## Hopefully doc/misc/*.texi is not too long for some systems?
srcdir_doc_info_dir_inputs = \
  ${srcdir}/doc/emacs/emacs.texi \
  ${srcdir}/doc/lispintro/emacs-lisp-intro.texi \
  ${srcdir}/doc/lispref/elisp.texi \
  $(sort $(wildcard ${srcdir}/doc/misc/*.texi))
info_dir_inputs = \
  ../build-aux/dir_top \
  $(subst ${srcdir}/doc/,,${srcdir_doc_info_dir_inputs})
info_dir_deps = \
  ${srcdir}/build-aux/make-info-dir \
  ${srcdir}/build-aux/dir_top \
  ${srcdir_doc_info_dir_inputs}

## It would be much simpler if info/dir was only created in the
## installation location by the install-info rule, but we also
## need one in the source directory for people running uninstalled.
## FIXME it would be faster to use the install-info program if we have it,
## but then we would need to depend on info-real, which would
## slow down parallelization.
${srcdir}/info/dir: ${info_dir_deps}
	$(AM_V_at)${MKDIR_P} ${srcdir}/info
	$(AM_V_GEN)(cd ${srcdir}/doc && \
	 AWK='${AWK}' ../build-aux/make-info-dir ${info_dir_inputs} \
	) >$@.tmp && mv $@.tmp $@

INSTALL_DVI = install-emacs-dvi install-lispref-dvi \
	install-lispintro-dvi install-misc-dvi
INSTALL_HTML = install-emacs-html install-lispref-html \
	install-lispintro-html install-misc-html
INSTALL_PDF = install-emacs-pdf install-lispref-pdf \
	install-lispintro-pdf install-misc-pdf
INSTALL_PS = install-emacs-ps install-lispref-ps \
	install-lispintro-ps install-misc-ps
INSTALL_DOC = $(INSTALL_DVI) $(INSTALL_HTML) $(INSTALL_PDF) $(INSTALL_PS)

## Install non .info forms of the documentation.
## TODO add etc/refcards.
$(INSTALL_DOC):
	$(MAKE) -C doc/$(subst -, install-,$(subst install-,,$@))

.PHONY: $(INSTALL_DOC) install-doc
.PHONY: install-dvi install-html install-pdf install-ps

install-doc: $(INSTALL_DOC)
install-dvi: $(INSTALL_DVI)
install-html: $(INSTALL_HTML)
install-pdf: $(INSTALL_PDF)
install-ps: $(INSTALL_PS)


UNINSTALL_DVI = uninstall-emacs-dvi uninstall-lispref-dvi \
	uninstall-lispintro-dvi uninstall-misc-dvi
UNINSTALL_HTML = uninstall-emacs-html uninstall-lispref-html \
	uninstall-lispintro-html uninstall-misc-html
UNINSTALL_PDF = uninstall-emacs-pdf uninstall-lispref-pdf \
	uninstall-lispintro-pdf uninstall-misc-pdf
UNINSTALL_PS = uninstall-emacs-ps uninstall-lispref-ps \
	uninstall-lispintro-ps uninstall-misc-ps
UNINSTALL_DOC = $(UNINSTALL_DVI) $(UNINSTALL_HTML) $(UNINSTALL_PDF) $(UNINSTALL_PS)

$(UNINSTALL_DOC):
	$(MAKE) -C doc/$(subst -, uninstall-,$(subst uninstall-,,$@))

.PHONY: $(UNINSTALL_DOC) uninstall-doc
.PHONY: uninstall-dvi uninstall-html uninstall-pdf uninstall-ps

uninstall-doc: $(UNINSTALL_DOC)
uninstall-dvi: $(UNINSTALL_DVI)
uninstall-html: $(UNINSTALL_HTML)
uninstall-pdf: $(UNINSTALL_PDF)
uninstall-ps: $(UNINSTALL_PS)


# Note that man/Makefile knows how to put the info files in $(srcdir),
# so we can do ok running make in the build dir.
# This used to have a clause that exited with an error if MAKEINFO = no.
# But it is inappropriate to do so without checking if makeinfo is
# actually needed - it is not if the info files are up-to-date.  (Bug#3982)
# Only the doc/*/Makefiles can decide that, so we let those rules run
# and give a standard error if makeinfo is needed but missing.
# While it would be nice to give a more detailed error message, that
# would require changing every rule in doc/ that builds an info file,
# and it's not worth it.  This case is only relevant if you download a
# release, then change the .texi files.
info:
  ifneq ($(HAVE_MAKEINFO),no)
	$(MAKE) info-real info-dir
  endif

## build-aux/make-info-dir expects only certain dircategories.
check-info: info
	cd info ; \
	bad= ; \
	for file in *; do \
	  test -f "$${file}" || continue ; \
	  case $${file} in \
	    *-[0-9]*|COPYING|dir) continue ;; \
	  esac ; \
	  cat=`sed -n 's/^INFO-DIR-SECTION //p' $${file}`; \
	  case $${cat} in \
	   "Texinfo documentation system" | "Emacs"| "Emacs lisp" | \
           "Emacs editing modes" | "Emacs network features" | \
	   "Emacs misc features" | "Emacs lisp libraries" ) : ;; \
	   *)  bad="$${bad} $${file}" ;; \
	  esac; \
	done ; \
	if test -n "$${bad}"; then \
	  echo "Unexpected dircategory in: $${bad}" ; \
	  exit 1 ; \
	fi ; \
	echo "info files are OK"

#### Bootstrapping.

### This first cleans the lisp subdirectory, removing all compiled
### Lisp files.  Then re-run make to build all the files anew.

.PHONY: bootstrap

# Bootstrapping does the following:
#  * Remove files to start from a bootstrap-clean slate.
#  * Run autogen.sh.
#  * Rebuild Makefile, to update the build procedure itself.
#  * Do the actual build.
bootstrap: bootstrap-clean
	cd $(srcdir) && ./autogen.sh autoconf
	$(MAKE) MAKEFILE_NAME=force-Makefile force-Makefile
	$(MAKE) all

.PHONY: ChangeLog change-history change-history-commit change-history-nocommit
.PHONY: preferred-branch-is-current unchanged-history-files

CHANGELOG = ChangeLog
emacslog = build-aux/gitlog-to-emacslog
# The ChangeLog history files are called ChangeLog.1, ChangeLog.2, ...,
# ChangeLog.$(CHANGELOG_HISTORY_INDEX_MAX).  $(CHANGELOG_N) stands for
# the newest (highest-numbered) ChangeLog history file.
CHANGELOG_HISTORY_INDEX_MAX = 3
CHANGELOG_N = ChangeLog.$(CHANGELOG_HISTORY_INDEX_MAX)

# Convert git commit log to ChangeLog file.  make-dist uses this.
# I guess this is PHONY so it always updates?
ChangeLog:
	$(AM_V_GEN)cd $(srcdir) && \
	  ./$(emacslog) -o $(CHANGELOG) -n $(CHANGELOG_HISTORY_INDEX_MAX)

# Check that we are in a good state for changing history.
PREFERRED_BRANCH = emacs-27
preferred-branch-is-current:
	git branch | grep -q '^\* $(PREFERRED_BRANCH)$$'
unchanged-history-files:
	x=$$(git diff-files --name-only $(CHANGELOG_N) $(emacslog)) && \
	  test -z "$$x"

# Regular expression that matches the newest commit covered by a ChangeLog.
new_commit_regexp = ^commit [0123456789abcdef]* (inclusive)

# Copy newer commit messages to the start of the ChangeLog history file,
# and consider them to be older.
change-history-nocommit: preferred-branch-is-current unchanged-history-files
	-rm -f ChangeLog.tmp
	$(MAKE) ChangeLog CHANGELOG=ChangeLog.tmp
	sed '/^This file records repository revisions/,$$d' \
	  ChangeLog.tmp >$(CHANGELOG_N).tmp
	new_commit_line=`grep '$(new_commit_regexp)' ChangeLog.tmp` && \
	sed 's/$(new_commit_regexp).*/'"$$new_commit_line/" \
	  $(CHANGELOG_N) >>$(CHANGELOG_N).tmp
	rm ChangeLog.tmp
	mv $(CHANGELOG_N).tmp $(CHANGELOG_N)

change-history: change-history-nocommit
	$(MAKE) $@-commit

# If 'make change-history' fails because the newest ChangeLog history
# file contains invalid text, fix the file by hand and then run
# 'make change-history-commit'.
change-history-commit:
	git commit -m'; make $@' $(CHANGELOG_N) $(emacslog)

.PHONY: check-declare

check-declare:
	@if [ ! -f $(srcdir)/src/remacs ]; then \
	  echo "You must build Emacs to use this command"; \
	  exit 1; \
	fi
	$(MAKE) -C lisp $@
	$(MAKE) -C test $@

.PHONY: rustfmt

rustfmt:
	(cd rust_src && cargo fmt)
	(cd rust_src/remacs-lib && cargo fmt)
	(cd rust_src/remacs-util && cargo fmt)
	(cd rust_src/remacs-macros && cargo fmt)
	(cd rust_src/alloc_unexecmacosx && cargo fmt)

.PHONY: gitmerge

GITMERGE_EMACS = ./src/emacs${EXEEXT}
GITMERGE_NMIN = 10

gitmerge:
	${GITMERGE_EMACS} -batch --no-site-file --no-site-lisp \
	  -l ${srcdir}/admin/gitmerge.el \
	  --eval '(setq gitmerge-minimum-missing ${GITMERGE_NMIN})' -f gitmerge<|MERGE_RESOLUTION|>--- conflicted
+++ resolved
@@ -504,14 +504,10 @@
 	umask 022; ${MKDIR_P} "$(DESTDIR)${bindir}"
 	$(MAKE) -C lib-src install
 ifeq (${ns_self_contained},no)
-<<<<<<< HEAD
 	${INSTALL_PROGRAM} $(INSTALL_STRIP) src/remacs${EXEEXT} "$(DESTDIR)${bindir}/$(EMACSFULL)"
-=======
-	${INSTALL_PROGRAM} $(INSTALL_STRIP) src/emacs${EXEEXT} "$(DESTDIR)${bindir}/$(EMACSFULL)"
 ifeq (${DUMPING},pdumper)
 	${INSTALL_DATA} src/emacs.pdmp "$(DESTDIR)${libexecdir}/emacs/${version}/${configuration}"/emacs.pdmp
 endif
->>>>>>> 64d2e5a7
 	-chmod 755 "$(DESTDIR)${bindir}/$(EMACSFULL)"
 ifndef NO_BIN_LINK
 	rm -f "$(DESTDIR)${bindir}/$(EMACS)"
@@ -976,24 +972,10 @@
 TAGS tags: lib lib-src # src
 	$(MAKE) -C src tags
 
-<<<<<<< HEAD
-.PHONY: have-tests
-have-tests:
-	@if test ! -d test; then \
-	  echo "You do not seem to have the test/ directory."; \
-	  echo "Maybe you are using a release tarfile, rather than a repository checkout."; \
-	 exit 1; \
-	fi
-
-.PHONY: check check-maybe check-expensive check-all
-check check-maybe check-expensive check-all: have-tests all
-	$(MAKE) -C src $@
-=======
 CHECK_TARGETS = check check-maybe check-expensive check-all
 .PHONY: $(CHECK_TARGETS)
 $(CHECK_TARGETS): all
 ifeq ($(wildcard test),test)
->>>>>>> 64d2e5a7
 	$(MAKE) -C test $@
 else
 	@echo "You do not seem to have the test/ directory."
