/* c-strncasecmp.c -- case insensitive string comparator in C locale
<<<<<<< HEAD
   Copyright (C) 1998-1999, 2005-2006, 2009-2023 Free Software Foundation, Inc.
=======
   Copyright (C) 1998-1999, 2005-2006, 2009-2024 Free Software
   Foundation, Inc.
>>>>>>> dc4e6b13

   This file is free software: you can redistribute it and/or modify
   it under the terms of the GNU Lesser General Public License as
   published by the Free Software Foundation; either version 2.1 of the
   License, or (at your option) any later version.

   This file is distributed in the hope that it will be useful,
   but WITHOUT ANY WARRANTY; without even the implied warranty of
   MERCHANTABILITY or FITNESS FOR A PARTICULAR PURPOSE.  See the
   GNU Lesser General Public License for more details.

   You should have received a copy of the GNU Lesser General Public License
   along with this program.  If not, see <https://www.gnu.org/licenses/>.  */

#include <config.h>

/* Specification.  */
#include "c-strcase.h"

#include <limits.h>

#include "c-ctype.h"

int
c_strncasecmp (const char *s1, const char *s2, size_t n)
{
  register const unsigned char *p1 = (const unsigned char *) s1;
  register const unsigned char *p2 = (const unsigned char *) s2;
  unsigned char c1, c2;

  if (p1 == p2 || n == 0)
    return 0;

  do
    {
      c1 = c_tolower (*p1);
      c2 = c_tolower (*p2);

      if (--n == 0 || c1 == '\0')
        break;

      ++p1;
      ++p2;
    }
  while (c1 == c2);

  if (UCHAR_MAX <= INT_MAX)
    return c1 - c2;
  else
    /* On machines where 'char' and 'int' are types of the same size, the
       difference of two 'unsigned char' values - including the sign bit -
       doesn't fit in an 'int'.  */
    return _GL_CMP (c1, c2);
}<|MERGE_RESOLUTION|>--- conflicted
+++ resolved
@@ -1,10 +1,6 @@
 /* c-strncasecmp.c -- case insensitive string comparator in C locale
-<<<<<<< HEAD
-   Copyright (C) 1998-1999, 2005-2006, 2009-2023 Free Software Foundation, Inc.
-=======
    Copyright (C) 1998-1999, 2005-2006, 2009-2024 Free Software
    Foundation, Inc.
->>>>>>> dc4e6b13
 
    This file is free software: you can redistribute it and/or modify
    it under the terms of the GNU Lesser General Public License as
