#serial 20
<<<<<<< HEAD
dnl Copyright (C) 2002, 2005, 2007, 2009-2015 Free Software Foundation, Inc.
=======
dnl Copyright (C) 2002, 2005, 2007, 2009-2015 Free Software Foundation,
dnl Inc.
>>>>>>> a012c7bb
dnl This file is free software; the Free Software Foundation
dnl gives unlimited permission to copy and/or distribute it,
dnl with or without modifications, as long as this notice is preserved.

AC_DEFUN([gl_FUNC_DUP2],
[
  AC_REQUIRE([gl_UNISTD_H_DEFAULTS])
  AC_REQUIRE([AC_CANONICAL_HOST])
  AC_CHECK_FUNCS_ONCE([getdtablesize])
  m4_ifdef([gl_FUNC_DUP2_OBSOLETE], [
    AC_CHECK_FUNCS_ONCE([dup2])
    if test $ac_cv_func_dup2 = no; then
      HAVE_DUP2=0
    fi
  ], [
    AC_DEFINE([HAVE_DUP2], [1], [Define to 1 if you have the 'dup2' function.])
  ])
  if test $HAVE_DUP2 = 1; then
    AC_CACHE_CHECK([whether dup2 works], [gl_cv_func_dup2_works],
      [AC_RUN_IFELSE([
         AC_LANG_PROGRAM([[#include <unistd.h>
#include <fcntl.h>
#include <errno.h>]],
           [int result = 0;
#ifdef HAVE_GETDTABLESIZE
            int bad_fd = getdtablesize ();
#else
            int bad_fd = 1000000;
#endif
#ifdef FD_CLOEXEC
            if (fcntl (1, F_SETFD, FD_CLOEXEC) == -1)
              result |= 1;
#endif
            if (dup2 (1, 1) == 0)
              result |= 2;
#ifdef FD_CLOEXEC
            if (fcntl (1, F_GETFD) != FD_CLOEXEC)
              result |= 4;
#endif
            close (0);
            if (dup2 (0, 0) != -1)
              result |= 8;
            /* Many gnulib modules require POSIX conformance of EBADF.  */
            if (dup2 (2, bad_fd) == -1 && errno != EBADF)
              result |= 16;
            /* Flush out some cygwin core dumps.  */
            if (dup2 (2, -1) != -1 || errno != EBADF)
              result |= 32;
            dup2 (2, 255);
            dup2 (2, 256);
            return result;
           ])
        ],
        [gl_cv_func_dup2_works=yes], [gl_cv_func_dup2_works=no],
        [case "$host_os" in
           mingw*) # on this platform, dup2 always returns 0 for success
             gl_cv_func_dup2_works="guessing no" ;;
           cygwin*) # on cygwin 1.5.x, dup2(1,1) returns 0
             gl_cv_func_dup2_works="guessing no" ;;
           linux*) # On linux between 2008-07-27 and 2009-05-11, dup2 of a
                   # closed fd may yield -EBADF instead of -1 / errno=EBADF.
             gl_cv_func_dup2_works="guessing no" ;;
           aix* | freebsd*)
                   # on AIX 7.1 and FreeBSD 6.1, dup2 (1,toobig) gives EMFILE,
                   # not EBADF.
             gl_cv_func_dup2_works="guessing no" ;;
           haiku*) # on Haiku alpha 2, dup2(1, 1) resets FD_CLOEXEC.
             gl_cv_func_dup2_works="guessing no" ;;
           *) gl_cv_func_dup2_works="guessing yes" ;;
         esac])
      ])
    case "$gl_cv_func_dup2_works" in
      *yes) ;;
      *)
        REPLACE_DUP2=1
        AC_CHECK_FUNCS([setdtablesize])
        ;;
    esac
  fi
  dnl Replace dup2() for supporting the gnulib-defined fchdir() function,
  dnl to keep fchdir's bookkeeping up-to-date.
  m4_ifdef([gl_FUNC_FCHDIR], [
    gl_TEST_FCHDIR
    if test $HAVE_FCHDIR = 0; then
      if test $HAVE_DUP2 = 1; then
        REPLACE_DUP2=1
      fi
    fi
  ])
])

# Prerequisites of lib/dup2.c.
AC_DEFUN([gl_PREREQ_DUP2], [])<|MERGE_RESOLUTION|>--- conflicted
+++ resolved
@@ -1,10 +1,6 @@
 #serial 20
-<<<<<<< HEAD
-dnl Copyright (C) 2002, 2005, 2007, 2009-2015 Free Software Foundation, Inc.
-=======
 dnl Copyright (C) 2002, 2005, 2007, 2009-2015 Free Software Foundation,
 dnl Inc.
->>>>>>> a012c7bb
 dnl This file is free software; the Free Software Foundation
 dnl gives unlimited permission to copy and/or distribute it,
 dnl with or without modifications, as long as this notice is preserved.
