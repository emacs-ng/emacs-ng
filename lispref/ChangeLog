<<<<<<< HEAD
2007-05-03  Karl Berry  <karl@gnu.org>

	* elisp.texi (\urlcolor, \linkcolor) [smallbook]: \Black for printing.

	* control.texi (Signaling Errors) <signal>: texinfo.tex is fixed,
	so restore anchor to normal position after defun.  Found by Kevin
	Ryde.

2007-04-26  Glenn Morris  <rgm@gnu.org>

	* elisp.texi (EMACSVER): Increase to 22.1.50.

2007-04-25  Karl Berry  <karl@gnu.org>
=======
2007-05-03  Karl Berry  <karl@tug.org>

	* elisp.texi (\urlcolor, \linkcolor) [smallbook]: \Black for printing.
	 (EMACSVER) [smallbook]: 22 for printed version.

	* control.texi (Signaling Errors) <signal>: texinfo.tex is fixed,
	so restore anchor to normal position after defun.  Found by Kevin Ryde.

2007-04-28  Karl Berry  <karl@gnu.org>
>>>>>>> 763d24ed

	* elisp.texi: Improve line breaks on copyright page,
	similar layout to emacs manual, 8.5x11 by default.

2007-04-24  Richard Stallman  <rms@gnu.org>

	* text.texi (Special Properties): Add xref to Overlay Properties.

	* display.texi (Overlay Properties): Add xref to Special Properties.

2007-04-22  Richard Stallman  <rms@gnu.org>

	* keymaps.texi (Extended Menu Items): Move the info about
	format with cached keyboard binding.

2007-04-21  Richard Stallman  <rms@gnu.org>

	* text.texi (Special Properties): Clarify previous change.

	* files.texi (File Name Expansion): Clarify previous change.

	* display.texi (Attribute Functions): Fix example for
	face-attribute-relative-p.

2007-04-19  Kenichi Handa  <handa@m17n.org>

	* text.texi (Special Properties): Document composition property.

2007-04-19  Glenn Morris  <rgm@gnu.org>

	* files.texi (File Name Expansion): Mention "superroot".

2007-04-15  Chong Yidong  <cyd@stupidchicken.com>

	* frames.texi (Multiple Displays): Add note about "multi-monitor"
	setups.
	(Display Feature Testing): Note that display refers to all
	physical monitors for multi-monitor setups.

2007-04-14  Richard Stallman  <rms@gnu.org>

	* lists.texi (Sets And Lists): Clarify `delete' examples.
	Remove spurious xref to same node.
	Clarify xref for add-to-list.

2007-04-12  Nick Roberts  <nickrob@snap.net.nz>

	* keymaps.texi (Format of Keymaps): Remove spurious ")" from
	value of lisp-mode-map.

2007-04-11  Karl Berry  <karl@gnu.org>

	* anti.texi (Antinews),
	* display.texi (Overlay Properties) and (Defining Images),
	* processes.texi (Synchronous Processes) and (Sentinels),
	* syntax.texi (Syntax Table Internals),
	* searching.texi (Regexp Special),
	* nonascii.texi (Default Coding Systems),
	* text.texi (Special Properties),
	* minibuf.texi (Basic Completion): Wording to improve breaks in
	8.5x11 format.
	* elisp.texi (smallbook): new @set to more easily switch between
	smallbook and 8.5x11.

2007-04-11  Richard Stallman  <rms@gnu.org>

	* text.texi (Lazy Properties): Minor fix.

2007-04-08  Karl Berry  <karl@gnu.org>

	* symbols.texi (Plists and Alists): Period after "vs" in index entries.
	* macros.texi (Backquote): Downcase Backquote in index entries for
	consistency.

2007-04-08  Richard Stallman  <rms@gnu.org>

	* text.texi (Adaptive Fill): Just describe default,
	don't show it (since it contains non-ASCII chars).

2007-04-07  Karl Berry  <karl@gnu.org>

	* text.texi (Adaptive Fill) [@iftex]: Omit binary characters in
	adaptive-fill-regexp's value, since they are not in the standard
	TeX fonts.

2007-04-07  Guanpeng Xu  <herberteuler@hotmail.com>

	* display.texi (Defining Faces): Fix example.

2007-04-07  Karl Berry  <karl@gnu.org>

	* display.texi (Button Buffer Commands): Improve page break.

2007-04-07  Richard Stallman  <rms@gnu.org>

	* advice.texi (Activation of Advice): Remove redundant index entry.

	* backups.texi: Improve index entries.  Remove redundant ones.

	* compile.texi (Byte Compilation): Improve index entry.

	* hash.texi (Creating Hash): Improve index entry.

	* symbols.texi (Definitions): Improve index entry.

	* edebug.texi: Improve index entries.  Remove redundant/useless ones.

	* maps.texi (Standard Keymaps): Remove useless index entry.

	* help.texi (Documentation Basics): Remove redundant index entries.

	* customize.texi: Improve index entries.
	Remove redundant/useless ones.

	* locals.texi (Standard Buffer-Local Variables): Clarify intro text.

	* streams.texi (Output Variables): Improve index entry.

	* abbrevs.texi (Abbrevs): Remove useless index entry.

	* macros.texi (Expansion): Remove useless index entry.

	* text.texi: Improve index entries.  Remove redundant/useless ones.
	(Text Properties, Examining Properties)
	(Special Properties): Use "property category" instead of "category"
	to refer to the `category' property.

	* positions.texi: Improve index entries.  Remove useless one.

	* lists.texi: Improve index entries.  Remove redundant/useless ones.

	* os.texi: Improve index entries.
	(Timers): Fix previous change.

	* buffers.texi: Improve index entries.
	(Modification Time): Get rid of term "obsolete buffer".

	* debugging.texi: Improve index entries.
	(Test Coverage): Add xref to other test coverage ftr.

	* eval.texi: Improve index entry.  Remove redundant ones.

	* numbers.texi: Improve index entries.  Remove redundant/useless ones.

	* files.texi: Improve index entries.  Remove redundant/useless ones.

	* objects.texi: Improve index entries.

	* processes.texi: Improve index entries.

	* modes.texi: Improve index entry.  Remove redundant one.

	* nonascii.texi: Improve index entries.

	* internals.texi: Improve index entries.

	* syntax.texi: Improve index entries.

	* keymaps.texi (Active Keymaps): Improve index entries.

	* commands.texi: Improve index entries.  Remove redundant/useless ones.

	* frames.texi: Improve index entries.  Remove redundant/useless ones.

	* markers.texi: Improve index entries.  Remove redundant ones.

	* tips.texi: Improve index entries.

	* loading.texi (Unloading): Improve index entry.

	* variables.texi: Improve index entries.  Remove redundant one.

	* sequences.texi: Improve index entry.

	* display.texi: Improve index entries.  Remove redundant ones.

	* windows.texi: Improve index entries.

	* searching.texi: Improve index entries.  Remove redundant one.

	* strings.texi (Case Tables): Improve last change.

2007-04-04  Chong Yidong  <cyd@stupidchicken.com>

	* strings.texi (Case Tables): Document with-case-table and
	ascii-case-table.

2007-04-03  Karl Berry  <karl@gnu.org>

	* processes.texi (Network): Reword to improve page break.

2007-04-03  Eli Zaretskii  <eliz@gnu.org>

	* functions.texi (Inline Functions): Describe more disadvantages
	of defsubst, and make advice against it stronger.

2007-04-02  Karl Berry  <karl@gnu.org>

	* backups.texi (Backup Names): Avoid widow words.
	* modes.texi (Example Major Modes): Align last comment.

2007-04-01  Chong Yidong  <cyd@stupidchicken.com>

	* keymaps.texi (Remapping Commands): Document new arg to
	command-remapping.

2007-04-01  Karl Berry  <karl@gnu.org>

	* processes.texi (Low-Level Network): typo.
	* loading.texi (Hooks for Loading): avoid double "the".
	* keymaps.texi (Key Sequences): no double "and".
	(Changing Key Bindings): shorten to improve line break.

2007-03-31  Glenn Morris  <rgm@gnu.org>

	* os.texi (Timers): Fix description of run-at-time TIME formats.

2007-03-31  Richard Stallman  <rms@gnu.org>

	* display.texi (Invisible Text): Correct buffer-invisibility-spec
	regarding ellipsis.

2007-03-31  Eli Zaretskii  <eliz@gnu.org>

	* intro.texi (nil and t):
	* symbols.texi (Plists and Alists):
	* variables.texi (Variable Aliases, Constant Variables):
	* functions.texi (Defining Functions):
	* advice.texi (Advising Primitives):
	* debugging.texi (Syntax Errors, Compilation Errors):
	* minibuf.texi (Minibuffer Windows):
	* commands.texi (Adjusting Point):
	* modes.texi (Syntactic Font Lock, Faces for Font Lock)
	(Auto Major Mode, Major Mode Conventions):
	* help.texi (Describing Characters):
	* files.texi (Create/Delete Dirs, Information about Files)
	(File Locks, Writing to Files, Reading from Files)
	(Saving Buffers):
	* windows.texi (Resizing Windows, Cyclic Window Ordering):
	* frames.texi (Finding All Frames):
	* positions.texi (Buffer End, Motion):
	* markers.texi (The Region):
	* text.texi (Deletion, Near Point):
	* display.texi (Displaying Messages, Truncation):
	* os.texi (Processor Run Time):
	* tips.texi (Key Binding Conventions, Programming Tips)
	(Warning Tips, Documentation Tips, Comment Tips):
	* internals.texi (Memory Usage): Improve indexing.

	* variables.texi (Frame-Local Variables):
	* functions.texi (Argument List):
	* loading.texi (Library Search):
	* streams.texi (Output Variables):
	* keymaps.texi (Translation Keymaps, Searching Keymaps):
	* searching.texi (Replacing Match, Search and Replace):
	* processes.texi (Byte Packing, Decoding Output)
	(Accepting Output, Network Servers, Shell Arguments):
	* display.texi (Abstract Display, Image Cache, Scroll Bars):
	* windows.texi (Window Point, Window Start):
	* frames.texi (Management Parameters, Frame Parameters, Frame Titles):
	* commands.texi (Reading Input, Keyboard Events):
	* minibuf.texi (Reading File Names, Minibuffer Completion)
	(Recursive Mini):
	* positions.texi (List Motion):
	* hash.texi (Hash Tables, Creating Hash, Defining Hash):
	* numbers.texi (Arithmetic Operations, Math Functions)
	(Predicates on Numbers, Comparison of Numbers):
	(Numeric Conversions):
	* locals.texi (Standard Buffer-Local Variables):
	* maps.texi (Standard Keymaps):
	* os.texi (User Identification, System Environment, Recording Input)
	(X11 Keysyms):
	* nonascii.texi (Non-ASCII Characters, Splitting Characters):
	* backups.texi (Backups and Auto-Saving):
	* customize.texi (Customization, Group Definitions)
	(Variable Definitions):
	* compile.texi (Byte Compilation): Improve index entries.

2007-03-31  Karl Berry  <karl@gnu.org>

	* macros.texi (Defining Macros): Avoid widow syllable.

2007-03-31  Eli Zaretskii  <eliz@gnu.org>

	* elisp.texi (Top): Postscript -> PostScript.

	* display.texi (Images, Postscript Images): Postscript -> PostScript.

2007-03-31  Markus Triska  <markus.triska@gmx.at>

	* internals.texi (Writing Emacs Primitives): Untabify `For'.

2007-03-30  Karl Berry  <karl@gnu.org>

	* lists.texi (List-related Predicates): Remove spurious @need.
	(Setcdr): Use @smallexample to improve page break.
	(Association Lists) <assoc>: Reword to improve page break.

	* strings.texi (String Conversion): Insert blank line to improve
	page break.

	* numbers.texi (Random Numbers): Use @minus{}.
	(Math Functions): Use @minus{}.

	* intro.texi (Acknowledgements): Avoid line breaks before middle
	initials.

2007-03-24  Eli Zaretskii  <eliz@gnu.org>

	* errors.texi (Standard Errors): Add an index entry.

2007-03-19  Richard Stallman  <rms@gnu.org>

	* os.texi (Recording Input): recent-keys now gives 300 keys.

2007-03-12  Glenn Morris  <rgm@gnu.org>

	* os.texi: Replace "daylight savings" with "daylight saving"
	throughout.

2007-03-05  Richard Stallman  <rms@gnu.org>

	* variables.texi (File Local Variables): Update
	enable-local-variables values.

2007-03-04  Richard Stallman  <rms@gnu.org>

	* syntax.texi (Control Parsing): Minor clarification.

	* strings.texi (Formatting Strings): Clarify width, precision, flags.

	* sequences.texi (Sequence Functions): Move string-bytes away,
	add xref.

	* nonascii.texi (Text Representations): Move string-bytes here.

	* modes.texi (Major Mode Conventions): Fundamental mode is exception.

	* minibuf.texi (Basic Completion): Minor clarification.

	* markers.texi (The Mark): Clarify existence vs activation of mark.
	Other cleanup.

	* display.texi (Finding Overlays): Write better example.

	* compile.texi (Eval During Compile): Clarify putting macros
	in eval-when-compile.

2007-02-25  Vinicius Jose Latorre  <viniciusjl@ig.com.br>

	* loading.texi (How Programs Do Loading): Fix anchor position at
	load-read-function definition doc. (tiny change)
	
2007-02-21  Kim F. Storm  <storm@cua.dk>

	* strings.texi (Text Comparison): Mention that assoc-string
	converts symbols to strings before testing.

2007-02-17  Kim F. Storm  <storm@cua.dk>

	* processes.texi (Bindat Spec): Vector types can have optional
	element type.
	(Bindat Examples): Fix example.  Add vector with element type.

2007-02-16  Andreas Schwab  <schwab@suse.de>

	* strings.texi (Formatting Strings): Document '+' flag.

2007-02-15  Juanma Barranquero  <lekktu@gmail.com>

	* strings.texi (Modifying Strings): Clarify that `clear-string'
	always converts the string to unibyte.

2007-02-14  Kim F. Storm  <storm@cua.dk>

	* display.texi (Glyphs): Add make-glyph-code, glyph-char, glyph-face.
	Rewrite glyph code description to refer to these functions.
	Remove details of encoding face number and char into integer code.

2007-02-03  Alan Mackenzie  <acm@muc.de>

	* loading.texi (Hooks for Loading): Make the description of
	`eval-after-load' more detailed, and amend the description of
	after-load-alist, in accordance with changes from 2006-05.

2007-02-03  Chong Yidong  <cyd@stupidchicken.com>

	* modes.texi (Defining Minor Modes): Document that a :require
	keyword or similar may be required to make saved customization
	variables work.

2007-02-03  Eli Zaretskii  <eliz@gnu.org>

	* elisp.texi (Top): Make the detailed menu headers compliant with
	Texinfo guidelines and with what texnfo-upd.el expects.  Add
	comments to prevent people from inadvertently modifying the key
	parts needed by `texinfo-multiple-files-update'.

2007-02-02  Eli Zaretskii  <eliz@gnu.org>

	* elisp.texi (Top): Update the top-level menus.

	* syntax.texi (Categories): Add index entries.

2007-02-01  Juanma Barranquero  <lekktu@gmail.com>

	* display.texi (Attribute Functions): Fix name and description of
	the UNDERLINE arg of `set-face-underline-p'.

2007-01-29  Eli Zaretskii  <eliz@gnu.org>

	* elisp.texi (Top): Add "Standard Errors", "Standard Buffer-Local
	Variables", and "Standard Keymaps" to the detailed menu.

	* variables.texi (Future Local Variables): Add index entry.

2007-01-28  Richard Stallman  <rms@gnu.org>

	* tips.texi (Coding Conventions): Clarify the tip about macros
	that define a function or a variable.

	* files.texi (File Attributes): UID and GID can be floats.
	(Magic File Names): Explain why deferring all operations to
	the standard handler does not work.

2007-01-23  Martin Rudalics  <rudalics@gmx.at>

	* backups.texi (Reverting): Use "buffer" instead of "file"
	when talking about major and minor modes.

2007-01-21  Richard Stallman  <rms@gnu.org>

	* help.texi (Documentation): Add xref to Documentation Tips.

2007-01-14  Juanma Barranquero  <lekktu@gmail.com>

	* tips.texi (Coding Conventions): Fix typos.

2007-01-05  Richard Stallman  <rms@gnu.org>

	* modes.texi (Defining Minor Modes): Fix previous change.

2007-01-03  Richard Stallman  <rms@gnu.org>

	* customize.texi (Variable Definitions, Customization Types):
	Don't use * in doc string for defcustom.

2007-01-02  Richard Stallman  <rms@gnu.org>

	* variables.texi (Variable Aliases): Clarify that aliases vars
	always have the same value.

	* processes.texi (Bindat Spec): Fix Texinfo usage.

	* modes.texi (Defining Minor Modes): Explain effect of command
	defined with define-global-minor-mode on new buffers.

2006-12-30  Kim F. Storm  <storm@cua.dk>

	* keymaps.texi (Tool Bar): Describe `grow-only' value of
	`auto-resize-tool-bars'.

2006-12-30  Richard Stallman  <rms@gnu.org>

	* keymaps.texi (Active Keymaps): Fix previous change.

2006-12-30  Nick Roberts  <nickrob@snap.net.nz>

	* keymaps.texi (Active Keymaps): Make xref to lookup-key.

2006-12-30  Kim F. Storm  <storm@cua.dk>

	* processes.texi (Bindat Spec): Clarify using field names in
	length specifications.

2006-12-29  Kim F. Storm  <storm@cua.dk>

	* processes.texi (Bindat Spec): Explain eval forms and lengths better.
	Add count and index variables for eval forms in repeat blocks.

2006-12-24  Richard Stallman  <rms@gnu.org>

	* customize.texi (Variable Definitions): Document
	new name custom-add-frequent-value.

2006-12-19  Kim F. Storm  <storm@cua.dk>

	* commands.texi (Misc Events): User signals now result in sigusr1
	and sigusr2 events which are handled through special-event-map.
	(Special Events): User signals and drag-n-drop are special.

2006-12-17  Richard Stallman  <rms@gnu.org>

	* loading.texi (Named Features): Explain subfeatures better.

	* customize.texi: Use "option" only for user options.
	For the keyword values inside defcustom etc, say "keywords".
	For :options value's elements, say "elements".
	:group should not be omitted.

	* syntax.texi (Parsing Expressions): Split up node.
	(Motion via Parsing, Position Parse, Parser State)
	(Low-Level Parsing, Control Parsing): New subnodes.
	(Parser State): Document syntax-ppss-toplevel-pos.

	* positions.texi (List Motion): Punctuation fix.

	* files.texi (File Name Completion): Document PREDICATE arg
	to file-name-completion.

2006-12-16  Eli Zaretskii  <eliz@gnu.org>

	* internals.texi (Building Emacs, Writing Emacs Primitives):
	Add index entries.

2006-12-11  Richard Stallman  <rms@gnu.org>

	* modes.texi (Font Lock Basics): Explain how nil for font-lock-defaults
	affects face menu.  Explain how to make it non-nil without enabling
	any fontification.

2006-12-10  Chong Yidong  <cyd@stupidchicken.com>

	* modes.texi (Font Lock Basics): Document nil value of
	font-lock-defaults.

2006-12-10  Glenn Morris  <rgm@gnu.org>

	* abbrevs.texi (Defining Abbrevs): Mention `define-abbrev' 'force
	value for system-flag argument.  Abbrev tables may not be empty
	when major modes are loaded.

2006-12-08  Juanma Barranquero  <lekktu@gmail.com>

	* makefile.w32-in (maintainer-clean): Partially revert last
	change; delete "elisp-?" and "elisp-??" instead of "elisp-*"
	to protect elisp-covers.texi.

2006-12-07  Juanma Barranquero  <lekktu@gmail.com>

	* makefile.w32-in (maintainer-clean): Depend on `distclean'.
	Don't remove elisp* info files; they are already deleted by the
	`clean' and `distclean' targets, and they are in the $(infodir)
	directory, not the current one.

2006-12-04  Kim F. Storm  <storm@cua.dk>

	* commands.texi (Misc Events): Update signal events.
	(Event Examples): Add signal example.

2006-11-29  Richard Stallman  <rms@gnu.org>

	* frames.texi (Visibility of Frames): Explain visible windows
	can be covered by others.  Add xref for raise-frame.

2006-11-28  Richard Stallman  <rms@gnu.org>

	* searching.texi (Regexp Special): Update when ^ is special.

2006-11-27  Eli Zaretskii  <eliz@gnu.org>

	* customize.texi (Customization, Common Keywords)
	(Group Definitions, Variable Definitions, Composite Types)
	(Type Keywords, Customization Types): Add index entries for
	various customization keywords.

2006-11-23  Stefan Monnier  <monnier@iro.umontreal.ca>

	* modes.texi (Multiline Font Lock): Rephrase some parts for clarity.

2006-11-10  Jan Dj,Ad(Brv  <jan.h.d@swipnet.se>

	* frames.texi (Window System Selections): Remove clipboard from
	description of selection-coding-system.

2006-11-06  Richard Stallman  <rms@gnu.org>

	* lists.texi (List Variables): Document COMPARE-FN.

	* keymaps.texi: Avoid use of "binding" to mean a relation;
	use it only to refer to the meaning associated with a key.
	(Keymaps): Change menu node description.

	* elisp.texi (Top): Change menu node description.

	* display.texi (Managing Overlays): Document overlay-recenter.

2006-10-29  Chong Yidong  <cyd@stupidchicken.com>

	* Makefile.in: Use relative paths to avoid advertising filesystem
	contents during compilation.

2006-10-23  Kim F. Storm  <storm@cua.dk>

	* commands.texi (Event Input Misc): Update unread-command-events.

2006-10-23  Nick Roberts  <nickrob@snap.net.nz>

	* lists.texi (Sets And Lists): Fix typos.

2006-10-18  Juanma Barranquero  <lekktu@gmail.com>

	* control.texi (Processing of Errors): Use @var for an argument,
	not @code.

2006-10-16  Richard Stallman  <rms@gnu.org>

	* edebug.texi (Edebug Recursive Edit): Minor cleanup.

	* keymaps.texi (Format of Keymaps): Show all the keymap element
	patterns that result from menu items.
	(Key Lookup): Minor cleanups.

	* modes.texi (Precalculated Fontification): Don't say that
	not setting font-lock-defaults avoids loading font-lock.

	* help.texi (Documentation): Move xref to Emacs Manual here.
	(Documentation Basics): From here.
	Also doc emacs-lisp-docstring-fill-column.

	* elisp.texi: Update version and ISBN.

	* commands.texi (Interactive Call): Clarify KEYS arg to
	call-interactively is a vector.
	(Command Loop Info): Delete anchor in this-command-keys.
	Add anchor in this-command-keys-vector.
	(Recursive Editing): Document how recursive-edit
	handles the current buffer.

2006-10-13  Chong Yidong  <cyd@stupidchicken.com>

	* frames.texi (Frame Titles): %c and %l are ignored in
	frame-title-format.

2006-10-11  Richard Stallman  <rms@gnu.org>

	* keymaps.texi (Key Sequences): Clarify use of kbd.

2006-10-10  Kim F. Storm  <storm@cua.dk>

	* lists.texi (Sets And Lists): Add memql.

2006-10-03  Richard Stallman  <rms@gnu.org>

	* searching.texi (Char Classes): Document :multibyte: and :unibyte:.
	Clarify :ascii: and :nonascii:.

2006-09-29  Juri Linkov  <juri@jurta.org>

	* modes.texi (%-Constructs): Reorder coding systems in the
	documentation of %z to the real order displayed in the modeline.

2006-09-25  Richard Stallman  <rms@gnu.org>

	* os.texi (Timers): Describe timer-max-repeats.

2006-09-25  Chong Yidong  <cyd@stupidchicken.com>

	* os.texi (Timers): Mention with-local-quit.

2006-09-24  Richard Stallman  <rms@gnu.org>

	* searching.texi (Searching and Matching): Mention property search.

	* commands.texi (Command Loop Info): Explain how read-event affects
	this-command-keys.

2006-09-20  Richard Stallman  <rms@gnu.org>

	* os.texi (Timers): Clarify about REPEAT when timer is delayed.

	* windows.texi (Window Start): Minor cleanups.

2006-09-20  Kim F. Storm  <storm@cua.dk>

	* windows.texi (Window Start): pos-visible-in-window-p allows
	specifying t for position to mean "end of window".
	Add window-line-height.

	* anti.texi (Antinews): Mention window-line-height.

2006-09-19  David Kastrup  <dak@gnu.org>

	* keymaps.texi (Searching Keymaps): Small clarification.

2006-09-18  Richard Stallman  <rms@gnu.org>

	* keymaps.texi (Creating Keymaps): Explain that keymap prompt strings
	cause keyboard menus.
	(Menu Keymaps): Likewise.
	(Defining Menus, Keyboard Menus): Clarify.

	* text.texi (Fields): Clarify explanation of constrain-to-field.

2006-09-16  Eli Zaretskii  <eliz@gnu.org>

	* variables.texi (Tips for Defining): Fix a typo.

2006-09-15  Richard Stallman  <rms@gnu.org>

	* keymaps.texi (Remapping Commands, Searching Keymaps)
	(Active Keymaps): Clean up previous change.

2006-09-15  Jay Belanger  <belanger@truman.edu>

	* gpl.texi: Replace "Library Public License" by "Lesser Public
	License" throughout.

2006-09-15  David Kastrup  <dak@gnu.org>

	* keymaps.texi (Active Keymaps): Adapt description to use
	`get-char-property' instead `get-text-property'.  Explain how
	mouse events change this.  Explain the new optional argument of
	`key-binding' and its mouse-dependent lookup.
	(Searching Keymaps): Adapt description similarly.
	(Remapping Commands): Explain the new optional argument of
	`command-remapping'.

2006-09-14  Richard Stallman  <rms@gnu.org>

	* keymaps.texi (Searching Keymaps): Clarification.
	(Active Keymaps): Refer to Searching Keymaps instead of duplication.

2006-09-13  Richard Stallman  <rms@gnu.org>

	* objects.texi (Character Type): Node split.
	Add xref to Describing Characters.
	(Basic Char Syntax, General Escape Syntax)
	(Ctl-Char Syntax, Meta-Char Syntax): New subnodes.

2006-09-11  Richard Stallman  <rms@gnu.org>

	* display.texi (Display Table Format): Wording clarification.
	(Glyphs): Clarifications.

2006-09-10  Chong Yidong  <cyd@stupidchicken.com>

	* keymaps.texi (Active Keymaps): Mention that key-binding checks
	local maps.

2006-09-10  Kim F. Storm  <storm@cua.dk>

	* display.texi (Forcing Redisplay): Document return value of
	function redisplay.

2006-09-09  Richard Stallman  <rms@gnu.org>

	* windows.texi (Window Hooks): Explain limits of
	window-scroll-functions.

	* display.texi (Fringe Indicators): Update for last change in
	indicate-buffer-boundaries.

2006-09-08  Richard Stallman  <rms@gnu.org>

	* processes.texi (Bindat Spec): Suggest names ending in -bindat-spec.

2006-09-06  Kim F. Storm  <storm@cua.dk>

	* frames.texi (Display Feature Testing): display-mm-dimensions-alist.

	* windows.texi (Window Start): Update pos-visible-in-window-p.

2006-09-04  Richard Stallman  <rms@gnu.org>

	* processes.texi (Accepting Output): Explain SECONDS=0 for
	accept-process-output.

	* os.texi (Idle Timers): Explain why timer functions should not
	loop until (input-pending-p).

2006-09-02  Eli Zaretskii  <eliz@gnu.org>

	* makefile.w32-in (usermanualdir): New variable.
	(elisp.dvi): Use it.

2006-09-01  Eli Zaretskii  <eliz@gnu.org>

	* buffers.texi (Buffer Modification): Fix last change.

2006-09-01  Chong Yidong  <cyd@stupidchicken.com>

	* buffers.texi (Buffer Modification): Document
	buffer-chars-modified-tick.

2006-08-31  Richard Stallman  <rms@gnu.org>

	* modes.texi (Syntactic Font Lock): Mention specific faces once again.

2006-08-31  Richard Bielawski  <RBielawski@moneygram.com>  (tiny change)

	* modes.texi (Syntactic Font Lock):
	Mention font-lock-syntactic-face-function
	instead of specific faces.

2006-08-29  Chong Yidong  <cyd@stupidchicken.com>

	* display.texi (Images): Add xrref to display-images-p.

2006-08-28  Kenichi Handa  <handa@m17n.org>

	* nonascii.texi (Lisp and Coding Systems): Fix description of
	detect-coding-region.

2006-08-27  Michael Olson  <mwolson@gnu.org>

	* processes.texi (Transaction Queues): Remove stray quote
	character.

2006-08-25  Richard Stallman  <rms@gnu.org>

	* os.texi (Idle Timers): run-with-idle-timer allows Lisp time value.
	Add xref.

2006-08-24  Chong Yidong  <cyd@stupidchicken.com>

	* os.texi (Timers): Avoid waiting inside timers.

2006-08-21  Lute Kamstra  <lute@gnu.org>

	* Makefile.in: Use ../man/texinfo.tex to build elisp.dvi.

2006-08-20  Richard Stallman  <rms@gnu.org>

	* os.texi (Idle Timers): New node, split out from Timers.
	Document current-idle-time.
	* commands.texi (Reading One Event): Update xref.
	* elisp.texi (Top): Update subnode menu.

2006-08-16  Richard Stallman  <rms@gnu.org>

	* keymaps.texi (Extended Menu Items): Show format of cached
	bindings in extended menu items.

	* customize.texi (Variable Definitions): Explain when the
	standard value expression is evaluated.

2006-08-15  Chong Yidong  <cyd@stupidchicken.com>

	* commands.texi (Reading One Event): Explain idleness in
	`read-event'.

2006-08-12  Chong Yidong  <cyd@stupidchicken.com>

	* text.texi (Near Point): Say "cursor" not "terminal cursor".
	(Commands for Insertion): Removed split-line since it's not
	relevant for Lisp programming.
	(Yank Commands): Rewrite introduction.
	(Undo): Clarify.
	(Maintaining Undo): Clarify.  Document undo-ask-before-discard.
	(Filling): Remove redundant comment.  Clarify return value of
	current-justification.
	(Margins): Minor clarifications.
	(Adaptive Fill): Update default value of adaptive-fill-regexp.
	(Sorting): Update definition of sort-lines.
	(Columns): Clarify behavior of sort-columns.
	(Indent Tabs): Link to Tab Stops in Emacs manual.
	(Special Properties): Clarify.
	(Clickable Text): Mention Buttons package.

2006-08-12  Kevin Ryde  <user42@zip.com.au>

	* os.texi (Time Parsing): Add %z to description of
	format-time-string, as per docstring.  Add cross reference to
	glibc manual for strftime.

2006-08-08  Richard Stallman  <rms@gnu.org>

	* modes.texi: Clean up wording in previous change.

2006-08-07  Chong Yidong  <cyd@stupidchicken.com>

	* modes.texi (Hooks): Clarify.
	(Major Mode Basics): Mention define-derived-mode explicitly.
	(Major Mode Conventions): Rebinding RET is OK for some modes.
	Mention change-major-mode-hook and after-change-major-mode-hook.
	(Example Major Modes): Moved to end of Modes section.
	(Mode Line Basics): Clarify.
	(Mode Line Data): Mention help-echo and local-map in strings.
	Explain reason for treatment of non-risky variables.
	(Properties in Mode): Clarify.
	(Faces for Font Lock): Add font-lock-negation-char-face.

2006-08-04  Eli Zaretskii  <eliz@gnu.org>

	* strings.texi (Formatting Strings): Warn against arbitrary
	strings as first arg to `format'.

2006-07-31  Thien-Thi Nguyen  <ttn@gnu.org>

	* text.texi (Clickable Text): Mention `help-echo' text property.
	Update intro, examples and associated explanations.

2006-07-31  Richard Stallman  <rms@gnu.org>

	* commands.texi: Update xrefs.
	(Event Mod): New node, cut out from old Translating Input.

	* maps.texi: Update xrefs.

	* keymaps.texi (Translation Keymaps): New node.
	Update xrefs from Translating Input to Translation Keymaps.

	* elisp.texi (Top): Update subnode menu.

	* display.texi (Face Functions): Fix explanations of FRAME=t or nil.

	* os.texi (System Interface): Fix menu descriptions of some nodes.
	(Translating Input): Node deleted.

2006-07-31  Nick Roberts  <nickrob@snap.net.nz>

	* modes.texi (Minor Mode Conventions): Update xref for add-to-list.

	* lists.texi (Sets And Lists): Likewise.

2006-07-30  Thien-Thi Nguyen  <ttn@gnu.org>

	* text.texi (Fields): Mention POS
	requirement when narrowing is in effect.

2006-07-28  Richard Stallman  <rms@gnu.org>

	* display.texi (Face Attributes): Simplify wording.
	(Attribute Functions): Clarify meaning of new-frame default
	attribute settings.

	* customize.texi (Common Keywords): Document how to use
	:package-version in a package not in Emacs.

2006-07-28  Kim F. Storm  <storm@cua.dk>

	* commands.texi (Reading One Event): Fix last change.

2006-07-26  Chong Yidong  <cyd@stupidchicken.com>

	* commands.texi (Reading One Event): Document SECONDS argument for
	read-event, read-char, and read-char-exclusive.

2006-07-25  Stefan Monnier  <monnier@iro.umontreal.ca>

	* modes.texi (Multiline Font Lock): Can't use jit-lock-defer-multiline
	to ensure correct identification.

2006-07-24  Richard Stallman  <rms@gnu.org>

	* text.texi (Clickable Text): Clarify.

	* sequences.texi (Vector Functions): Delete duplicate xref.

	* objects.texi (Function Type): Clarify.

	* modes.texi (Keymaps and Minor Modes): List punct chars for minor
	modes.

	* lists.texi (List Variables): New node.
	Material moved from other nodes.

	* variables.texi (Setting Variables): add-to-list and
	add-to-ordered-list moved to List Variables node.

2006-07-23  Thien-Thi Nguyen  <ttn@gnu.org>

	* text.texi (Links and Mouse-1):
	For mouse-on-link-p, expand on arg POS.

2006-07-21  Kim F. Storm  <storm@cua.dk>

	* display.texi (Forcing Redisplay): Don't mention systems which
	don't support sub-second timers for redisplay-preemption-period.

	* os.texi (Terminal Output): Clarify text vs graphical terminal.

2006-07-21  Eli Zaretskii  <eliz@gnu.org>

	* frames.texi (Input Focus): Document that focus-follows-mouse has
	no effect on MS-Windows.

2006-07-18  Richard Stallman  <rms@gnu.org>

	* display.texi (Forcing Redisplay): Cleanups in previous change.

	* processes.texi (Low-Level Network): Make menu more convenient.

2006-07-18  Kim F. Storm  <storm@cua.dk>

	* display.texi (Forcing Redisplay): redisplay-preemption-period
	only used on window systems.  Add xref to Terminal Output.

	* os.texi (Terminal Output): baud-rate only controls preemption on
	non-window systems.  Add xref to Forcing Redisplay.

	* processes.texi (Low-Level Network): Rename node "Make Network"
	to "Network Processes".

2006-07-18  Karl Berry  <karl@gnu.org>

	* variables.texi, functions.texi, customize.texi, loading.texi:
	* edebug.texi, minibuf.texi: Fix page breaks through chapter 20.

2006-07-17  Chong Yidong  <cyd@stupidchicken.com>

	* commands.texi (Waiting): Document batch-mode sit-for behavior.

2006-07-17  Richard Stallman  <rms@gnu.org>

	* eval.texi, elisp.texi, text.texi: Use real doublequote inside menus.
	Put period and comma inside quotes.

	* loading.texi, markers.texi: Use real doublequote inside menus.

	* windows.texi: Put point and comma inside quotes.
	(Textual Scrolling): Use @samp for error message.

	* variables.texi, tips.texi, syntax.texi, symbols.texi:
	* strings.texi, streams.texi, processes.texi, os.texi:
	* objects.texi, numbers.texi, modes.texi, minibuf.texi:
	* lists.texi, keymaps.texi, intro.texi, hash.texi, internals.texi:
	* gpl.texi, functions.texi, files.texi, frames.texi, doclicense.texi:
	* display.texi, control.texi, commands.texi, buffers.texi, anti.texi:
	Put point and comma inside quotes.

	* control.texi (Processing of Errors): Add command-error-function.

	* variables.texi (File Local Variables): Clarify that
	file local variables make buffer-local bindings.

	* modes.texi (Syntactic Font Lock): Give default for
	font-lock-syntax-table.

2006-07-17  Nick Roberts  <nickrob@snap.net.nz>

	* text.texi (Special Properties): Clean up previous change.

2006-07-16  Karl Berry  <karl@gnu.org>

	* objects.texi, numbers.texi, strings.texi, lists.texi, hash.texi:
	* control.texi: Fix bad page breaks through chapter 10 (control).

	* anti.texi (Antinews): Reorder face-attribute fns to avoid
	underfull hbox.

2006-07-15  Nick Roberts  <nickrob@snap.net.nz>

	* text.texi (Special Properties): Describe fontified text property
	in relation to a character (not text).

2006-07-15  Kim F. Storm  <storm@cua.dk>

	* maps.texi (Standard Keymaps): Add xref for minibuffer maps.
	Add apropos-mode-map, custom-mode-map, esc-map, global-map,
	grep-mode-map, help-map, help-mode-map, kmacro-map, and tool-bar-map.

	* anti.texi (Antinews): Mention redisplay function.
	The kbd macro existed, but was not documented, before 22.x.
	Function pos-visible-in-window-p is not new in 22.x, just enhanced.

2006-07-14  Nick Roberts  <nickrob@snap.net.nz>

	* display.texi (Displaying Messages): Add anchor.

	* frames.texi (Dialog Boxes): Use it.

2006-07-12  Richard Stallman  <rms@gnu.org>

	* objects.texi (Frame Type): Explain nature of frames better.

	* frames.texi (Frames): Explain nature of frames better.

2006-07-12  Ken Manheimer  <ken.manheimer@gmail.com>

	* tips.texi (Coding Conventions): Explain why use cl at compile time.

2006-07-12  YAMAMOTO Mitsuharu  <mituharu@math.s.chiba-u.ac.jp>

	* frames.texi (Window System Selections): Mention scrap support for Mac.
	Default value of x-select-enable-clipboard is t on Mac.

	* os.texi (Getting Out): Suspending is not allowed on Mac, either.

2006-07-11  Kim F. Storm  <storm@cua.dk>

	* display.texi (Forcing Redisplay): Add `redisplay' function.
	Don't mention (sit-for -1) -- use (redisplay t) instead.

	* commands.texi (Waiting): (sit-for -1) is no longer special.
	(sit-for 0) is equivalent to (redisplay).
	Iconifying/deiconifying no longer makes sit-for return.

2006-07-10  Nick Roberts  <nickrob@snap.net.nz>

	* display.texi (Buttons): Fix typo.

	* index.texi, elisp.texi (New Symbols): Comment node out.

2006-07-09  Richard Stallman  <rms@gnu.org>

	* display.texi (Truncation): Clean up previous change.

2006-07-08  Richard Stallman  <rms@gnu.org>

	* commands.texi (Interactive Call): Use 3 as prefix in example
	for execute-extended-command.

	* display.texi (Attribute Functions): Move paragraph about
	compatibility with Emacs < 21.

2006-07-09  Kim F. Storm  <storm@cua.dk>

	* display.texi (Refresh Screen): Clarify force-window-update.
	(Truncation): "Normally" indicated by fringe arrows.

2006-07-08  Eli Zaretskii  <eliz@gnu.org>

	* windows.texi (Textual Scrolling, Resizing Windows):
	* variables.texi (Constant Variables):
	* text.texi (Buffer Contents, Deletion, Changing Properties)
	(Property Search, Special Properties, Sticky Properties)
	(Links and Mouse-1, Fields, Change Hooks):
	* syntax.texi (Syntax Table Functions, Parsing Expressions)
	(Categories):
	* symbols.texi (Other Plists):
	* streams.texi (Output Variables):
	* processes.texi (Input to Processes, Query Before Exit):
	* positions.texi (Word Motion, Text Lines, List Motion):
	* os.texi (Init File, System Environment, Sound Output)
	(Session Management):
	* nonascii.texi (Text Representations, Character Sets)
	(Chars and Bytes, Locales):
	* modes.texi (Defining Minor Modes, Header Lines):
	* minibuf.texi (Minibuffer Contents):
	* markers.texi (Information from Markers):
	* lists.texi (List Elements, Building Lists, Association Lists):
	* keymaps.texi (Tool Bar):
	* hash.texi (Creating Hash, Hash Access, Defining Hash, Other Hash):
	* functions.texi (What Is a Function, Mapping Functions):
	* frames.texi (Creating Frames, Parameter Access, Pointer Shape)
	(Color Names, Text Terminal Colors, Display Feature Testing):
	* files.texi (Visiting Functions, File Name Components)
	(Unique File Names, Contents of Directories):
	* display.texi (Forcing Redisplay, Displaying Messages)
	(Temporary Displays, Font Selection, Auto Faces)
	(Font Lookup, Fringe Indicators, Display Margins)
	(Image Descriptors, Showing Images, Image Cache, Button Types)
	(Making Buttons, Manipulating Buttons, Button Buffer Commands)
	(Display Table Format, Glyphs):
	* control.texi (Iteration):
	* commands.texi (Command Loop Info, Adjusting Point):
	* backups.texi (Making Backups, Auto-Saving):
	Remove @tindex entries.

2006-07-07  Kim F. Storm  <storm@cua.dk>

	* display.texi (Fringe Cursors): Fix typo.
	(Customizing Bitmaps): Fix define-fringe-bitmap entry.
	(Overlay Arrow): Default is overlay-arrow fringe indicator.

2006-07-05  Richard Stallman  <rms@gnu.org>

	* text.texi (Buffer Contents): Add example of text props
	in result of buffer-substring.
	(Text Properties): Explain better about use of specific property names.
	(Property Search): Some cleanups; reorder some functions.

	* keymaps.texi (Changing Key Bindings): Cleanup.
	Add xref to Key Binding Conventions.

	* display.texi (Attribute Functions): Add examples for
	face-attribute-relative-p.

	* tips.texi (Coding Conventions): Cleanup last change.

2006-07-05  Karl Berry  <karl@gnu.org>

	* elisp.texi: Use @fonttextsize 10pt, a la emacs.texi.
	Remove @setchapternewpage odd.
	Result is 1013 pages, down from 1100.

	* anti.texi, customize.texi, display.texi, internals.texi:
	* minibuf.texi, modes.texi, tips.texi:
	Fix overfull/underfull boxes.

2006-07-05  Thien-Thi Nguyen  <ttn@gnu.org>

	* edebug.texi (Instrumenting):
	Add Edebug-specific findex for eval-buffer.
	* loading.texi (Loading):
	Replace eval-current-buffer with eval-buffer.

2006-06-30  Nick Roberts  <nickrob@snap.net.nz>

	* locals.texi (Standard Buffer-Local Variables): Update the list
	of variables.

2006-06-26  Nick Roberts  <nickrob@snap.net.nz>

	* files.texi (File Name Completion): Point user to the node
	"Reading File Names".

2006-06-24  Eli Zaretskii  <eliz@gnu.org>

	* files.texi (Contents of Directories): Document case-insensitive
	behavior on respective filesystems.

	* objects.texi (Character Type): Document that Emacs signals an
	error for unsupported Unicode characters specified as \uNNNN.

2006-06-19  Richard Stallman  <rms@gnu.org>

	* processes.texi (Bindat Spec): Clarify previous change.

2006-06-16  Richard Stallman  <rms@gnu.org>

	* tips.texi (Coding Conventions): Better explain conventions
	for definition constructs.

	* text.texi (Special Properties): String value of `read-only'
	serves as the error message.

	* objects.texi (Character Type): Clarify prev. change.
	(Non-ASCII in Strings): Mention \u and \U.

	* commands.texi (Using Interactive): Explain problem of
	markers, etc., in command-history.

2006-06-14  Kim F. Storm  <storm@cua.dk>

	* commands.texi (Waiting): Negative arg to sit-for forces
	redisplay even if input is pending.

	* display.texi (Forcing Redisplay): Use (sit-for -1) to force a
	redisplay.  Remove incorrect example of binding redisplay-dont-pause
	around (sit-for 0).

2006-06-13  Richard Stallman  <rms@gnu.org>

	* display.texi (Forcing Redisplay): Clarify previous change.

2006-06-13  Romain Francoise  <romain@orebokech.com>

	* display.texi (Forcing Redisplay): Fix typo.

2006-06-13  Kim F. Storm  <storm@cua.dk>

	* display.texi (Forcing Redisplay): Add redisplay-preemption-period.

2006-06-10  Luc Teirlinck  <teirllm@auburn.edu>

	* tips.texi (Coding Conventions): Add `@end itemize'.

2006-06-10  Richard Stallman  <rms@gnu.org>

	* tips.texi (Coding Conventions): Explain use of coding systems
	to ensure one decoding for strings.

2006-06-09  Aidan Kehoe  <kehoea@parhasard.net>

	* objects.texi (Character Type): Describe the \uABCD and \U00ABCDEF
	syntax.

2006-06-07  Eli Zaretskii  <eliz@gnu.org>

	* display.texi (Font Selection): Remove description of
	clear-face-cache.

	* compile.texi (Eval During Compile): Fix a typo.  Add index
	entries for possible uses of eval-when-compile.

2006-06-04  Thien-Thi Nguyen  <ttn@gnu.org>

	* display.texi (Abstract Display): Fix typo.

2006-06-03  Eli Zaretskii  <eliz@gnu.org>

	* minibuf.texi (Minibuffer History) <history-add-new-input>:
	Reword variable's description.

2006-06-01  Richard Stallman  <rms@gnu.org>

	* windows.texi (Splitting Windows): Clarify splitting nonselected
	window.

2006-05-31  Juri Linkov  <juri@jurta.org>

	* minibuf.texi (Minibuffer History): Add history-add-new-input.

2006-05-30  Richard Stallman  <rms@gnu.org>

	* display.texi (Line Height): Fix errors in description of
	default line height and line-height properyty.

	* nonascii.texi (Default Coding Systems): Further clarification.

2006-05-29  Luc Teirlinck  <teirllm@auburn.edu>

	* internals.texi (Pure Storage): Mention that an overflow in pure
	space causes a memory leak.
	(Garbage Collection): If there was an overflow in pure space,
	`garbage-collect' returns nil.

2006-05-30  Eli Zaretskii  <eliz@gnu.org>

	* nonascii.texi (Default Coding Systems): Fix it some more.

2006-05-29  Eli Zaretskii  <eliz@gnu.org>

	* nonascii.texi (Default Coding Systems): Fix last change.

2006-05-29  Kenichi Handa  <handa@m17n.org>

	* nonascii.texi (find-operation-coding-system): Describe the new
	argument format (FILENAME . BUFFER).

2006-05-28  Richard Stallman  <rms@gnu.org>

	* tips.texi (Coding Conventions): Better explain reasons not to
	advise other packages or use `eval-after-load'.

2006-05-29  Kim F. Storm  <storm@cua.dk>

	* processes.texi (Bindat Functions): Rename `pos' and `raw-data' to
	`bindat-idx' and `bindat-raw' for clarity.

2006-05-27  Thien-Thi Nguyen  <ttn@gnu.org>

	* processes.texi (Bindat Spec): Expand on `repeat' handler.

	* display.texi (Display): Add "Abstract Display" to menu.
	(Abstract Display, Abstract Display Functions)
	(Abstract Display Example): New nodes.
	* elisp.texi (Top): Add "Abstract Display" to menu.

2006-05-27  Chong Yidong  <cyd@stupidchicken.com>

	* keymaps.texi (Key Sequences): Link to input events definition.
	(Format of Keymaps): Delete material duplicated in Keymap Basics.

	* files.texi (Changing Files): Document updated argument list for
	copy-file.

2006-05-27  Thien-Thi Nguyen  <ttn@gnu.org>

	* processes.texi (Bindat Functions): Explain term "total length".
	Use it in bindat-length and bindat-pack descriptions.

2006-05-26  Eli Zaretskii  <eliz@gnu.org>

	* tips.texi (Coding Conventions): Advise against using
	eval-after-load in packages.  Add an index entry.

2006-05-25  Juri Linkov  <juri@jurta.org>

	* minibuf.texi (Text from Minibuffer): Undocument keep-all.

	* modes.texi (%-Constructs): Add %e, %z, %Z.

2006-05-25  Richard Stallman  <rms@gnu.org>

	* elisp.texi (Top): Update subnode menu.

	* keymaps.texi (Keymap Basics): New node, split out of Key Sequences.
	(Keymaps): Update menu.

2006-05-25  Chong Yidong  <cyd@stupidchicken.com>

	* keymaps.texi (Key Sequences): Some clarifications.

2006-05-25  Thien-Thi Nguyen  <ttn@gnu.org>

	* processes.texi (Bindat Functions): Say "unibyte string"
	explicitly for bindat-unpack and bindat-pack descriptions.
	(Bindat Examples): Don't call `string-make-unibyte' in example.

2006-05-25  Chong Yidong  <cyd@stupidchicken.com>

	* keymaps.texi (Key Sequences): Renamed from Keymap Terminology.
	Explain string and vector representations of key sequences

	* keymaps.texi (Changing Key Bindings):
	* commands.texi (Interactive Codes, Interactive Codes):
	* help.texi (Describing Characters): Refer to it.

2006-05-23  Luc Teirlinck  <teirllm@auburn.edu>

	* frames.texi (Pointer Shape): @end table -> @end defvar.

2006-05-22  Richard Stallman  <rms@gnu.org>

	* elisp.texi (Top): Update subnode menus.

	* frames.texi (Pointer Shape): Node renamed from Pointer Shapes.
	Contents rewritten; material from old Pointer Shape node moved here.

	* display.texi (Pointer Shape): Node deleted.
	(Image Descriptors): Minor cleanup.

2006-05-21  Richard Stallman  <rms@gnu.org>

	* syntax.texi (Parsing Expressions): Update info on which STATE
	elements are ignored.

2006-05-19  Luc Teirlinck  <teirllm@auburn.edu>

	* hooks.texi (Standard Hooks): Correct typo.

	* gpl.texi (GPL): ifinfo -> ifnottex.

2006-05-19  Michael Ernst  <mernst@alum.mit.edu>  (tiny change)

	* searching.texi (Simple Match Data): Warn about match data being
	set anew by every search.

2006-05-17  Richard Stallman  <rms@gnu.org>

	* minibuf.texi (Minibuffer History): Clarify.

	* searching.texi (Regexp Special): Clarify nested regexp warning.

2006-05-16  Kim F. Storm  <storm@cua.dk>

	* minibuf.texi (Minibuffer History): Update add-to-history.

2006-05-15  Oliver Scholz  <epameinondas@gmx.de>  (tiny change)

	* nonascii.texi (Explicit Encoding): Fix
	typo (encoding<->decoding).

2006-05-14  Richard Stallman  <rms@gnu.org>

	* buffers.texi (Creating Buffers): Cleanup.

	* files.texi (Visiting Functions): Rewrite in find-file-noselect.

2006-05-13  Eli Zaretskii  <eliz@gnu.org>

	* buffers.texi (Current Buffer): Document that with-temp-buffer
	disables undo.

	* os.texi (Terminal-Specific): More accurate description of how
	Emacs searches for the terminal-specific libraries.

2006-05-12  Eli Zaretskii  <eliz@gnu.org>

	* hooks.texi (Standard Hooks) [iftex]: Convert @xref's to
	emacs-xtra to @inforef's.

	* text.texi (Undo): Document that undo is turned off in buffers
	whose names begin with a space.

	* buffers.texi (Buffer Names): Add index entries for buffers whose
	names begin with a space.
	(Creating Buffers): Document that undo is turned off in buffers
	whose names begin with a space.

	* files.texi (Visiting Functions, Reading from Files)
	(Saving Buffers): Mention code and EOL conversions by file I/O
	primitives and subroutines.

	* nonascii.texi (Lisp and Coding Systems): Document
	coding-system-eol-type.  Add index entries for eol conversion.

	* display.texi (Defining Faces): Mention `mac', and add an xref to
	where window-system is described.

2006-05-10  Richard Stallman  <rms@gnu.org>

	* internals.texi (Writing Emacs Primitives): Clarify GCPRO rules.

2006-05-10  Reiner Steib  <Reiner.Steib@gmx.de>

	* variables.texi (File Local Variables): Recommend to quote lambda
	expressions in safe-local-variable property.

2006-05-09  Richard Stallman  <rms@gnu.org>

	* variables.texi (File Local Variables): Document
	safe-local-eval-forms and safe-local-eval-function.

2006-05-07  Kim F. Storm  <storm@cua.dk>

	* minibuf.texi (Minibuffer History): Remove keep-dups arg
	from add-to-history.

2006-05-07  Romain Francoise  <romain@orebokech.com>

	* commands.texi (Event Input Misc):
	* compile.texi (Eval During Compile):
	* internals.texi (Buffer Internals):
	* minibuf.texi (Initial Input):
	* nonascii.texi (Scanning Charsets):
	* numbers.texi (Comparison of Numbers):
	* windows.texi (Textual Scrolling, Vertical Scrolling):
	Fix various typos.

2006-05-06  Eli Zaretskii  <eliz@gnu.org>

	* hooks.texi (Standard Hooks): Replace inforef to emacs-xtra by
	conditional xref's to either emacs or emacs-xtra, depending on
	@iftex/@ifnottex.

	* minibuf.texi (Minibuffer History): Document add-to-history.

2006-05-05  Eli Zaretskii  <eliz@gnu.org>

	* internals.texi (Pure Storage): Mention the pure overflow message
	at startup.

2006-05-05  Johan Bockg,Ae(Brd  <bojohan@dd.chalmers.se>

	* keymaps.texi (Active Keymaps): Fix pseudo-Lisp syntax.
	(Searching Keymaps): Fix pseudo-Lisp description of keymap
	search.

2006-05-01  Richard Stallman  <rms@gnu.org>

	* intro.texi (nil and t): Clarify.

	* variables.texi (File Local Variables): Suggest using booleanp.

2006-05-01  Juanma Barranquero  <lekktu@gmail.com>

	* objects.texi (Type Predicates): Fix typos.

2006-05-01  Stefan Monnier  <monnier@iro.umontreal.ca>

	* intro.texi (nil and t): Add booleanp.

	* objects.texi (Type Predicates): Add links for booleanp and
	string-or-null-p.

2006-04-29  Richard Stallman  <rms@gnu.org>

	* modes.texi (Multiline Font Lock): Rename from
	Multi line Font Lock Elements.  Much clarification.
	(Font Lock Multiline, Region to Fontify): Much clarification.

2006-04-29  Stefan Monnier  <monnier@iro.umontreal.ca>

	* variables.texi (File Local Variables): Remove the special case t for
	safe-local-variable.

2006-04-26  Richard Stallman  <rms@gnu.org>

	* syntax.texi (Parsing Expressions): Minor cleanup.

2006-04-18  Richard Stallman  <rms@gnu.org>

	* tips.texi (Coding Conventions): Explain when the package's
	prefix should appear later on (not at the start of the name).

	* searching.texi (String Search): Clarify effect of NOERROR.

	* modes.texi (Imenu): Clarify what special items do.

	* hooks.texi (Standard Hooks): Delete text about old hook names.

2006-04-17  Romain Francoise  <romain@orebokech.com>

	* variables.texi (Local Variables): Update the default value of
	`max-specpdl-size'.

2006-04-15  Michael Olson  <mwolson@gnu.org>

	* processes.texi (Transaction Queues): Mention the new optional
	`delay-question' argument for `tq-enqueue'.

2006-04-13  Bill Wohler  <wohler@newt.com>

	* customize.texi (Common Keywords): Use dotted notation for
	:package-version value.  Specify its values.  Improve documentation
	for customize-package-emacs-version-alist.

2006-04-12  Bill Wohler  <wohler@newt.com>

	* customize.texi (Common Keywords): Move description of
	customize-package-emacs-version-alist to @defvar.

2006-04-10  Bill Wohler  <wohler@newt.com>

	* customize.texi (Common Keywords): Add :package-version.

2006-04-10  Kim F. Storm  <storm@cua.dk>

	* text.texi (Buffer Contents): Add NOPROPS arg to
	filter-buffer-substring.

2006-04-08  Kevin Ryde  <user42@zip.com.au>

	* os.texi (Command-Line Arguments): Update xref to emacs manual
	"Command Arguments" -> "Emacs Invocation", per change there.

2006-04-08  Thien-Thi Nguyen  <ttn@gnu.org>

	* display.texi (Other Display Specs): Arrange a @code{DOTTED-LIST} to
	be on one line to help makeinfo not render two spaces after the dot.

2006-04-07  Reiner Steib  <Reiner.Steib@gmx.de>

	* strings.texi (Predicates for Strings): Add string-or-null-p.

2006-03-28  Kim F. Storm  <storm@cua.dk>

	* processes.texi (Accepting Output): Remove obsolete (and incorrect)
	remarks about systems that don't support fractional seconds.

2006-03-25  Karl Berry  <karl@gnu.org>

	* elisp.texi: Use @copyright{} instead of (C), and do not indent
	the year list.

2006-03-21  Nick Roberts  <nickrob@snap.net.nz>

	* display.texi (Fringe Indicators): Fix typos.

2006-03-19  Luc Teirlinck  <teirllm@auburn.edu>

	* tips.texi (Documentation Tips): One can now also write `program'
	in front of a quoted symbol in a docstring to prevent making a
	hyperlink.

2006-03-19  Alan Mackenzie  <acm@muc.de>

	* text.texi (Special Properties): Clarify `fontified' property.

2006-03-16  Richard Stallman  <rms@gnu.org>

	* display.texi (Defining Images): Minor cleanup.

2006-03-16  Bill Wohler  <wohler@newt.com>

	* display.texi (Defining Images): In image-load-path-for-library,
	prefer user's images.

2006-03-15  Stefan Monnier  <monnier@iro.umontreal.ca>

	* modes.texi (Region to Fontify): Remove font-lock-lines-before.

2006-03-15  Bill Wohler  <wohler@newt.com>

	* display.texi (Defining Images): Fix example in
	image-load-path-for-library by not recommending that one binds
	image-load-path.  Just defvar it to placate compiler and only use
	it if previously defined.

2006-03-14  Bill Wohler  <wohler@newt.com>

	* display.texi (Defining Images): In image-load-path-for-library,
	always return list of directories.  Update example.

2006-03-14  Alan Mackenzie  <acm@muc.de>

	* modes.texi: New node, "Region to Fontify" (for Font Lock).
	This describes font-lock-extend-region-function.
	("Other Font Lock Variables"): Move "font-lock-lines-before" to
	the new node "Region to Fontify".

2006-03-13  Richard Stallman  <rms@gnu.org>

	* display.texi (Invisible Text): The impossible position is
	now before the invisible text, not after.
	(Defining Images): Clean up last change.

2006-03-11  Bill Wohler  <wohler@newt.com>

	* display.texi (Defining Images): Add image-load-path-for-library.

2006-03-11  Luc Teirlinck  <teirllm@auburn.edu>

	* text.texi (Adaptive Fill): Fix Texinfo usage.

	* strings.texi (Creating Strings): Fix Texinfo usage.

	* searching.texi (Regexp Special): Use @samp for regular
	expressions that are not in Lisp syntax.

2006-03-08  Luc Teirlinck  <teirllm@auburn.edu>

	* searching.texi (Regexp Special): Put remark between parentheses
	to avoid misreading.

2006-03-07  Luc Teirlinck  <teirllm@auburn.edu>

	* searching.texi (Syntax of Regexps): More accurately describe
	which characters are special in which situations.
	(Regexp Special): Recommend _not_ to quote `]' or `-' when they
	are not special.  Describe in detail when `[' and `]' are special.
	(Regexp Backslash): Plenty of regexps with unbalanced square
	brackets are valid, so reword that statement.

2006-03-02  Kim F. Storm  <storm@cua.dk>

	* keymaps.texi (Tool Bar): Add tool-bar-border.

2006-02-28  Luc Teirlinck  <teirllm@auburn.edu>

	* loading.texi (Load Suffixes): Rephrase last paragraph.  Fix typos.

2006-02-27  Luc Teirlinck  <teirllm@auburn.edu>

	* elisp.texi (Top): Include "Load Suffixes" in the detailed menu.

	* files.texi (Locating Files): Suggest additional values for the
	SUFFIXES arg of `locate-file'.  Update pxref.

	* loading.texi (Loading): Include new node "Load Suffixes" in menu.
	(How Programs Do Loading): Discuss the effects of Auto Compression
	mode on `load'.
	(Load Suffixes): New node.
	(Library Search): Delete description of `load-suffixes'; it was
	moved to "Load Suffixes".
	(Autoload, Named Features): Mention `load-suffixes'.

2006-02-21  Giorgos Keramidas  <keramida@ceid.upatras.gr>  (tiny change)

	* display.texi (Fringe Indicators, Fringe Cursors): Fix typos.

	* windows.texi (Window Tree): Fix typo.

2006-02-20  Kim F. Storm  <storm@cua.dk>

	* display.texi (Fringe Indicators): New section.
	Move indicate-empty-lines, indicate-buffer-boundaries, and
	default-indicate-buffer-boundaries here.
	Add fringe-indicator-alist and default-fringes-indicator-alist.
	Add list of logical fringe indicator symbols.
	Update list of standard bitmap names.
	(Fringe Cursors): New section.
	Move overflow-newline-into-fringe here.
	Add fringe-cursor-alist and default-fringes-cursor-alist.
	Add list of fringe cursor symbols.

2006-02-20  Juanma Barranquero  <lekktu@gmail.com>

	* commands.texi (Using Interactive): Fix reference to node
	"Minibuffers".

2006-02-19  Richard M. Stallman  <rms@gnu.org>

	* minibuf.texi (High-Level Completion):
	Add xref to read-input-method-name.

	* files.texi (Relative File Names): Move file-relative-name here.
	(File Name Expansion): From here.  Minor clarifications.

	* commands.texi (Using Interactive): Add xrefs about reading input.
	Clarify remarks about that moving point and mark.
	Put string case before list case.

2006-02-16  Johan Bockg,Ae(Brd  <bojohan@dd.chalmers.se>

	* display.texi (Other Display Specs, Image Descriptors):
	Revert erroneous changes.  The previous description of
	image-descriptors as `(image . PROPS)' was correct.

2006-02-14  Richard M. Stallman  <rms@gnu.org>

	* variables.texi (File Local Variables): Clarifications.

2006-02-14  Juanma Barranquero  <lekktu@gmail.com>

	* variables.texi (File Local Variables): Use @code for a cons
	cell, not @var.

2006-02-13  Chong Yidong  <cyd@stupidchicken.com>

	* variables.texi (File Local Variables): Document new file local
	variable behavior.

2006-02-10  Kim F. Storm  <storm@cua.dk>

	* eval.texi (Function Indirection): Add NOERROR to indirect-function.

2006-02-08  Juanma Barranquero  <lekktu@gmail.com>

	* modes.texi (%-Constructs): Remove obsolete info about
	`global-mode-string'.

2006-02-07  Richard M. Stallman  <rms@gnu.org>

	* commands.texi (Prefix Command Arguments): Minor cleanup.

	* display.texi: "Graphical display", not window system.

	* functions.texi (What Is a Function): Fix xref.

	* keymaps.texi (Key Lookup): Clarify wrt commands vs other functions.
	(Changing Key Bindings): Clarify when remapping is better than
	substitute-key-definition.

2006-02-02  Richard M. Stallman  <rms@gnu.org>

	* minibuf.texi (Basic Completion): Completion alists are risky.

	* keymaps.texi (Active Keymaps): Clarifications.
	(Searching Keymaps): New node.
	(Keymaps): Update menu.

	* frames.texi (Layout Parameters): Minor clarification.
	(Drag and Drop): New node.
	(Frames): Update menu.

2006-01-29  Chong Yidong  <cyd@stupidchicken.com>

	* display.texi (Other Display Specs, Image Descriptors):
	Image description is a list, not a cons cell.

2006-01-28  Luc Teirlinck  <teirllm@auburn.edu>

	* lists.texi (Cons Cells): Minor correction (the cdr of a dotted
	list is not necessarily a list).

2006-01-27  Eli Zaretskii  <eliz@gnu.org>

	* frames.texi (Layout Parameters): border-width and
	internal-border-width belong to the frame, not the window.

2006-01-19  Richard M. Stallman  <rms@gnu.org>

	* nonascii.texi (Translation of Characters): Search cmds use
	translation-table-for-input.  Automatically made local.

	* markers.texi (Overview of Markers): Count insertion type
	as one of a marker's attributes.

	* keymaps.texi (Controlling Active Maps): New node, split out of
	Active Keymaps.
	(Keymaps): Menu updated.
	(Active Keymaps): Give pseudocode to explain how the active
	maps are searched.  current-active-maps and key-binding moved here.
	(Functions for Key Lookup): current-active-maps and key-binding moved.
	Clarifications.
	(Searching the Keymaps): New subnode.

	* elisp.texi (Top): Menu clarification.

	* display.texi (Other Display Specs): Delete duplicate entry for
	just a string as display spec.  Move text about recursive display
	specs on such a string.

	* commands.texi (Key Sequence Input): Clarify.
	Move num-nonmacro-input-events out.
	(Reading One Event): num-nonmacro-input-events moved here.

2006-01-14  Nick Roberts  <nickrob@snap.net.nz>

	* advice.texi (Simple Advice): Update example to fit argument
	change in previous-line.

2006-01-05  Richard M. Stallman  <rms@gnu.org>

	* markers.texi (The Mark): Fix in `mark'.

2006-01-04  Richard M. Stallman  <rms@gnu.org>

	* processes.texi (Misc Network, Make Network): Minor cleanups.

2006-01-04  Kim F. Storm  <storm@cua.dk>

	* processes.texi (Make Network): Add IPv6 addresses and handling.
	(Network Feature Testing): Mention (:family ipv6).
	(Misc Network): Add IPv6 formats to format-network-address.

2005-12-30  Richard M. Stallman  <rms@gnu.org>

	* text.texi (Changing Properties):
	Don't use return value of set-text-properties.

2005-12-29  Luc Teirlinck  <teirllm@auburn.edu>

	* modes.texi (Mode Line Format): Correct typo in menu.

2005-12-29  Richard M. Stallman  <rms@gnu.org>

	* modes.texi (Mode Line Top): New node.
	(Mode Line Data): Some text moved to new node.
	Explain the data structure more concretely.
	(Mode Line Basics): Clarifications.
	(Mode Line Variables): Clarify intro paragraph.
	(%-Constructs): Clarify intro paragraph.
	(Mode Line Format): Update menu.

2005-12-28  Luc Teirlinck  <teirllm@auburn.edu>

	* minibuf.texi (Basic Completion): Update lazy-completion-table
	examples for removal of ARGS argument.

2005-12-23  Richard M. Stallman  <rms@gnu.org>

	* text.texi (Undo): Restore some explanation from the version
	that was deleted.

2005-12-23  Eli Zaretskii  <eliz@gnu.org>

	* text.texi (Undo): Remove duplicate descriptions of `apply
	funname' and `apply delta' elements of the undo list.

2005-12-20  Richard M. Stallman  <rms@gnu.org>

	* help.texi (Help Functions): Update documentation of `apropos'.

2005-12-20  Luc Teirlinck  <teirllm@auburn.edu>

	* customize.texi (Type Keywords): Delete xref to "Text help-echo",
	because it is confusing.  If the :help-echo keyword is a function,
	it is not directly used as the :help-echo overlay property, as the
	xref seems to suggest (it does not take the appropriate args).

2005-12-19  Luc Teirlinck  <teirllm@auburn.edu>

	* customize.texi (Common Keywords): Fix Texinfo usage.
	(Group Definitions, Variable Definitions): Update for new
	conventions for using `*' in docstrings.

	* tips.texi (Documentation Tips): Update for new conventions for
	using `*' in docstrings.

2005-12-16  Richard M. Stallman  <rms@gnu.org>

	* minibuf.texi (Minibuffer Contents): Minor cleanup.

2005-12-16  Juri Linkov  <juri@jurta.org>

	* minibuf.texi (Minibuffer Contents): Add minibuffer-completion-contents.

2005-12-14  Romain Francoise  <romain@orebokech.com>

	* modes.texi (Customizing Keywords): Rename `append' to `how'.
	Fix typo.

2005-12-11  Juri Linkov  <juri@jurta.org>

	* minibuf.texi (Completion Commands): Add mention of read-file-name
	for filename completion keymaps.
	(Reading File Names): Add mention of filename completion keymaps
	for read-file-name and xref to `Completion Commands'.

2005-12-10  Richard M. Stallman  <rms@gnu.org>

	* customize.texi (Common Keywords): State caveats for use of :tag.

2005-12-08  Richard M. Stallman  <rms@gnu.org>

	* minibuf.texi (Intro to Minibuffers): Replace list of local maps
	with xrefs and better explanation.
	(Completion Commands): Add the filename completion maps.

	* objects.texi (Character Type): Clarify that \s is not space
	if a dash follows.

2005-12-05  Richard M. Stallman  <rms@gnu.org>

	* windows.texi (Resizing Windows): Delete preserve-before args.

2005-12-05  Stefan Monnier  <monnier@iro.umontreal.ca>

	* keymaps.texi (Format of Keymaps): Remove mention of a quirk
	in full keymaps, since the quirk has been fixed.

2005-12-03  Eli Zaretskii  <eliz@gnu.org>

	* hooks.texi (Standard Hooks): Add index entries.  Mention
	`compilation-finish-functions'.

2005-11-27  Richard M. Stallman  <rms@gnu.org>

	* windows.texi (Resizing Windows): Add adjust-window-trailing-edge.

2005-11-21  Juri Linkov  <juri@jurta.org>

	* customize.texi (Common Keywords): Update links types
	custom-manual and url-link.  Add link types emacs-library-link,
	file-link, function-link, variable-link, custom-group-link.

2005-11-20  Chong Yidong  <cyd@stupidchicken.com>

	* display.texi: Revert 2005-11-20 change.

2005-11-20  Thien-Thi Nguyen  <ttn@gnu.org>

	* processes.texi (Bindat Functions):
	Say "third" to refer to zero-based index "2".

2005-11-18  Luc Teirlinck  <teirllm@auburn.edu>

	* loading.texi (Library Search): Update the default value of
	`load-suffixes'.

2005-11-17  Chong Yidong  <cyd@stupidchicken.com>

	* display.texi (Attribute Functions): Mention :ignore-defface.

2005-11-16  Stefan Monnier  <monnier@iro.umontreal.ca>

	* modes.texi (Minor Mode Conventions): Use custom-set-minor-mode.
	(Minor Mode Conventions): Mention the use of a hook.

2005-11-06  Richard M. Stallman  <rms@gnu.org>

	* files.texi (Magic File Names): find-file-name-handler checks the
	`operations' property of the handler.

2005-11-03  Richard M. Stallman  <rms@gnu.org>

	* variables.texi (Frame-Local Variables): Small clarification.

2005-10-29  Chong Yidong  <cyd@stupidchicken.com>

	* os.texi (Init File): Document ~/.emacs.d/init.el.

2005-10-29  Richard M. Stallman  <rms@gnu.org>

	* internals.texi (Garbage Collection): Document memory-full.

2005-10-28  Bill Wohler  <wohler@newt.com>

	* tips.texi (Documentation Tips): Help mode now creates hyperlinks
	for URLs.

2005-10-28  Richard M. Stallman  <rms@gnu.org>

	* minibuf.texi (Completion Commands): Clean up prev change.

2005-10-26  Kevin Ryde  <user42@zip.com.au>

	* compile.texi (Eval During Compile): Explain recommended uses
	of eval-when-compile and eval-and-compile.

2005-10-27  Masatake YAMATO  <jet@gyve.org>

	* minibuf.texi (Completion Commands):
	Write about new optional argument for `display-completion-list'.

2005-10-23  Richard M. Stallman  <rms@gnu.org>

	* display.texi (Overlay Arrow): Clarify about local bindings of
	overlay-arrow-position.

2005-10-22  Eli Zaretskii  <eliz@gnu.org>

	* internals.texi (Building Emacs): Fix last change.

2005-10-22  Richard M. Stallman  <rms@gnu.org>

	* internals.texi (Building Emacs): Document eval-at-startup.

2005-10-21  Richard M. Stallman  <rms@gnu.org>

	* loading.texi (Where Defined): load-history contains abs file names.
	symbol-file returns abs file names.

2005-10-19  Kim F. Storm  <storm@cua.dk>

	* display.texi (Showing Images): Add max-image-size integer value.

2005-10-18  Chong Yidong  <cyd@stupidchicken.com>

	* display.texi (Showing Images): Document max-image-size.

2005-10-17  Richard M. Stallman  <rms@gnu.org>

	* commands.texi (Quitting): Minor clarification.

	* processes.texi (Sentinels): Clarify about output and quitting.
	(Filter Functions): Mention with-local-quit.

2005-10-17  Juri Linkov  <juri@jurta.org>

	* buffers.texi (Current Buffer):
	* commands.texi (Event Input Misc):
	* compile.texi (Eval During Compile, Compiler Errors):
	* customize.texi (Group Definitions):
	* display.texi (Progress, Defining Faces):
	* files.texi (Writing to Files):
	* modes.texi (Mode Hooks, Defining Minor Modes):
	* streams.texi (Output Functions):
	* syntax.texi (Syntax Table Functions):
	* text.texi (Change Hooks):
	Replace `...' with `@dots{}' in `@defmac' and `@defspec'.

	* commands.texi (Quitting): Replace arg `forms' with `body' in
	`with-local-quit'.

	* positions.texi (Excursions): Replace arg `forms' with `body' in
	`save-excursion'.

2005-10-08  Kim F. Storm  <storm@cua.dk>

	* windows.texi (Window Tree): Rename window-split-tree to window-tree.
	Rename manual section accordingly.

2005-10-04  Kim F. Storm  <storm@cua.dk>

	* windows.texi (Window Split Tree): New section describing
	new function window-split-tree function.

2005-10-03  Nick Roberts  <nickrob@snap.net.nz>

	* display.texi (Fringe Size/Pos): Simplify and add detail.

2005-09-30  Romain Francoise  <romain@orebokech.com>

	* minibuf.texi (High-Level Completion): Explain that the prompt
	given to `read-buffer' should end with a colon and a space.
	Update usage examples.

2005-09-29  Juri Linkov  <juri@jurta.org>

	* display.texi (Displaying Messages): Rename argument name
	`string' to `format-string' in functions `message', `message-box',
	`message-or-box'.

2005-09-26  Chong Yidong  <cyd@stupidchicken.com>

	* errors.texi (Standard Errors): Correct xrefs.

2005-09-18  Chong Yidong  <cyd@stupidchicken.com>

	* display.texi (Defining Images): Update documentation for
	`image-load-path'.

2005-09-17  Richard M. Stallman  <rms@gnu.org>

	* display.texi (Defining Images): Clean up previous change.

2005-09-16  Romain Francoise  <romain@orebokech.com>

	* elisp.texi: Specify GFDL version 1.2.

	* doclicense.texi (GNU Free Documentation License): Update to
	version 1.2.

2005-09-15  Chong Yidong  <cyd@stupidchicken.com>

	* display.texi (Defining Images): Document `image-load-path'.

2005-09-15  Richard M. Stallman  <rms@gnu.org>

	* objects.texi (Printed Representation): Minor cleanup.
	(Box Diagrams): Minor fix.
	(Cons Cell Type): Move (...) index item here.
	(Box Diagrams): From here.
	(Array Type): Minor fix.
	(Type Predicates): Delete index "predicates".
	(Hash Table Type): Clarify xref.
	(Dotted Pair Notation): Minor fix.

2005-09-10  Chong Yidong  <cyd@stupidchicken.com>

	* files.texi (Saving Buffers): Fix typo.

2005-09-08  Richard M. Stallman  <rms@gnu.org>

	* tips.texi (Programming Tips): Correct the "default" prompt spec.

2005-09-08  Chong Yidong  <cyd@stupidchicken.com>

	* locals.texi (Standard Buffer-Local Variables): Don't include
	mode variables for minor modes.
	Fix xrefs for buffer-display-count, buffer-display-table,
	buffer-offer-save, buffer-saved-size, cache-long-line-scans,
	enable-multibyte-characters, fill-column, header-line-format,
	left-fringe-width, left-margin, and right-fringe-width.

	* hooks.texi (Standard Hooks): All hooks should conform to the
	standard naming convention now.
	Fix xref for `echo-area-clear-hook'.

	* display.texi (Usual Display): Note that indicate-empty-lines and
	tab-width are buffer-local.

	* files.texi (Saving Buffers): Add xref to `Killing Buffers'.

	* modes.texi (Mode Help): Note that major-mode is buffer-local.

	* nonascii.texi (Encoding and I/O): Note that
	buffer-file-coding-system is buffer-local.

	* positions.texi (List Motion): Note that defun-prompt-regexp is
	buffer-local.

	* text.texi (Auto Filling): Note that auto-fill-function is
	buffer-local.
	(Undo): Note that buffer-undo-list is buffer-local.

	* windows.texi (Buffers and Windows): Document
	buffer-display-count.

2005-09-06  Richard M. Stallman  <rms@gnu.org>

	* tips.texi (Coding Conventions): Sometimes it is ok to put the
	package prefix elsewhere than at the start of the name.

2005-09-03  Richard M. Stallman  <rms@gnu.org>

	* tips.texi (Programming Tips): Add conventions for minibuffer
	questions and prompts.

2005-09-03  Joshua Varner  <jlvarner@gmail.com>  (tiny change)

	* intro.texi (nil and t): Minor cleanup.
	Delete spurious mention of keyword symbols.
	(Evaluation Notation): Add index entry.
	(A Sample Function Description): Minor cleanup.
	(A Sample Variable Description): Not all vars can be set.

2005-09-03  Thien-Thi Nguyen  <ttn@gnu.org>

	* text.texi (Buffer Contents): Use "\n" in examples' result strings.

	(Insertion): Document precise type of `insert-char' arg COUNT.

2005-09-02  Stefan Monnier  <monnier@iro.umontreal.ca>

	* modes.texi (Other Font Lock Variables): Sync the default of
	font-lock-lines-before.

2005-08-31  Michael Albinus  <michael.albinus@gmx.de>

	* files.texi (Magic File Names): Add `make-auto-save-file-name'.

2005-08-29  Richard M. Stallman  <rms@gnu.org>

	* elisp.texi (Top): Update subnode menu.

	* searching.texi (Searching and Matching): Move node.
	Rearrange contents and add overall explanation.
	(Searching and Case): Move node.
	(Searching and Matching): Update menu.

2005-08-27  Eli Zaretskii  <eliz@gnu.org>

	* os.texi (Startup Summary): Fix the description of the initial
	startup message display.

2005-08-25  Richard M. Stallman  <rms@gnu.org>

	* searching.texi (Search and Replace): Add replace-regexp-in-string.

2005-08-25  Emilio C. Lopes  <eclig@gmx.net>

	* display.texi (Finding Overlays): Fix `find-overlay-prop' in
	`next-overlay-change' example.

2005-08-22  Juri Linkov  <juri@jurta.org>

	* display.texi (Attribute Functions): Add set-face-inverse-video-p.
	Fix invert-face.  Fix args of face-background.

	* display.texi (Standard Faces): Delete node.
	(Faces): Add xref to `(emacs)Standard Faces'.
	(Displaying Faces): Fix xref to `Standard Faces'.

	* modes.texi (Mode Line Data): Fix xref to Standard Faces.

2005-08-20  Alan Mackenzie  <acm@muc.de>

	* buffers.texi (The Buffer List): Clarify the manipulation of the
	buffer list.

2005-08-14  Richard M. Stallman  <rms@gnu.org>

	* modes.texi (Auto Major Mode): interpreter-mode-alist key is not
	a regexp.

2005-08-11  Richard M. Stallman  <rms@gnu.org>

	* elisp.texi (Top): Update subnode lists.

	* display.texi (Inverse Video): Node deleted.

	* tips.texi (Key Binding Conventions, Programming Tips, Warning Tips):
	New nodes split out of Coding Conventions.

	* searching.texi (Regular Expressions): Document re-builder.

	* os.texi (Time Parsing): New node split out of Time Conversion.

	* processes.texi (Misc Network, Network Feature Testing)
	(Network Options, Make Network): New nodes split out of
	Low-Level Network.

2005-08-09  Richard M. Stallman  <rms@gnu.org>

	* frames.texi (Geometry): New node, split from Size and Position.
	(Frame Parameters): Refer to Geometry.

	* buffers.texi (The Buffer List): Fix xrefs.

	* windows.texi (Splitting Windows): Fix xref.

	* frames.texi (Layout Parameters): Add xref.

	* display.texi (Line Height, Scroll Bars): Fix xrefs.

	* keymaps.texi (Menu Bar): Fix xref.

	* locals.texi (Standard Buffer-Local Variables): Fix xref.

	* modes.texi (%-Constructs): Fix xref.

	* frames.texi (Window Frame Parameters): Node split up.
	(Basic Parameters, Position Parameters, Size Parameters)
	(Layout Parameters, Buffer Parameters, Management Parameters)
	(Cursor Parameters, Color Parameters): New subnodes.

2005-08-09  Luc Teirlinck  <teirllm@auburn.edu>

	* positions.texi (Screen Lines): Update xref for previous change
	in minibuf.texi.

	* minibuf.texi (Intro to Minibuffers): Update pxref for previous
	change in minibuf.texi.

2005-08-09  Richard M. Stallman  <rms@gnu.org>

	* tips.texi (Coding Conventions): Minor cleanup.

	* modes.texi (Defining Minor Modes): Explain when init-value
	can be non-nil.

	* elisp.texi (Top): Update submenu for Minibuffer.

	* minibuf.texi (Minibuffer Misc): Node split up.
	(Minibuffer Commands, Minibuffer Windows, Minibuffer Contents)
	(Recursive Mini): New nodes split out from Minibuffer Misc.
	(Minibuffer Misc): Document max-mini-window-height.

	* hash.texi (Defining Hash): Delete stray paren in example.

	* display.texi (Echo Area Customization): Don't define
	max-mini-window-height here; xref instead.

	* commands.texi (Event Input Misc): Update while-no-input.

	* advice.texi (Advising Functions): Explain when to use advice
	and when to use a hook.

2005-07-30  Eli Zaretskii  <eliz@gnu.org>

	* makefile.w32-in (info): Don't run install-info.
	($(infodir)/dir): New target, produced by running install-info.

2005-07-27  Luc Teirlinck  <teirllm@auburn.edu>

	* modes.texi (Defining Minor Modes): The keyword for the initial
	value is :init-value, not :initial-value.

2005-07-23  Eli Zaretskii  <eliz@gnu.org>

	* loading.texi (Autoload): Make the `doctor' example be consistent
	with what's in current loaddefs.el.  Describe the "fn" magic in
	the usage portion of the doc string.

2005-07-22  Richard M. Stallman  <rms@gnu.org>

	* internals.texi (Garbage Collection): Clarify previous change.

2005-07-21  Stefan Monnier  <monnier@iro.umontreal.ca>

	* internals.texi (Garbage Collection): Add gc-cons-percentage.

2005-07-18  Juri Linkov  <juri@jurta.org>

	* commands.texi (Accessing Events):
	* frames.texi (Text Terminal Colors, Resources):
	* markers.texi (The Mark):
	* modes.texi (Defining Minor Modes):
	Delete duplicate duplicate words.

2005-07-16  Richard M. Stallman  <rms@gnu.org>

	* display.texi (Managing Overlays): Clarify make-overlay
	args for insertion types.

2005-07-13  Luc Teirlinck  <teirllm@auburn.edu>

	* customize.texi (Variable Definitions):
	Add `custom-initialize-safe-set' and `custom-initialize-safe-default'.
	`standard-value' is a list too.
	(Defining New Types): Use @key{RET} instead of @key{ret}.

2005-07-13  Francis Litterio  <franl@world.std.com>  (tiny change)

	* os.texi (Translating Input): Fix typo.

2005-07-08  Richard M. Stallman  <rms@gnu.org>

	* README: Update edition number and size estimate.

	* elisp.texi (VERSION): Set to 2.9.

2005-07-07  Richard M. Stallman  <rms@gnu.org>

	* book-spine.texinfo: Update Emacs version.

	* display.texi (Inverse Video): Delete mode-line-inverse-video.

2005-07-06  Richard M. Stallman  <rms@gnu.org>

	* searching.texi (Regexp Search): Clarify what re-search-forward
	does when the search fails.

2005-07-05  Lute Kamstra  <lute@gnu.org>

	* Update FSF's address in GPL notices.

	* doclicense.texi (GNU Free Documentation License):
	* gpl.texi (GPL):
	* tips.texi (Coding Conventions, Library Headers):
	* vol1.texi:
	* vol2.texi: Update FSF's address.

2005-07-04  Richard M. Stallman  <rms@gnu.org>

	* hooks.texi (Standard Hooks): Add occur-hook.

2005-07-03  Luc Teirlinck  <teirllm@auburn.edu>

	* display.texi (The Echo Area): Correct menu.

2005-07-03  Richard M. Stallman  <rms@gnu.org>

	* elisp.texi (Top): Update subnode menu for Display.

	* display.texi (Displaying Messages): New node, with most
	of what was in The Echo Area.
	(Progress): Moved under The Echo Area.
	(Logging Messages): New node with new text.
	(Echo Area Customization): New node, the rest of what was
	in The Echo Area.  Document message-truncate-lines with @defvar.
	(Display): Update menu.

	* windows.texi (Textual Scrolling): Doc 3 values for
	scroll-preserve-screen-position.

	* text.texi (Special Properties): Change hook functions
	should bind inhibit-modification-hooks around altering buffer text.

	* keymaps.texi (Key Binding Commands): Call binding BINDING
	rather than DEFINITION.

2005-06-29  Juanma Barranquero  <lekktu@gmail.com>

	* variables.texi (Defining Variables): `user-variable-p' returns t
	for aliases of user options, nil for alias loops.

2005-06-28  Richard M. Stallman  <rms@gnu.org>

	* keymaps.texi (Creating Keymaps): Put make-sparse-keymap before
	make-keymap.

2005-06-27  Luc Teirlinck  <teirllm@auburn.edu>

	* variables.texi (Setting Variables): Correct and clarify
	description of `add-to-ordered-list'.

2005-06-26  Richard M. Stallman  <rms@gnu.org>

	* display.texi (Faces): Minor cleanup.

2005-06-25  Luc Teirlinck  <teirllm@auburn.edu>

	* display.texi (Faces): `facep' returns t for strings that are
	face names.

2005-06-25  Richard M. Stallman  <rms@gnu.org>

	* objects.texi (Equality Predicates): Clarify meaning of equal.

	* windows.texi (Selecting Windows): save-selected-window
	and with-selected-window save and restore the current buffer.

2005-06-24  Richard M. Stallman  <rms@gnu.org>

	* numbers.texi (Float Basics): Explain how to test for NaN,
	and printing the sign of NaNs.

2005-06-24  Eli Zaretskii  <eliz@gnu.org>

	* makefile.w32-in (MAKEINFO): Use --force.

2005-06-23  Richard M. Stallman  <rms@gnu.org>

	* display.texi (Face Functions): Correct Texinfo usage.

2005-06-23  Luc Teirlinck  <teirllm@auburn.edu>

	* lists.texi (Rings): `ring-elements' now returns the elements of
	RING in order.

2005-06-23  Juanma Barranquero  <lekktu@gmail.com>

	* markers.texi (The Mark): Texinfo usage fix.

2005-06-23  Kim F. Storm  <storm@cua.dk>

	* searching.texi (Entire Match Data): Remove evaporate option for
	match-data.  Do not mention evaporate option for set-match-data.

2005-06-22  Glenn Morris  <gmorris@ast.cam.ac.uk>

	* display.texi (Face Functions): Mention face aliases.

2005-06-21  Richard M. Stallman  <rms@gnu.org>

	* anti.texi (Antinews): Texinfo usage fix.

2005-06-21  Karl Berry  <karl@gnu.org>

	* elisp.texi: Use @copying.

	* elisp.texi: Put @summarycontents and @contents before the Top
	node, instead of the end of the file, so that the contents appear
	in the right place in the dvi/pdf output.

2005-06-21  Juri Linkov  <juri@jurta.org>

	* display.texi (Defining Faces): Add `customized-face'.

2005-06-20  Kim F. Storm  <storm@cua.dk>

	* variables.texi (Setting Variables): Any type of element can be
	given order in add-to-ordered-list.  Compare elements with eq.

	* lists.texi (Rearrangement): Sort predicate may just return non-nil.

2005-06-20  Karl Berry  <karl@gnu.org>

	* syntax.texi (Syntax Flags): Make last column very slightly wider
	to avoid "generic comment" breaking on two lines and causing an
	underfull box.

2005-06-19  Luc Teirlinck  <teirllm@auburn.edu>

	* lists.texi (Rings): Various minor clarifications and corrections.

2005-06-18  Richard M. Stallman  <rms@gnu.org>

	* functions.texi (Obsolete Functions): Simplify.

	* variables.texi (Variable Aliases): Simplify.

	* anti.texi, backups.texi, compile.texi, customization.texi:
	* debugging.texi, display.texi, edebug.texi, errors.texi, frames.texi:
	* functions.texi, help.texi, keymaps.texi, modes.texi, nonascii.texi:
	* os.texi, processes.texi, searching.texi, strings.texi, text.texi:
	* variables.texi: Fix formatting ugliness.

	* elisp.texi: Add links to Rings and Byte Packing.
	Update version and copyright years.

	* minibuf.texi: Fix formatting ugliness.
	(Completion Commands): Move keymap vars to the end
	and vars completing-read binds to the top.

2005-06-17  Luc Teirlinck  <teirllm@auburn.edu>

	* processes.texi: Fix typos.
	(Bindat Spec): Correct Texinfo error.
	(Byte Packing): Fix ungrammatical sentence.

2005-06-17  Thien-Thi Nguyen  <ttn@gnu.org>

	* lists.texi (Rings): New node.
	(Lists): Add it to menu.

	* processes.texi (Byte Packing): New node.
	(Processes): Add it to menu.

2005-06-17  Richard M. Stallman  <rms@gnu.org>

	* syntax.texi (Parsing Expressions): Fix texinfo usage.

	* help.texi (Documentation Basics): Explain the xref to
	Documentation Tips.

	* debugging.texi (Debugger Commands): Minor fix.

2005-06-16  Luc Teirlinck  <teirllm@auburn.edu>

	* edebug.texi (Instrumenting): Eliminate duplicate link.
	(Specification List): Replace references to "below", referring to
	a later node, with one @ref to that node.

	* os.texi (Timers): Timers should save and restore the match data
	if they change it.

	* debugging.texi (Debugger Commands): Mention that the Lisp
	debugger can not step through primitive functions.

2005-06-16  Juanma Barranquero  <lekktu@gmail.com>

	* functions.texi (Obsolete Functions): Update argument names of
	`make-obsolete' and `define-obsolete-function-alias'.

	* variables.texi (Variable Aliases): Update argument names of
	`defvaralias', `make-obsolete-variable' and
	`define-obsolete-variable-alias'.

2005-06-15  Kim F. Storm  <storm@cua.dk>

	* searching.texi (Entire Match Data): Rephrase warnings about
	evaporate arg to match-data and set-match-data.

2005-06-14  Luc Teirlinck  <teirllm@auburn.edu>

	* elisp.texi (Top): Update detailed menu.

	* edebug.texi (Edebug): Update menu.
	(Instrumenting): Update xrefs.
	(Edebug Execution Modes): Correct xref.
	(Jumping): Clarify description of `h' command.
	Eliminate redundant @ref.
	(Breaks): New node.
	(Breakpoints): Is now a subsubsection.
	(Global Break Condition): Mention `C-x X X'.
	(Edebug Views): Clarify `v' and `p'.  Mention `C-x X w'.
	(Trace Buffer): Clarify STRING arg of `edebug-tracing'.
	(Edebug Display Update): Correct pxref.
	(Edebug and Macros): New node.
	(Instrumenting Macro Calls): Is now a subsubsection.
	Neither arg of `def-edebug-spec' is evaluated.
	(Instrumenting Macro Calls): Mention `edebug-eval-macro-args'.
	(Specification Examples): Fix typo.

2005-06-14  Lute Kamstra  <lute@gnu.org>

	* debugging.texi (Function Debugging): Primitives can break on
	entry too.

2005-06-14  Kim F. Storm  <storm@cua.dk>

	* variables.texi (Setting Variables): Add add-to-ordered-list.

2005-06-13  Stefan Monnier  <monnier@iro.umontreal.ca>

	* syntax.texi (Parsing Expressions): Document aux functions and vars of
	syntax-ppss: syntax-ppss-flush-cache and syntax-begin-function.

2005-06-13  Lute Kamstra  <lute@gnu.org>

	* text.texi (Special Properties): Fix cross reference.

2005-06-11  Luc Teirlinck  <teirllm@auburn.edu>

	* debugging.texi (Function Debugging): Delete mention of empty
	string argument to `cancel-debug-on-entry'.  Delete inaccurate
	description of the return value of that command.

2005-06-11  Alan Mackenzie  <acm@muc.de>

	* text.texi (Adaptive Fill): Amplify the description of
	fill-context-prefix.

2005-06-10  Luc Teirlinck  <teirllm@auburn.edu>

	* syntax.texi (Parsing Expressions): Fix Texinfo error.

2005-06-10  Stefan Monnier  <monnier@iro.umontreal.ca>

	* syntax.texi (Parsing Expressions): Document syntax-ppss.

2005-06-10  Luc Teirlinck  <teirllm@auburn.edu>

	* debugging.texi (Error Debugging): Minor rewording.
	(Function Debugging): FUNCTION-NAME arg to `cancel-debug-on-entry'
	is optional.

2005-06-10  Lute Kamstra  <lute@gnu.org>

	* elisp.texi: Use EMACSVER to refer to the current version of Emacs.
	(Top): Give it a title.  Correct version number.  Give the
	detailed node listing a more prominent header.
	* intro.texi: Don't set VERSION here a second time.
	Mention Emacs's version too.
	* anti.texi (Antinews): Use EMACSVER to refer to the current
	version of Emacs.

2005-06-09  Kim F. Storm  <storm@cua.dk>

	* searching.texi (Entire Match Data): Explain new `reseat' argument to
	match-data and set-match-data.

2005-06-08  Richard M. Stallman  <rms@gnu.org>

	* searching.texi (Entire Match Data): Clarify when match-data
	returns markers and when integers.

	* display.texi (Defining Faces): Explain that face name should not
	end in `-face'.

	* modes.texi (Mode Line Data): Minor cleanup.
	(Customizing Keywords): Node split out of Search-based Fontification.
	Add example of using font-lock-add-keywords from a hook.
	Clarify when MODE should be non-nil, and when nil.

2005-06-06  Richard M. Stallman  <rms@gnu.org>

	* modes.texi (Mode Line Data): Explain what happens when the car
	of a list is a void symbol.
	(Search-based Fontification): Explain MODE arg to
	font-lock-add-keywords and warn about calls from major modes.

2005-06-08  Juri Linkov  <juri@jurta.org>

	* display.texi (Standard Faces): Add `shadow' face.

2005-05-29  Luc Teirlinck  <teirllm@auburn.edu>

	* modes.texi (Major Mode Conventions): A derived mode only needs
	to put the call to the parent mode inside `delay-mode-hooks'.

2005-05-29  Richard M. Stallman  <rms@gnu.org>

	* modes.texi (Mode Hooks): Explain that after-change-major-mode-hook is
	new, and what that implies.  Clarify.

	* files.texi (Locating Files): Clean up the text.

	* frames.texi (Window Frame Parameters): Document user-size.
	Shorten entry for top by referring to left.

2005-05-26  Richard M. Stallman  <rms@gnu.org>

	* modes.texi (Mode Hooks): Explain that after-change-major-mode-hook
	is new, and what the implications are.  Other clarifications.

2005-05-24  Richard M. Stallman  <rms@gnu.org>

	* frames.texi (Dialog Boxes): Minor fixes.

2005-05-25  Masatake YAMATO  <jet@gyve.org>

	* display.texi (Standard Faces): Write about `mode-line-highlight'.

2005-05-24  Luc Teirlinck  <teirllm@auburn.edu>

	* frames.texi (Dialog Boxes): HEADER argument to `x-popup-dialog'
	is optional.

2005-05-24  Nick Roberts  <nickrob@snap.net.nz>

	* frames.texi (Dialog Boxes): Descibe new optional argument.

2005-05-23  Lute Kamstra  <lute@gnu.org>

	* modes.texi (Font Lock Basics, Syntactic Font Lock): Recommend
	syntax-begin-function over font-lock-beginning-of-syntax-function.

2005-05-21  Luc Teirlinck  <teirllm@auburn.edu>

	* minibuf.texi (Reading File Names): Update description of
	`read-directory-name'.

	* modes.texi (Derived Modes): Clarify :group keyword.

2005-05-21  Eli Zaretskii  <eliz@gnu.org>

	* files.texi (Locating Files): New subsection.
	Describe locate-file and executable-find.

2005-05-21  Kevin Ryde  <user42@zip.com.au>

	* frames.texi (Initial Parameters): Update cross reference to
	"Emacs Invocation".

2005-05-19  Luc Teirlinck  <teirllm@auburn.edu>

	* keymaps.texi (Active Keymaps): Add anchor.

	* modes.texi (Hooks): Delete confusing and unnecessary sentence.
	(Major Mode Conventions): Refer to `Auto Major Mode' in more
	appropriate place.
	(Derived Modes): Small clarifications.
	(Minor Mode Conventions, Keymaps and Minor Modes):
	Replace references to nodes with references to anchors.
	(Mode Line Data): Warn that `(:eval FORM)' should not load any files.
	Clarify description of lists whose first element is an integer.
	(Mode Line Variables): Add anchor.
	(%-Constructs): Clarify description of integer after %.
	(Emulating Mode Line): Describe nil value for FACE.

2005-05-18  Luc Teirlinck  <teirllm@auburn.edu>

	* modes.texi (Derived Modes): Correct references to non-existing
	variable standard-syntax-table.

2005-05-17  Lute Kamstra  <lute@gnu.org>

	* modes.texi (Defining Minor Modes): Mention the mode hook.

2005-05-15  Kim F. Storm  <storm@cua.dk>

	* processes.texi (Network): Remove open-network-stream-nowait.
	(Network Servers): Remove open-network-stream-server.

2005-05-15  Luc Teirlinck  <teirllm@auburn.edu>

	* elisp.texi (Top): Update detailed menu.

	* variables.texi: Reorder nodes.
	(Variables): Update menu.
	(File Local Variables): Do not refer to the `-*-' line as
	a "local variables list".  Add pxref.

2005-05-14  Luc Teirlinck  <teirllm@auburn.edu>

	* elisp.texi (Top): Update detailed menu for node changes.

	* modes.texi (Modes): Update Menu.
	(Hooks): Move to beginning of chapter.
	Most minor modes run mode hooks too.
	`add-hook' can handle void hooks or hooks whose value is a single
	function.
	(Major Modes): Update Menu.
	(Major Mode Basics): New node, split off from `Major Modes'.
	(Major Mode Conventions): Correct xref.  Explain how to handle
	auto-mode-alist if the major mode command has an autoload cookie.
	(Auto Major Mode): Major update.  Add magic-mode-alist.
	(Derived Modes): Major update.
	(Mode Line Format): Update Menu.
	(Mode Line Basics): New node, split off from `Mode Line Format'.

	* loading.texi (Autoload): Mention `autoload cookie' as synonym
	for `magic autoload comment'.  Add index entries and anchor.

2005-05-14  Richard M. Stallman  <rms@gnu.org>

	* tips.texi (Coding Conventions): Explain how important it is
	that just loading certain files not change Emacs behavior.

	* modes.texi (Defining Minor Modes): Define define-global-minor-mode.

2005-05-12  Lute Kamstra  <lute@gnu.org>

	* modes.texi (Generic Modes): Update.
	(Major Modes): Refer to node "Generic Modes".

	* elisp.texi (Top): Update to the current structure of the manual.
	* processes.texi (Processes): Add menu description.
	* customize.texi (Customization): Add menu descriptions.

2005-05-11  Thien-Thi Nguyen  <ttn@gnu.org>

	* processes.texi (Signals to Processes)
	(Low-Level Network): Fix typos.

2005-05-11  Lute Kamstra  <lute@gnu.org>

	* elisp.texi (Top): Add some nodes from the chapter "Major and
	Minor Modes" to the detailed node listing.

2005-05-10  Richard M. Stallman  <rms@gnu.org>

	* keymaps.texi (Extended Menu Items): Menu item filter functions
	can be called at any time.

2005-05-08  Luc Teirlinck  <teirllm@auburn.edu>

	* variables.texi (File Local Variables): `(hack-local-variables t)'
	now also checks whether a mode is specified in the local variables
	list.

2005-05-05  Kevin Ryde  <user42@zip.com.au>

	* display.texi (The Echo Area): Correct format function cross
	reference.

2005-05-05  Luc Teirlinck  <teirllm@auburn.edu>

	* variables.texi (Variable Aliases): Change description of
	`define-obsolete-variable-alias'.

	* functions.texi (Functions): Add "Obsolete Functions" to menu.
	(Defining Functions): Add xref.
	(Obsolete Functions): New node.
	(Function Safety): Standardize capitalization of section title.

	* frames.texi (Pop-Up Menus): Complete description of `x-popup-menu'.
	(Dialog Boxes): Complete description of `x-popup-dialog'.

2005-05-04  Richard M. Stallman  <rms@gnu.org>

	* commands.texi (Interactive Codes): Fix Texinfo usage.
	Document U more clearly.

2005-05-01  Luc Teirlinck  <teirllm@auburn.edu>

	* variables.texi (Variable Aliases): `make-obsolete-variable' is a
	function and not a macro.

	* frames.texi (Pop-Up Menus): Correct and clarify description of
	`x-popup-menu'.
	(Dialog Boxes): Clarify description of `x-popup-dialog'.

2005-05-01  Richard M. Stallman  <rms@gnu.org>

	* edebug.texi (Checking Whether to Stop): Fix previous change.

2005-05-01  Luc Teirlinck  <teirllm@auburn.edu>

	* display.texi: Fix typos and Texinfo usage.

	* edebug.texi (Checking Whether to Stop): executing-macro ->
	executing-kbd-macro.

2005-05-01  Richard M. Stallman  <rms@gnu.org>

	* display.texi (Invisible Text): Correct add-to-invisibility-spec.

2005-04-30  Richard M. Stallman  <rms@gnu.org>

	* files.texi (Magic File Names): Document `operations' property.

2005-04-29  Lute Kamstra  <lute@gnu.org>

	* modes.texi (Generic Modes): New node.
	(Major Modes): Add it to the menu.
	(Derived Modes): Add "derived mode" to concept index.

2005-04-28  Lute Kamstra  <lute@gnu.org>

	* modes.texi (Defining Minor Modes): Fix previous change.
	(Font Lock Mode): Simplify.
	(Font Lock Basics): Say that font-lock-defaults is buffer-local
	when set and that some parts are optional.  Add cross references.
	(Search-based Fontification): Say how to specify font-lock-keywords.
	Add cross references.  Add font-lock-multiline to index.
	Move font-lock-keywords-case-fold-search here from node "Other Font
	Lock Variables".  Document font-lock-add-keywords and
	font-lock-remove-keywords.
	(Other Font Lock Variables): Move font-lock-keywords-only,
	font-lock-syntax-table, font-lock-beginning-of-syntax-function,
	and font-lock-syntactic-face-function to node "Syntactic Font
	Lock".  Move font-lock-keywords-case-fold-search to node
	"Search-based Fontification".  Document font-lock-inhibit-thing-lock
	and font-lock-{,un}fontify-{buffer,region}-function.
	(Precalculated Fontification): Remove reference to deleted variable
	font-lock-core-only.
	(Faces for Font Lock): Add font-lock-comment-delimiter-face.
	(Syntactic Font Lock): Add intro.  Move font-lock-keywords-only,
	font-lock-syntax-table, font-lock-beginning-of-syntax-function,
	and font-lock-syntactic-face-function here from node "Other Font
	Lock Variables".  Move font-lock-syntactic-keywords to "Setting
	Syntax Properties".  Add cross references.
	(Setting Syntax Properties): New node.
	Move font-lock-syntactic-keywords here from "Syntactic Font Lock".
	* syntax.texi (Syntax Properties): Add cross reference.
	* hooks.texi (Standard Hooks): Add Font-Lock hooks.

2005-04-26  Richard M. Stallman  <rms@gnu.org>

	* display.texi (Defining Faces):
	Document `default' elements of defface spec.

	* modes.texi (Major Mode Conventions): Explain customizing ElDoc mode.

	* variables.texi (Variable Aliases): Clarify text.

2005-04-25  Chong Yidong  <cyd@stupidchicken.com>

	* windows.texi (Window Hooks): Remove reference to obsolete Lazy Lock.

2005-04-25  Luc Teirlinck  <teirllm@auburn.edu>

	* hooks.texi (Standard Hooks): Most minor modes have mode hooks too.

2005-04-24  Eli Zaretskii  <eliz@gnu.org>

	* syntax.texi (Syntax Table Internals): Elaborate documentation of
	syntax-after and syntax-class.

	* files.texi (Changing Files): Fix last change's cross-reference.
	(Unique File Names): Don't mention "numbers" in the documentation
	of make-temp-file and make-temp-name.

2005-04-23  Richard M. Stallman  <rms@gnu.org>

	* files.texi (Changing Files): Document MUSTBENEW arg in copy-file.

2005-04-22  Nick Roberts  <nickrob@snap.net.nz>

	* windows.texi (Cyclic Window Ordering): Clarify window-list.

2005-04-22  Nick Roberts  <nickrob@snap.net.nz>

	* variables.texi (Variable Aliases): Describe make-obsolete-variable
	and define-obsolete-variable-alias.

2005-04-22  Kim F. Storm  <storm@cua.dk>

	* symbols.texi (Symbol Plists): Remove safe-get, as get is now safe.
	(Other Plists): Remove safe-plist-get, as plist-get is now safe.

2005-04-21  Lute Kamstra  <lute@gnu.org>

	* lists.texi (Association Lists): Document rassq-delete-all.

2005-04-19  Richard M. Stallman  <rms@gnu.org>

	* modes.texi (Search-based Fontification): Explain that
	facespec is an expression to be evaluated.

2005-04-19  Kevin Ryde  <user42@zip.com.au>

	* streams.texi (Output Functions): Fix xref.
	* strings.texi (String Conversion): Fix xref.

2005-04-19  Kim F. Storm  <storm@cua.dk>

	* symbols.texi (Symbol Plists): Add safe-get.
	Mention that `get' may signal an error.

2005-04-18  Nick Roberts  <nickrob@snap.net.nz>

	* customize.texi (Variable Definitions): Replace tooltip-mode
	example with save-place.

2005-04-17  Richard M. Stallman  <rms@gnu.org>

	* buffers.texi (Indirect Buffers): Clarify.

	* positions.texi (Positions): Clarify converting marker to integer.

	* strings.texi (String Basics): Mention string-match; clarify.

2005-04-08  Lute Kamstra  <lute@gnu.org>

	* modes.texi (Search-based Fontification): Fix cross references.
	Use consistent terminology.  Document anchored highlighting.

2005-04-05  Lute Kamstra  <lute@gnu.org>

	* modes.texi (Defining Minor Modes): Document :group keyword
	argument and its default value.

2005-04-03  Lute Kamstra  <lute@gnu.org>

	* hooks.texi (Standard Hooks): Add some hooks.  Add cross
	references and/or descriptions.  Delete major mode hooks; mention
	them as a category instead.  Rename or delete obsolete hooks.

2005-04-02  Richard M. Stallman  <rms@gnu.org>

	* nonascii.texi (Coding System Basics): Another wording cleanup.

2005-04-01  Richard M. Stallman  <rms@gnu.org>

	* nonascii.texi (Coding System Basics): Clarify previous change.

2005-04-01  Kenichi Handa  <handa@m17n.org>

	* nonascii.texi (Coding System Basics): Describe about rondtrip
	identity of coding systems.

2005-03-29  Chong Yidong  <cyd@stupidchicken.com>

	* text.texi (Buffer Contents): Add filter-buffer-substring and
	buffer-substring-filters.

2005-03-26  Chong Yidong  <cyd@stupidchicken.com>

	* anti.texi (Antinews): Mention `G' interactive code.

	* tips.texi (Compilation Tips): Mention benchmark.el.

2005-03-27  Luc Teirlinck  <teirllm@auburn.edu>

	* modes.texi (Other Font Lock Variables): `font-lock-fontify-block'
	is now bound to M-o M-o.

	* keymaps.texi (Prefix Keys): `facemenu-keymap' is now on M-o.

2005-03-26  Glenn Morris  <gmorris@ast.cam.ac.uk>

	* calendar.texi: Delete file (and move contents to emacs-xtra.texi
	in the Emacs Manual).
	* Makefile.in (srcs): Remove calendar.texi.
	* makefile.w32-in (srcs): Remove calendar.texi.
	* display.texi (Display): Change name of next node.
	* os.texi (System In): Change name of previous node.
	* elisp.texi (Top): Remove Calendar references.
	* vol1.texi (Top): Remove Calendar references.
	* vol2.texi (Top): Remove Calendar references.

2005-03-25  Richard M. Stallman  <rms@gnu.org>

	* display.texi (Standard Faces, Fringe Bitmaps, Customizing Bitmaps):
	Cleanup previous change.

2005-03-25  Chong Yidong  <cyd@stupidchicken.com>

	* display.texi (Face Attributes): Faces earlier in an :inherit
	list take precedence.
	(Scroll Bars): Fix description of vertical-scroll-bars.
	Document frame-current-scroll-bars and window-current-scroll-bars.

	* markers.texi (The Mark): Document temporary Transient Mark mode.

	* minibuf.texi (Reading File Names):
	Document read-file-name-completion-ignore-case.

	* positions.texi (Screen Lines): Document nil for width argument
	to compute-motion.

2005-03-23  Kim F. Storm  <storm@cua.dk>

	* display.texi (Standard Faces): Other faces used in the fringe
	implicitly inherits from the fringe face.
	(Fringe Bitmaps): FACE in right-fringe and left-fringe display
	properties implicitly inherits from fringe face.
	(Customizing Bitmaps): Likewise for set-fringe-bitmap-face.

2005-03-20  Chong Yidong  <cyd@stupidchicken.com>

	* display.texi (Invisible Text): State default value of
	line-move-ignore-invisible.
	(Managing Overlays): Document remove-overlays.
	(Standard Faces): Document escape-glyph face.

	* minibuf.texi (Reading File Names): Document read-file-name-function.

	* modes.texi (Other Font Lock Variables):
	Document font-lock-lines-before.

	* positions.texi (Skipping Characters): skip-chars-forward allows
	character classes.

2005-03-18  Lute Kamstra  <lute@gnu.org>

	* edebug.texi (Instrumenting Macro Calls): Fix another typo.

2005-03-17  Richard M. Stallman  <rms@gnu.org>

	* text.texi (Undo): Document extensible undo entries.

	* searching.texi (String Search, Regexp Search, Regexp Search):
	Cleanups.

	* nonascii.texi (Character Codes): Minor fix.

	* display.texi (Display Property): Explain the significance
	of having text properties that are eq.
	(Other Display Specs): Explain string as display spec.

	* commands.texi (Interactive Codes): Document G option.

2005-03-17  Chong Yidong  <cyd@stupidchicken.com>

	* text.texi (Filling): Add sentence-end-without-period and
	sentence-end-without-space.
	(Changing Properties): Minor fix.

	* anti.texi: Total rewrite.

2005-03-15  Lute Kamstra  <lute@gnu.org>

	* edebug.texi (Instrumenting Macro Calls): Fix typos.

2005-03-08  Kim F. Storm  <storm@cua.dk>

	* display.texi (Specified Space): Property :width is support on
	non-graphic terminals, :height is not.

2005-03-07  Richard M. Stallman  <rms@gnu.org>

	* display.texi (Overlay Arrow, Fringe Bitmaps, Customizing Bitmaps):
	Now subnodes of Fringes.
	(Overlay Arrow): Document overlay-arrow-variable-list.
	(Fringe Size/Pos): New node, broken out of Fringes.
	(Display): Explain clearing vs redisplay better.
	(Truncation): Clarify use of bitmaps.
	(The Echo Area): Clarify the uses of the echo area.
	Add max-mini-window-height.
	(Progress): Clarify.
	(Invisible Text): Explain that main loop moves point out.
	(Selective Display): Say "hidden", not "invisible".
	(Managing Overlays): Move up.  Describe relation to Undo here.
	(Overlay Properties): Clarify intro.
	(Finding Overlays): Explain return values when nothing found.
	(Width): truncate-string-to-width has added arg.
	(Displaying Faces): Clarify and update mode line face handling.
	(Face Functions): Minor cleanup.
	(Conditional Display): Merge into Other Display Specs.
	(Pixel Specification, Other Display Specs): Minor cleanups.
	(Images, Image Descriptors): Minor cleanups.
	(GIF Images): Patents have expired.
	(Showing Images): Explain default text for insert-image.
	(Manipulating Button Types): Merge into Manipulating Buttons.
	(Making Buttons): Explain return values.
	(Button Buffer Commands): Add xref.
	(Inverse Video): Update mode-line-inverse-video.
	(Display Table Format): Clarify.
	(Active Display Table): Give defaults for window-display-table.

	* calendar.texi (Calendar Customizing): calendar-holiday-marker
	and calendar-today-marker are strings, not chars.
	(Holiday Customizing): Minor fix.

	* internals.texi (Writing Emacs Primitives): Update `or' example.
	Update limit on # args of subr.

	* edebug.texi (Using Edebug): Arrow is in fringe.
	(Instrumenting): Arg to eval-defun works without loading edebug.
	(Edebug Execution Modes): Add xref.

	* customize.texi (Common Keywords): Clarify :require.
	Mention :version here.
	(Variable Definitions, Group Definitions): Not here.
	(Variable Definitions): Clarify symbol arg to :initialize and :set fns.

2005-03-07  Chong Yidong  <cyd@stupidchicken.com>
	* nonascii.texi (Text Representations): Clarify position-bytes.
	(Character Sets): Add list-charset-chars.
	(Scanning Charsets): Add charset-after.
	(Encoding and I/O): Minor fix.

2005-03-06  Richard M. Stallman  <rms@gnu.org>

	* windows.texi (Vertical Scrolling): Get rid of "Emacs 21".
	(Resizing Windows): Likewise.

	* text.texi (Change Hooks): Get rid of "Emacs 21".

	* strings.texi (Formatting Strings): Get rid of "Emacs 21".

	* streams.texi (Output Variables): Get rid of "Emacs 21".

	* searching.texi (Regexp Special, Char Classes): Get rid of "Emacs 21".

	* os.texi (Translating Input): Replace flow-control example
	with a less obsolete example that uses `keyboard-translate'.

	* objects.texi (Hash Table Type, Circular Objects):
	Get rid of "Emacs 21".

	* modes.texi (Mode Line Format): Get rid of "Emacs 21".
	(Mode Line Data, Properties in Mode, Header Lines): Likewise.

	* minibuf.texi (Minibuffer Misc): Get rid of "Emacs 21".

	* lists.texi (List Elements, Building Lists): Get rid of "Emacs 21".

	* keymaps.texi (Menu Separators, Tool Bar): Get rid of "Emacs 21".
	(Menu Bar): Fix when menu-bar-update-hook is called.

	* hash.texi (Hash Tables): Get rid of "Emacs 21".

	* frames.texi (Text Terminal Colors): Get rid of "Emacs 21",
	and make it read better.

	* files.texi (Writing to Files): Get rid of "Emacs 21".
	(Unique File Names): Likewise.

	* elisp.texi: Update Emacs version to 22.

	* display.texi (Forcing Redisplay): Get rid of "Emacs 21".
	(Overlay Properties, Face Attributes): Likewise.
	(Managing Overlays): Fix punctuation.
	(Attribute Functions): Clarify set-face-font; get rid of
	info about old Emacs versions.
	(Auto Faces, Font Lookup, Display Property, Images):
	Get rid of "Emacs 21".

	* calendar.texi (Calendar Customizing): Get rid of "Emacs 21".

2005-03-05  Richard M. Stallman  <rms@gnu.org>

	* debugging.texi (Error Debugging): Remove stack-trace-on-error.

2005-03-04  Lute Kamstra  <lute@gnu.org>

	* debugging.texi (Error Debugging): Document stack-trace-on-error.

2005-03-03  Lute Kamstra  <lute@gnu.org>

	* edebug.texi (Instrumenting Macro Calls): Fix typo.

2005-03-01  Lute Kamstra  <lute@gnu.org>

	* debugging.texi (Debugger Commands): Update `j'.

2005-02-28  Lute Kamstra  <lute@gnu.org>

	* debugging.texi (Debugging): Fix typo.
	(Error Debugging): Document eval-expression-debug-on-error.
	(Function Debugging): Update example.
	(Using Debugger): Mention starred stack frames.
	(Debugger Commands): Document `j' and `l'.
	(Invoking the Debugger): `d' and `j' exit recursive edit too.
	Update the messages that the debugger displays.
	(Internals of Debugger): Add cross reference.  Update example.
	(Excess Open): Minor improvement.
	(Excess Close): Minor improvement.

2005-02-26  Richard M. Stallman  <rms@gnu.org>

	* tips.texi (Coding Conventions): Clarify.
	Put all the major mode key reservations together.
	Mention the Mouse-1 => Mouse-2 conventions.

	* syntax.texi (Syntax Class Table): Clarify.
	(Syntax Table Functions): syntax-after moved from here.
	(Syntax Table Internals): syntax-after moved to here.
	(Parsing Expressions): Update info on number of values
	and what's meaningful in the STATE argument.
	(Categories): Fix typo.

	* sequences.texi (Arrays): Cleanup.
	(Char-Tables): Clarify.

	* processes.texi (Deleting Processes): Cleanups, add xref.
	(Subprocess Creation): Explain nil in exec-path.  Cleanup.
	(Process Information): set-process-coding-system, some args optional.
	(Input to Processes): Explain various types for PROCESS args.
	Rename them from PROCESS-NAME to PROCESS.
	(Signals to Processes): Likewise.
	(Decoding Output): Cleanup.
	(Query Before Exit): Clarify.

	* os.texi (Startup Summary): Correct the options; add missing ones.
	(Terminal Output, Batch Mode): Clarify.
	(Flow Control): Node deleted.

	* markers.texi (The Mark): Clarify.

	* macros.texi (Expansion): Cleanup.
	(Indenting Macros): indent-spec allows ints, not floats.

	* keymaps.texi (Keymaps): Clarify.
	(Format of Keymaps): Update lisp-mode-map example.
	(Active Keymaps, Key Lookup): Clarify.
	(Changing Key Bindings): Add xref to `kbd'.
	(Key Binding Commands, Simple Menu Items): Clarify.
	(Mouse Menus, Menu Bar): Clarify.
	(Menu Example): Replace print example with menu-bar-replace-menu.

	* help.texi (Documentation Basics): Add function-documentation prop.

	* elisp.texi (Top): Don't refer to Flow Control node.

	* commands.texi (Command Overview): Improve xrefs.
	(Adjusting Point): Adjusting point applies to intangible and invis.
	(Key Sequence Input): Doc extra read-key-sequence args.
	Likewise for read-key-sequence-vector.

	* backups.texi (Rename or Copy): Minor fix.
	(Numbered Backups): For version-control, say the default.
	(Auto-Saving): make-auto-save-file-name example is simplified.

	* advice.texi (Advising Functions): Don't imply one part of Emacs
	should advise another part.  Markup changes.
	(Defining Advice): Move transitional para.
	(Activation of Advice): Cleanup.
	Explain if COMPILE is nil or negative.

	* abbrevs.texi (Abbrev Expansion): Clarify, fix typo.

2005-02-24  Lute Kamstra  <lute@gnu.org>

	* modes.texi (Defining Minor Modes): Explain that INIT-VALUE,
	LIGHTER, and KEYMAP can be omitted when KEYWORD-ARGS are used.

2005-02-23  Lute Kamstra  <lute@gnu.org>

	* modes.texi (Defining Minor Modes): define-minor-mode can be used
	to define global minor modes as well.

	* display.texi (Managing Overlays): overlay-buffer returns nil for
	deleted overlays.

2005-02-22  Kim F. Storm  <storm@cua.dk>

	* minibuf.texi (Basic Completion): Allow symbols in addition to
	strings in try-completion and all-completions.

2005-02-14  Lute Kamstra  <lute@gnu.org>

	* elisp.texi (Top): Remove reference to deleted node.

	* lists.texi (Lists): Remove reference to deleted node.
	(Cons Cells): Fix typo.

	* loading.texi (Where Defined): Fix typo.

2005-02-14  Richard M. Stallman  <rms@gnu.org>

	* variables.texi (Creating Buffer-Local): change-major-mode-hook
	is useful for discarding some minor modes.

	* symbols.texi (Symbol Components): Reorder examples.

	* streams.texi (Input Functions): State standard-input default.
	(Output Variables): State standard-output default.

	* objects.texi (Printed Representation): Clarify read syntax vs print.
	(Floating Point Type): Explain meaning better.
	(Symbol Type): Explain uniqueness better.
	(Cons Cell Type): Explain empty list sooner.  CAR and CDR later.
	List examples sooner.
	(Box Diagrams): New subnode broken out.
	Some examples moved from old Lists as Boxes node.
	(Dotted Pair Notation): Clarify intro.
	(Array Type): Clarify.
	(Type Predicates): Add hash-table-p.

	* numbers.texi (Integer Basics): Clarify radix explanation.
	(Predicates on Numbers): Minor clarification.
	(Comparison of Numbers): Minor clarification.  Clarify eql.
	Typos in min, max.
	(Math Functions): Clarify overflow in expt.

	* minibuf.texi (Text from Minibuffer): Minor clarification.
	Mention arrow keys.

	* loading.texi (Autoload): defun's doc string overrides autoload's
	doc string.
	(Repeated Loading): Modernize "add to list" examples.
	(Where Defined): Finish updating table of load-history elts.

	* lists.texi (List-related Predicates): Minor wording improvement.
	(Lists as Boxes): Node deleted.
	(Building Lists): Explain trivial cases of number-sequence.

	* hash.texi (Hash Tables): Add desc to menu items.
	(Creating Hash): Expain "full" means "make larger",
	(Hash Access): Any object can be a key.
	State value of maphash.

	* functions.texi (What Is a Function): Wording cleanup.
	(Function Documentation): Minor cleanup.
	Explain purpose of calling convention at end of doc string.
	(Function Names): Wording cleanup.
	(Calling Functions): Wording cleanup.
	Explain better how funcall calls the function.
	(Function Cells): Delete example of saving and redefining function.

	* control.texi (Combining Conditions): Wording cleanup.
	(Iteration): dolist and dotimes bind VAR locally.
	(Cleanups): Xref to Atomic Changes.

	* compile.texi (Byte Compilation): Delete 19.29 info.
	(Compilation Functions): Macros' difficulties don't affect defsubst.
	(Docs and Compilation): Delete 19.29 info.

2005-02-10  Richard M. Stallman  <rms@gnu.org>

	* objects.texi (Symbol Type): Minor correction.

2005-02-06  Lute Kamstra  <lute@gnu.org>

	* modes.texi (Example Major Modes): Fix typos.

2005-02-06  Richard M. Stallman  <rms@gnu.org>

	* text.texi (Margins): fill-nobreak-predicate can be one function.

	* strings.texi (Modifying Strings): clear-string can make unibyte.
	(Formatting Strings): format gives error if values missing.

	* positions.texi (Character Motion): Mention default arg
	for forward-char.  backward-char refers to forward-char.
	(Word Motion): Mention default arg for forward-word.
	(Buffer End Motion): Mention default arg for beginning-of-buffer.
	Simplify end-of-buffer.
	(Text Lines): Mention default arg for forward-line.
	(List Motion): Mention default arg for beginning/end-of-defun.
	(Skipping Characters): Minor fixes in explaining character-set.

	* modes.texi (Major Mode Conventions): Mention "system abbrevs".
	Mode inheritance applies only when default-major-mode is nil.
	Clarifications.
	(Example Major Modes): Update Text mode and Lisp mode examples.
	(Minor Mode Conventions): Mention define-minor-mode at top.
	(Defining Minor Modes): In Hungry example, don't define C-M-DEL.
	(Mode Line Format): Update mode line face display info.
	(Properties in Mode): Mention effect of risky vars.
	(Imenu): Define imenu-add-to-menubar.
	(Font Lock Mode): Add descriptions to menu lines.
	(Faces for Font Lock): Add font-lock-doc-face.

2005-02-05  Lute Kamstra  <lute@gnu.org>

	* text.texi (Maintaining Undo): Remove obsolete function.

2005-02-05  Eli Zaretskii  <eliz@gnu.org>

	* frames.texi (Color Names): Add pointer to the X docs about RGB
	color specifications.  Improve indexing
	(Text Terminal Colors): Replace the description of RGB values by
	an xref to "Color Names".

2005-02-03  Richard M. Stallman  <rms@gnu.org>

	* windows.texi (Basic Windows): Add cursor-in-non-selected-windows.
	Clarify.
	(Selecting Windows): Clarify save-selected-window.
	(Cyclic Window Ordering): Clarify walk-windows.
	(Window Point): Clarify.
	(Window Start): Add comment to example.
	(Resizing Windows): Add `interactive' specs in examples.
	Document fit-window-to-buffer.

	* text.texi (User-Level Deletion): just-one-space takes numeric arg.
	(Undo, Maintaining Undo): Clarify last change.
	(Sorting): In sort-numeric-fields, explain about octal and hex.
	Mention sort-numeric-base.
	(Format Properties): Add xref for hard newlines.

	* frames.texi (Window Frame Parameters): Explain pixel=char on tty.
	(Pop-Up Menus): Fix typo.
	(Color Names): Explain all types of color names.
	Explain color-values on B&W terminal.
	(Text Terminal Colors): Explain "rgb values" are lists.  Fix arg names.

	* files.texi (File Locks): Not supported on MS systems.
	(Testing Accessibility): Clarify.

	* edebug.texi (Printing in Edebug): Fix edebug-print-circle.
	(Coverage Testing): Fix typo.

	* commands.texi (Misc Events): Remove stray space.

	* buffers.texi (Buffer Names): Clarify generate-new-buffer-name.
	(Modification Time): Clarify when visited-file-modtime returns 0.
	(The Buffer List): Clarify bury-buffer.
	(Killing Buffers): Clarify.
	(Indirect Buffers): Add clone-indirect-buffer.

2005-02-02  Matt Hodges  <MPHodges@member.fsf.org>

	* edebug.texi (Printing in Edebug): Fix default value of
	edebug-print-circle.
	(Coverage Testing): Fix displayed frequency count data.

2005-02-02  Luc Teirlinck  <teirllm@auburn.edu>

	* text.texi (Maintaining Undo): Add `undo-outer-limit'.

2005-02-02  Kim F. Storm  <storm@cua.dk>

	* text.texi (Undo) <buffer-undo-list>: Describe `apply' elements.

2005-01-29  Eli Zaretskii  <eliz@gnu.org>

	* commands.texi (Misc Events): Describe the help-echo event.

	* text.texi (Special Properties) <help-echo>: Use `pos'
	consistently in description of the help-echo property.
	Use @code{nil} instead of @var{nil}.

	* display.texi (Overlay Properties): Fix the index entry for
	help-echo overlay property.

	* customize.texi (Type Keywords): Uncomment the xref to the
	help-echo property documentation.

2005-01-23  Kim F. Storm  <storm@cua.dk>

	* windows.texi (Window Start): Fix `pos-visible-in-window-p'
	return value.  Third element FULLY replaced by PARTIAL which
	specifies number of invisible pixels if row is only partially visible.
	(Textual Scrolling): Mention auto-window-vscroll.
	(Vertical Scrolling): New defvar auto-window-vscroll.

2005-01-16  Luc Teirlinck  <teirllm@auburn.edu>

	* keymaps.texi (Changing Key Bindings): `suppress-keymap' now uses
	command remapping.

2005-01-15  Richard M. Stallman  <rms@gnu.org>

	* display.texi (Defining Images): Mention DATA-P arg of create-image.

2005-01-14  Kim F. Storm  <storm@cua.dk>

	* commands.texi (Accessing Events): Add WHOLE arg to posn-at-x-y.

	* text.texi (Links and Mouse-1): Fix string and vector item.

2005-01-13  Richard M. Stallman  <rms@gnu.org>

	* keymaps.texi (Active Keymaps): Rewrite the text, and update the
	descriptions of overriding-local-map and overriding-terminal-local-map.

	* text.texi (Links and Mouse-1): Clarify text.

2005-01-13  Kim F. Storm  <storm@cua.dk>

	* modes.texi (Emulating Mode Line): Update format-mode-line entry.

2005-01-13  Francis Litterio  <franl@world.std.com>  (tiny change)

	* keymaps.texi (Active Keymaps): Fix overriding-local-map description.

2005-01-12  Kim F. Storm  <storm@cua.dk>

	* text.texi (Links and Mouse-1): Rename section from Enabling
	Mouse-1 to Following Links.  Change xrefs.
	Add examples for define-button-type and define-widget.

	* display.texi (Button Properties, Button Buffer Commands):
	Clarify mouse-1 and follow-link functionality.

2005-01-12  Richard M. Stallman  <rms@gnu.org>

	* text.texi (Enabling Mouse-1 to Follow Links): Redo prev. change.

	* display.texi (Beeping): Fix Texinfo usage.

	* modes.texi (Emulating Mode Line): Doc FACE arg in format-header-line.

2005-01-11  Kim F. Storm  <storm@cua.dk>

	* display.texi (Button Properties, Button Buffer Commands):
	Mention mouse-1 binding.  Add follow-link keyword.

	* text.texi (Text Properties): Add "Enable Mouse-1" to submenu.
	(Enabling Mouse-1 to Follow Links): New subsection.

2005-01-06  Richard M. Stallman  <rms@gnu.org>

	* text.texi (Special Properties): Minor change.

	* os.texi (Timers): Clarify previous change.

	* modes.texi (Emulating Mode Line): format-mode-line requires 1 arg.

2005-01-01  Luc Teirlinck  <teirllm@auburn.edu>

	* display.texi (Face Attributes): Correct xref to renamed node.

2005-01-01  Richard M. Stallman  <rms@gnu.org>

	* display.texi (Face Attributes): Describe hex color specs.

2004-12-31  Richard M. Stallman  <rms@gnu.org>

	* os.texi (Timers): Update previous change.

2004-12-30  Kim F. Storm  <storm@cua.dk>

	* display.texi (Line Height): Total line-height is now specified
	in line-height property of form (HEIGHT TOTAL).  Swap (FACE . RATIO)
	in cons cells.  (nil . RATIO) is relative to actual line height.
	Use line-height `t' instead of `0' to get minimum height.

2004-12-29  Richard M. Stallman  <rms@gnu.org>

	* os.texi (Timers): Discuss timers vs editing the buffer and undo.

2004-12-28  Richard M. Stallman  <rms@gnu.org>

	* commands.texi (Quitting): Clarify value of with-local-quit.

	* elisp.texi (Top): Fix previous change.

	* loading.texi (Loading): Fix previous change.

2004-12-27  Richard M. Stallman  <rms@gnu.org>

	* Makefile.in (MAKEINFO): Specify --force.

	* buffers.texi (Killing Buffers): Add buffer-save-without-query.

	* modes.texi (Emulating Mode Line): Document format's BUFFER arg.

	* display.texi (Line Height): Further clarify.

	* elisp.texi (Top): Update Loading submenu.

	* loading.texi (Where Defined): New node.
	(Unloading): load-history moved to Where Defined.

2004-12-21  Richard M. Stallman  <rms@gnu.org>

	* commands.texi (Event Input Misc): Add while-no-input.

2004-12-11  Richard M. Stallman  <rms@gnu.org>

	* display.texi (Line Height): Rewrite text for clarity.

2004-12-11  Kim F. Storm  <storm@cua.dk>

	* display.texi (Display): Add node "Line Height" to menu.
	(Line Height): New node.  Move full description of line-spacing
	and line-height text properties here from text.texi.
	(Scroll Bars): Add vertical-scroll-bar variable.

	* frames.texi (Window Frame Parameters): Remove line-height defvar.

	* locals.texi (Standard Buffer-Local Variables): Fix xref for
	line-spacing and vertical-scroll-bar.

	* text.texi (Special Properties): Just mention line-spacing and
	line-height here, add xref to new "Line Height" node.

2004-12-09  Thien-Thi Nguyen  <ttn@gnu.org>

	* frames.texi (Window Frame Parameters): New @defvar for `line-spacing'.

	* locals.texi (Standard Buffer-Local Variables):
	Add @xref for `line-spacing'.

2004-12-05  Richard M. Stallman  <rms@gnu.org>

	* Makefile.in (maintainer-clean): Remove the info files
	in $(infodir) where they are created.

2004-12-03  Richard M. Stallman  <rms@gnu.org>

	* windows.texi (Selecting Windows): get-lru-window and
	get-largest-window don't consider dedicated windows.

	* text.texi (Undo): Document undo-in-progress.

2004-11-26  Richard M. Stallman  <rms@gnu.org>

	* locals.texi (Standard Buffer-Local Variables): Undo prev change.
	Remove a few vars that are not always buffer-local.

2004-11-24  Luc Teirlinck  <teirllm@auburn.edu>

	* locals.texi (Standard Buffer-Local Variables): Comment out
	xref's to non-existent node `Yet to be written'.

2004-11-24  Richard M. Stallman  <rms@gnu.org>

	* processes.texi (Synchronous Processes): Grammar fix.

	* numbers.texi (Comparison of Numbers): Add eql.

	* locals.texi (Standard Buffer-Local Variables): Add many vars.

	* intro.texi (Printing Notation): Fix previous change.

	* display.texi (Customizing Bitmaps): Move indicate-buffer-boundaries
	and default-indicate-buffer-boundaries from here.
	(Usual Display): To here.
	(Scroll Bars): Add scroll-bar-mode and scroll-bar-width.
	(Usual Display): Move tab-width up.

	* customize.texi (Variable Definitions): Replace
	show-paren-mode example with tooltip-mode.
	(Simple Types, Composite Types, Defining New Types):
	Minor cleanups.

2004-11-21  Jesper Harder  <harder@ifa.au.dk>

	* processes.texi (Synchronous Processes, Output from Processes):
	Markup fix.

2004-11-20  Richard M. Stallman  <rms@gnu.org>

	* positions.texi (Skipping Characters): skip-chars-forward
	now handles char classes.

	* intro.texi (Printing Notation): Avoid confusion of `print'
	when explaining @print.

	* macros.texi (Argument Evaluation): Fix 1st `for' expansion example.

	* display.texi (Display Table Format): Minor fix.

	* streams.texi (Output Functions): Fix print example.

	* Makefile.in (elisp): New target.
	(dist): Depend on $(infodir)/elisp, not elisp.
	Copy the info files from $(infodir).

	* minibuf.texi (Text from Minibuffer): Document KEEP-ALL arg in
	read-from-minibuffer.

	* searching.texi (Regexp Search): Rename that to search-spaces-regexp.

2004-11-19  Richard M. Stallman  <rms@gnu.org>

	* searching.texi (Regexp Search): Add search-whitespace-regexp.

2004-11-19  CHENG Gao  <chenggao@gmail.com>  (tiny change)

	* tips.texi (Coding Conventions): Fix typo.

2004-11-16  Richard M. Stallman  <rms@gnu.org>

	* tips.texi (Coding Conventions): Separate defvar and require
	methods to avoid warnings.  Use require only when there are many
	functions and variables from that package.

	* minibuf.texi (Minibuffer Completion): When ignoring case,
	predicate must not be case-sensitive.

	* debugging.texi (Function Debugging, Explicit Debug): Clarified.
	(Test Coverage): Don't talk about "splotches".  Clarified.

2004-11-16  Thien-Thi Nguyen  <ttn@gnu.org>

	* frames.texi (Window Frame Parameters): Fix typo.

2004-11-15  Kim F. Storm  <storm@cua.dk>

	* symbols.texi (Other Plists): Note that plist-get may signal error.
	Add safe-plist-get.

2004-11-15  Thien-Thi Nguyen  <ttn@gnu.org>

	* modes.texi (Font Lock Basics): Fix typo.

2004-11-08  Richard M. Stallman  <rms@gnu.org>

	* syntax.texi (Syntax Table Functions): Add syntax-after.

2004-11-06  Lars Brinkhoff  <lars@nocrew.org>

	* os.texi (Processor Run Time): New section documenting
	get-internal-run-time.

2004-11-06  Eli Zaretskii  <eliz@gnu.org>

	* Makefile.in (install, maintainer-clean): Don't use "elisp-*" as
	it nukes elisp-cover.texi.
	(dist): Change elisp-[0-9] to elisp-[1-9], as there could be no
	elisp-0 etc.

2004-11-05  Luc Teirlinck  <teirllm@auburn.edu>

	* commands.texi (Keyboard Macros): Document `append' return value
	of `defining-kbd-macro'.

2004-11-01  Richard M. Stallman  <rms@gnu.org>

	* commands.texi (Interactive Call): Add called-interactively-p.

2004-10-29  Simon Josefsson  <jas@extundo.com>

	* minibuf.texi (Reading a Password): Revert.

2004-10-28  Richard M. Stallman  <rms@gnu.org>

	* frames.texi (Display Feature Testing): Explain about "vendor".

2004-10-27  Richard M. Stallman  <rms@gnu.org>

	* commands.texi (Interactive Codes): `N' uses numeric prefix,
	not raw.  Clarify `n'.
	(Interactive Call): Rewrite interactive-p, focusing on when
	and how to use it.
	(Misc Events): Clarify previous change.

	* advice.texi (Simple Advice): Clarify what job the example does.
	(Around-Advice): Clarify ad-do-it.
	(Activation of Advice): An option of ad-default-compilation-action
	is `never', not `nil'.

2004-10-26  Kim F. Storm  <storm@cua.dk>

	* commands.texi (Interactive Codes): Add U code letter.

2004-10-25  Simon Josefsson  <jas@extundo.com>

	* minibuf.texi (Reading a Password): Add.

2004-10-24  Jason Rumney  <jasonr@gnu.org>

	* commands.texi (Misc Events): Remove mouse-wheel.  Add wheel-up
	and wheel-down.

2004-10-24  Kai Grossjohann  <kai.grossjohann@gmx.net>

	* processes.texi (Synchronous Processes): Document process-file.

2004-10-22  Kenichi Handa  <handa@m17n.org>

	* text.texi (translate-region): Document that it accepts also a
	char-table.

2004-10-22  David Ponce  <david@dponce.com>

	* windows.texi (Resizing Windows): Document the `preserve-before'
	argument of the functions `enlarge-window' and `shrink-window'.

2004-10-19  Jason Rumney  <jasonr@gnu.org>

	* makefile.w32-in (elisp): Change order of arguments to makeinfo.

2004-10-09  Luc Teirlinck  <teirllm@auburn.edu>

	* text.texi (Filling): Add anchor for definition of
	`sentence-end-double-space'.

	* searching.texi (Regexp Example): Update description of how
	Emacs currently recognizes the end of a sentence.
	(Standard Regexps): Update definition of the variable
	`sentence-end'.  Add definition of the function `sentence-end'.

2004-10-08  Paul Pogonyshev  <pogonyshev@gmx.net>

	* display.texi (Progress): New node.

2004-10-05  Kim F. Storm  <storm@cua.dk>

	* display.texi (Fringe Bitmaps): Update fringe-bitmaps-at-pos.

2004-09-29  Kim F. Storm  <storm@cua.dk>

	* display.texi (Fringe Bitmaps): Use symbols rather than numbers
	to identify bitmaps.  Remove -fringe-bitmap suffix for standard
	fringe bitmap symbols, as they now have their own namespace.
	(Customizing Bitmaps) <define-fringe-bitmap>: Clarify bit ordering
	vs. pixels.  Signal error if no free bitmap slots.
	(Pixel Specification): Change IMAGE to @var{image}.

2004-09-28  Richard M. Stallman  <rms@gnu.org>

	* text.texi (Special Properties): Clarify line-spacing and line-height.

	* searching.texi (Regexp Search): Add looking-back.

2004-09-25  Luc Teirlinck  <teirllm@auburn.edu>

	* display.texi: Correct typos.
	(Image Descriptors): Correct xref's.

2004-09-25  Richard M. Stallman  <rms@gnu.org>

	* text.texi (Special Properties): Cleanups in `cursor'.
	Rewrites in `line-height' and `line-spacing'; exchange them.

	* display.texi (Fringes): Rewrite previous change.
	(Fringe Bitmaps): Merge text from Display Fringe Bitmaps.  Rewrite.
	(Display Fringe Bitmaps): Node deleted, text moved.
	(Customizing Bitmaps): Split off from Fringe Bitmaps.  Rewrite.
	(Scroll Bars): Clarify set-window-scroll-bars.
	(Pointer Shape): Rewrite.
	(Specified Space): Clarify :align-to, etc.
	(Pixel Specification): Use @var.  Clarify new text.
	(Other Display Specs): Clarify `slice'.
	(Image Descriptors): Cleanups.
	(Showing Images): Cleanups.

2004-09-24  Luc Teirlinck  <teirllm@auburn.edu>

	* hooks.texi (Standard Hooks): Add `after-change-major-mode-hook'.

	* modes.texi: Various minor changes in addition to:
	(Major Mode Conventions): Final call to `run-mode-hooks' should
	not be inside the `delay-mode-hooks' form.
	(Mode Hooks): New node.
	(Hooks): Delete obsolete example.
	Move definitions of `run-mode-hooks' and `delay-mode-hooks' to new
	node "Mode Hooks".

2004-09-22  Luc Teirlinck  <teirllm@auburn.edu>

	* display.texi: Correct various typos.
	(Display): Rename node "Pointer Shapes" to "Pointer
	Shape".  (There is already a node called "Pointer Shapes" in
	frames.texi.)
	(Images): Remove non-existent node "Image Slices" from menu.

2004-09-23  Kim F. Storm  <storm@cua.dk>

	* text.texi (Special Properties): Add `cursor', `pointer',
	`line-height', and `line-spacing' properties.

	* display.texi (Display): Add 'Fringe Bitmaps' and 'Pointer
	Shapes' to menu.
	(Standard Faces): Doc fix for fringe face.
	(Fringes): Add `overflow-newline-into-fringe' and
	'indicate-buffer-boundaries'.
	(Fringe Bitmaps, Pointer Shapes): New nodes.
	(Display Property): Add 'Pixel Specification' and 'Display Fringe
	Bitmaps' to menu.
	(Specified Space): Describe pixel width and height.
	(Pixel Specification): New node.
	(Other Display Specs): Add `slice' property.
	(Display Fringe Bitmaps): New node.
	(Images): Add 'Image Slices' to menu.
	(Image Descriptors): Add `:pointer' and `:map' properties.
	(Showing Images): Add slice arg to `insert-image'.  Add
	'insert-sliced-image'.

2004-09-20  Richard M. Stallman  <rms@gnu.org>

	* commands.texi (Key Sequence Input):
	Clarify downcasing in read-key-sequence.

2004-09-08  Juri Linkov  <juri@jurta.org>

	* minibuf.texi (Minibuffer History): Add `history-delete-duplicates'.

2004-09-07  Luc Teirlinck  <teirllm@auburn.edu>

	* locals.texi (Standard Buffer-Local Variables): Add
	`buffer-auto-save-file-format'.
	* internals.texi (Buffer Internals): Describe new
	auto_save_file_format field of the buffer structure.
	* files.texi (Format Conversion): `auto-save-file-format' has been
	renamed `buffer-auto-save-file-format'.

2004-08-27  Luc Teirlinck  <teirllm@auburn.edu>

	* abbrevs.texi (Abbrev Expansion): `abbrev-start-location' can be
	an integer or a marker.
	(Abbrev Expansion): Replace example for `pre-abbrev-expand-hook'.

2004-08-22  Richard M. Stallman  <rms@gnu.org>

	* modes.texi (Major Mode Conventions): Discuss rebinding of
	standard key bindings.

2004-08-18  Kim F. Storm  <storm@cua.dk>

	* processes.texi (Accepting Output): Add `just-this-one' arg to
	`accept-process-output'.
	(Output from Processes): New var `process-adaptive-read-buffering'.

2004-08-10  Luc Teirlinck  <teirllm@auburn.edu>

	* keymaps.texi: Various changes in addition to:
	(Keymap Terminology): `kbd' uses same syntax as Edit Macro mode.
	Give more varied examples for `kbd'.
	(Creating Keymaps): Char tables have slots for all characters
	without modifiers.
	(Active Keymaps): `overriding-local-map' and
	`overriding-terminal-local-map' also override text property and
	overlay keymaps.
	(Functions for Key Lookup): Mention OLP arg to `current-active-maps'.
	(Scanning Keymaps): `accessible-keymaps' uses `[]' instead of `""'
	to denote a prefix of no events.
	`map-keymap' includes parent's bindings _recursively_.
	Clarify and correct description of `where-is-internal'.
	Mention BUFFER-OR-NAME arg to `describe-bindings'.
	(Menu Example): For menus intended for use with the keyboard, the
	menu items should be bound to characters or real function keys.

2004-08-08  Luc Teirlinck  <teirllm@auburn.edu>

	* objects.texi (Character Type): Reposition `@anchor' to prevent
	double space inside sentence in Info.

	* hooks.texi (Standard Hooks): `disabled-command-hook' has been
	renamed to `disabled-command-function'.
	* commands.texi (Key Sequence Input): Remove unnecessary anchor.
	(Command Loop Info): Replace reference to it.
	(Disabling Commands): `disabled-command-hook' has been renamed to
	`disabled-command-function'.

2004-08-07  Luc Teirlinck  <teirllm@auburn.edu>

	* os.texi (Translating Input): Only non-prefix bindings in
	`key-translation-map' override actual key bindings.  Warn about
	possible indirect effect of actual key bindings on non-prefix
	bindings in `key-translation-map'.

2004-08-06  Luc Teirlinck  <teirllm@auburn.edu>

	* minibuf.texi (High-Level Completion): Add anchor for definition
	of `read-variable'.

	* commands.texi: Various changes in addition to:
	(Using Interactive): Clarify description of `interactive-form'.
	(Interactive Call): Mention default for KEYS argument to
	`call-interactively'.
	(Command Loop Info): Clarify description of `this-command-keys'.
	Mention KEEP-RECORD argument to `clear-this-command-keys'.
	Value of `last-event-frame' can be `macro'.
	(Repeat Events): `double-click-fuzz' is also used to distinguish
	clicks and drags.
	(Classifying Events): Clarify descriptions of `event-modifiers'
	`event-basic-type' and `event-convert-list'.
	(Accessing Events): `posn-timestamp' takes POSITION argument.
	(Quoted Character Input): Clarify description of
	`read-quoted-char' and fix example.
	(Quitting): Add `with-local-quit'.
	(Disabling Commands): Correct and clarify descriptions of
	`enable-command' and `disable-command'.
	Mention what happens if `disabled-command-hook' is nil.
	(Keyboard Macros): Mention LOOPFUNC arg to `execute-kbd-macro'.
	Describe `executing-kbd-macro' instead of obsolete `executing-macro'.

2004-07-24  Luc Teirlinck  <teirllm@auburn.edu>

	* frames.texi: Various changes in addition to:
	(Creating Frames): Expand and clarify description of `make-frame'.
	(Window Frame Parameters): Either none or both of the `icon-left'
	and `icon-top' parameters must be specified.  Put descriptions of
	`menu-bar-lines' and `toolbar-lines' closer together and change
	them accordingly.
	(Frame Titles): `multiple-frames' is not guaranteed to be accurate
	except while processing `frame-title-format' or `icon-title-format'.
	(Deleting Frames): Correct description of `delete-frame'.
	Non-nil return values of `frame-live-p' are like those of `framep'.
	(Frames and Windows): Mention return value of
	`set-frame-selected-window'.
	(Visibility of Frames): Mention `force' argument to
	`make-frame-invisible'.  `frame-visible-p' returns t for all
	frames on text-only terminals.
	(Frame Configurations): Restoring a frame configuration does not
	restore deleted frames.
	(Window System Selections): `x-set-selection' returns DATA.
	(Resources): Add example.
	(Display Feature Testing): Clarify descriptions of
	`display-pixel-height', `display-pixel-width', `x-server-version'
	and `x-server-vendor'.

	* windows.texi (Choosing Window): Add anchor.
	* minibuf.texi (Minibuffer Misc): Add anchor.

2004-07-23  John Paul Wallington  <jpw@gnu.org>

	* macros.texi (Defining Macros): Declaration keyword for setting
	Edebug spec is `debug' not `edebug'.

2004-07-19  Luc Teirlinck  <teirllm@auburn.edu>

	* windows.texi: Various small changes in addition to:
	(Window Point): Mention return value of `set-window-point'.
	(Window Start): `pos-visible-in-window-p' disregards horizontal
	scrolling.  Explain return value if PARTIALLY is non-nil.
	(Vertical Scrolling): Mention PIXELS-P argument to `window-vscroll'
	and `set-window-vscroll'.
	(Size of Window): The argument WINDOW to `window-inside-edges',
	`window-pixel-edges' and `window-inside-pixel-edges' is optional.
	(Resizing Windows): Explain return value of
	`shrink-window-if-larger-than-buffer'.
	`window-size-fixed' automatically becomes buffer local when set.
	(Window Configurations): Explain return value of
	`set-window-configuration'.

	* minibuf.texi (Minibuffer Misc): Add anchor for
	`minibuffer-scroll-window'.

	* positions.texi (Text Lines): Add anchor for `count-lines'.

2004-07-17  Richard M. Stallman  <rms@gnu.org>

	* display.texi (Overlay Properties): Adding `evaporate' prop
	deletes empty overlay immediately.

	* abbrevs.texi (Abbrev Expansion): Clarify pre-abbrev-expand-hook,
	fix example.

2004-07-16  Jim Blandy  <jimb@redhat.com>

	* searching.texi (Regexp Backslash): Document new \_< and \_>
	operators.

2004-07-16  Juanma Barranquero  <lektu@terra.es>

	* display.texi (Images): Fix Texinfo usage.

2004-07-14  Luc Teirlinck  <teirllm@auburn.edu>

	* buffers.texi (Modification Time): `visited-file-modtime' now
	returns a list of two integers, instead of a cons.

2004-07-13  Luc Teirlinck  <teirllm@auburn.edu>

	* windows.texi: Various changes in addition to:
	(Splitting Windows): Add `split-window-keep-point'.

2004-07-09  Richard M. Stallman  <rms@gnu.org>

	* frames.texi (Input Focus): Minor fix.

2004-07-07  Luc Teirlinck  <teirllm@auburn.edu>

	* frames.texi (Input Focus): Clarify descriptions of
	`select-frame-set-input-focus' and `select-frame'.

2004-07-06  Luc Teirlinck  <teirllm@auburn.edu>

	* os.texi: Various small changes in addition to:
	(Killing Emacs): Expand and clarify description of
	`kill-emacs-query-functions' and `kill-emacs-hook'.
	(System Environment): Expand and clarify description of `getenv'
	and `setenv'.
	(Timers): Clarify description of `run-at-time'.
	(Translating Input): Correct description of
	`extra-keyboard-modifiers'.
	(Flow Control): Correct description of `enable-flow-control'.

2004-07-06  Thien-Thi Nguyen  <ttn@gnu.org>

	* os.texi: Update copyright.
	(Session Management): Grammar fix.
	Clarify which Emacs does the restarting.
	Use @samp for *scratch* buffer.

2004-07-04  Alan Mackenzie  <acm@muc.de>

	* frames.texi (Input Focus): Add documentation for
	`select-frame-set-input-focus'.  Replace refs to non-existent
	`switch-frame' with `select-frame'.  Minor corrections and tidying
	up of text-only terminal stuff.

2004-07-02  Richard M. Stallman  <rms@gnu.org>

	* files.texi (Saving Buffers): Cleanup write-contents-function.
	(Magic File Names): Cleanup file-remote-p.

2004-07-02  Kai Grossjohann  <kai@emptydomain.de>

	* files.texi (Magic File Names): `file-remote-p' returns an
	identifier of the remote system, not just t.

2004-07-02  David Kastrup  <dak@gnu.org>

	* searching.texi (Entire Match Data): Add explanation about new
	match-data behavior when @var{integers} is non-nil.

2004-06-24  Richard M. Stallman  <rms@gnu.org>

	* commands.texi (Misc Events): Describe usr1-signal, usr2-signal event.

	* customize.texi (Variable Definitions): Note about doc strings
	and :set.

	* keymaps.texi (Keymap Terminology): Document `kbd'.
	(Changing Key Bindings, Key Binding Commands): Use kbd in examples.

	* display.texi (Invisible Text): Setting buffer-invisibility-spec
	makes it buffer-local.

	* files.texi (Saving Buffers): Correct previous change.

	* commands.texi (Accessing Events):
	Clarify posn-col-row and posn-actual-col-row.

2004-06-24  David Ponce  <david.ponce@wanadoo.fr>

	* commands.texi (Accessing Events): New functions
	posn-at-point and posn-at-x-y.  Add example to posn-x-y.

2004-06-23  Luc Teirlinck  <teirllm@auburn.edu>

	* lists.texi, files.texi, processes.texi, macros.texi, hash.texi:
	* frames.texi, buffers.texi, backups.texi, variables.texi:
	* loading.texi, eval.texi, functions.texi, control.texi:
	* symbols.texi, minibuf.texi: Reposition @anchor's.

	* help.texi: Various small changes in addition to the following.
	(Describing Characters): Describe PREFIX argument to
	`key-description'.  Correct and clarify definition of
	`text-char-description'.  Describe NEED-VECTOR argument to
	`read-kbd-macro'.
	(Help Functions): Clarify definition of `apropos'.

2004-06-23  Lars Hansen  <larsh@math.ku.dk>

	* files.texi (Saving Buffers): Correct description of
	`write-contents-functions'.

2004-06-21  Juanma Barranquero  <lektu@terra.es>

	* display.texi (Images): Remove redundant @vindex directives.
	Rewrite `image-library-alist' doc in active voice.

2004-06-14  Juanma Barranquero  <lektu@terra.es>

	* display.texi (Images): Document new delayed library loading,
	variable `image-library-alist' and (existing but undocumented)
	function `image-type-available-p'.

2004-06-05  Richard M. Stallman  <rms@gnu.org>

	* minibuf.texi (Minibuffer Completion): For INITIAL arg,
	refer the user to the Initial Input node.
	(Text from Minibuffer): Likewise.
	(Initial Input): New node.  Document this feature
	and say it is mostly deprecated.

2004-05-30  Richard M. Stallman  <rms@gnu.org>

	* loading.texi (Named Features): Clarify return value
	and meaning of NOERROR.

	* variables.texi (File Local Variables): Minor cleanup.

2004-05-30  Michael Albinus  <michael.albinus@gmx.de>

	* files.texi (Magic File Names): Add `file-remote-p' as operation
	of file name handlers.

2004-05-29  Richard M. Stallman  <rms@gnu.org>

	* modes.texi (Minor Mode Conventions): (-) has no special meaning
	as arg to a minor mode command.

2004-05-22  Richard M. Stallman  <rms@gnu.org>

	* syntax.texi (Syntax Class Table): Word syntax not just for English.

	* streams.texi (Output Variables): Doc float-output-format.

	* searching.texi (Regexp Special): Nested repetition can be infloop.

	* eval.texi (Eval): Increasing max-lisp-eval-depth can cause
	real stack overflow.

	* compile.texi: Minor cleanups.

2004-05-22  Luc Teirlinck  <teirllm@dms.auburn.edu>

	* lists.texi (Cons Cells): Explain dotted lists, true lists,
	circular lists.
	(List Elements): Explain handling of circular and dotted lists.

2004-05-19  Thien-Thi Nguyen  <ttn@gnu.org>

	* modes.texi (Search-based Fontification): Fix typo.

2004-05-10  Juanma Barranquero  <lektu@terra.es>

	* modes.texi (Mode Line Variables): Fix description of
	global-mode-string, which is now after which-func-mode, not the
	buffer name.

2004-05-07  Lars Hansen  <larsh@math.ku.dk>

	* modes.texi (Desktop Save Mode): Add.
	(Modes): Add menu entry Desktop Save Mode.

	* hooks.texi: Add desktop-after-read-hook,
	desktop-no-desktop-file-hook and desktop-save-hook.

	* locals.texi: Add desktop-save-buffer.

2004-04-30  Jesper Harder  <harder@ifa.au.dk>

	* display.texi: emacs -> Emacs.

2004-04-27  Matthew Mundell  <matt@mundell.ukfsn.org>

	* files.texi (Changing Files): Document set-file-times.

2004-04-23  Juanma Barranquero  <lektu@terra.es>

	* makefile.w32-in: Add "-*- makefile -*-" mode tag.

2004-04-18  Jesper Harder  <harder@ifa.au.dk>

	* tips.texi (Coding Conventions): defopt -> defcustom.

2004-04-16  Luc Teirlinck  <teirllm@auburn.edu>

	* sequences.texi: Various clarifications.

2004-04-14  Luc Teirlinck  <teirllm@auburn.edu>

	* buffers.texi (Read Only Buffers): Mention optional ARG to
	`toggle-read-only'.

2004-04-14  Nick Roberts  <nick@nick.uklinux.net>

	* windows.texi (Selecting Windows): Note that get-lru-window
	returns a full-width window if possible.

2004-04-13  Luc Teirlinck  <teirllm@auburn.edu>

	* buffers.texi: Various changes in addition to:
	(Buffer File Name): Add `find-buffer-visiting'.
	(Buffer Modification): Mention optional ARG to `not-modified'.
	(Indirect Buffers): Mention optional CLONE argument to
	`make-indirect-buffer'.

	* files.texi: Various changes in addition to:
	(Visiting Functions): `find-file-hook' is now a normal hook.
	(File Name Expansion): Explain difference between the way that
	`expand-file-name' and `file-truename' treat `..'.
	(Contents of Directories): Mention optional ID-FORMAT argument to
	`directory-files-and-attributes'.
	(Format Conversion): Mention new optional CONFIRM argument to
	`format-write-file'.

2004-04-12  Miles Bader  <miles@gnu.org>

	* macros.texi (Expansion): Add description of `macroexpand-all'.

2004-04-05  Jesper Harder  <harder@ifa.au.dk>

	* variables.texi (Variable Aliases): Mention
	cyclic-variable-indirection.

	* errors.texi (Standard Errors): Ditto.

2004-04-04  Luc Teirlinck  <teirllm@auburn.edu>

	* backups.texi: Various small changes in addition to:
	(Making Backups): Mention return value of `backup-buffer'.
	(Auto-Saving): Mention optional FORCE argument to
	`delete-auto-save-file-if-necessary'.
	(Reverting): Mention optional PRESERVE-MODES argument to
	`revert-buffer'.  Correct description of `revert-buffer-function'.

2004-03-22  Juri Linkov  <juri@jurta.org>

	* sequences.texi (Sequence Functions): Replace xref to `Vectors'
	with `Vector Functions'.

	* text.texi (Sorting): Add missing quote.

2004-03-14  Luc Teirlinck  <teirllm@auburn.edu>

	* intro.texi (Lisp History): Replace xref to `cl' manual with
	inforef.

2004-03-12  Richard M. Stallman  <rms@gnu.org>

	* intro.texi (Version Info): Add arg to emacs-version.
	(Lisp History): Change xref to CL manual.

2004-03-09  Luc Teirlinck  <teirllm@auburn.edu>

	* minibuf.texi (Completion Commands): Add xref to Emacs manual
	for Partial Completion mode.

2004-03-07  Thien-Thi Nguyen  <ttn@gnu.org>

	* customize.texi: Fix typo.  Remove eol whitespace.

2004-03-04  Richard M. Stallman  <rms@gnu.org>

	* processes.texi: Fix typos.

	* lists.texi (Building Lists): Minor clarification.

	* hash.texi (Creating Hash): Correct the meaning of t for WEAK
	in make-hash-table.

2004-02-29  Juanma Barranquero  <lektu@terra.es>

	* makefile.w32-in (clean, maintainer-clean): Use $(DEL) instead of
	rm, and ignore exit code.

2004-02-27  Dan Nicolaescu  <dann@ics.uci.edu>

	* display.texi (Defining Faces): Add description for min-colors.
	Update example.

2004-02-23  Luc Teirlinck  <teirllm@auburn.edu>

	* abbrevs.texi: Various corrections and clarifications in addition
	to the following:
	(Abbrev Tables): Delete add-abbrev (as suggested by RMS).

2004-02-22  Matthew Mundell  <matt@mundell.ukfsn.org>  (tiny change)

	* calendar.texi (Holiday Customizing): Quote arg of holiday-sexp.

2004-02-21  Luc Teirlinck  <teirllm@auburn.edu>

	* text.texi: Various small changes in addition to the following:
	(User-Level Deletion): Mention optional BACKWARD-ONLY argument
	to delete-horizontal-space.
	(Kill Functions, Yanking, Low-Level Kill Ring): Clarify and correct
	description of yank-handler text property at various places.

	* frames.texi (Window System Selections): Add anchor.

	* syntax.texi (Syntax Table Functions): Clarify and correct
	descriptions of make-syntax-table and copy-syntax-table.
	(Motion and Syntax): Clarify SYNTAXES argument to
	skip-syntax-forward.
	(Parsing Expressions): Mention that the return value of
	parse-partial-sexp is currently a list of ten rather than nine
	elements.
	(Categories): Various corrections and clarifications.

2004-02-17  Luc Teirlinck  <teirllm@auburn.edu>

	* markers.texi (Marker Insertion Types): Minor change.

	* locals.texi (Standard Buffer-Local Variables):
	* commands.texi (Interactive Codes, Using Interactive):
	* functions.texi (Related Topics): Fix xrefs.

2004-02-16  Luc Teirlinck  <teirllm@auburn.edu>

	* lists.texi (Sets And Lists): Update description of delete-dups.

2004-02-16  Jesper Harder  <harder@ifa.au.dk>  (tiny change)

	* keymaps.texi (Tool Bar): tool-bar-item => tool-bar-button.

2004-02-16  Jan Dj,Ad(Brv  <jan.h.d@swipnet.se>

	* frames.texi (Parameter Access): frame-parameters arg is optional.
	modify-frame-parameters handles nil for FRAME.
	(Window Frame Parameters): menu-bar-lines and tool-bar-lines
	are all-or-nothing for certain toolkits.
	Mention parameter wait-for-wm.
	(Frames and Windows): In frame-first-window and frame-selected-window
	the arg is optional.
	(Input Focus): In redirect-frame-focus the second arg is optional.
	(Window System Selections): Mention selection type CLIPBOARD.
	Mention data-type UTF8_STRING.
	Mention numbering of cut buffers.
	(Resources): Describe x-resource-name.

2004-02-16  Richard M. Stallman  <rms@gnu.org>

	* windows.texi (Buffers and Windows): Delete false table
	about all-frames.

	* syntax.texi (Parsing Expressions): Delete old caveat
	about parse-sexp-ignore-comments.

	* streams.texi (Output Variables): Add print-quoted.

	* lists.texi (Building Lists): Minor cleanup.

	* hash.texi (Creating Hash): Correct and clarify doc of WEAK values.

	* display.texi (Overlays): Explain overlays use markers.
	(Managing Overlays): Explain front-advance and rear-advance
	in more detail.

	* loading.texi (Unloading): Document unload-feature-special-hooks.
	Get rid of fns-NNN.el file.

2004-02-16  Matthew Mundell  <matt@mundell.ukfsn.org>  (tiny change)

	* help.texi (Describing Characters): Fix text-char-description
	example output.

	* edebug.texi (Using Edebug): Fix example.

	* debugging.texi (Internals of Debugger): Fix return value.

	* files.texi (Changing Files): Fix argname.

	* calendar.texi: Fix parens, and default values.

	* display.texi, frames.texi, internals.texi, modes.texi: Minor fixes.
	* nonascii.texi, objects.texi, os.texi: Minor fixes.
	* searching.texi, text.texi, tips.texi, windows.text: Minor fixes.

	* positions.texi (Text Lines): Don't add -1 in current-line.

2004-02-16  Richard M. Stallman  <rms@gnu.org>

	* compile.texi (Compiler Errors): if-boundp feature applies to cond.

2004-02-16  Jesper Harder  <harder@ifa.au.dk>  (tiny change)

	* processes.texi (Low-Level Network): Fix a typo.

2004-02-12  Kim F. Storm  <storm@cua.dk>

	* display.texi (Fringes): Use consistent wording.
	Note that window-fringe's window arg is optional.
	(Scroll Bars): Use consistent wording.

2004-02-11  Luc Teirlinck  <teirllm@auburn.edu>

	* tips.texi (Comment Tips): Document the new conventions for
	commenting out code.

2004-02-07  Jan Dj,Ad(Brv  <jan.h.d@swipnet.se>

	* positions.texi (Text Lines): Added missing end defun.

2004-02-07  Kim F. Storm  <storm@cua.dk>

	* positions.texi (Text Lines): Add line-number-at-pos.

2004-02-06  John Paul Wallington  <jpw@gnu.org>

	* display.texi (Button Properties, Button Buffer Commands):
	mouse-2 invokes button, not down-mouse-1.

2004-02-04  Jason Rumney  <jasonr@gnu.org>

	* makefile.w32-in: Sync with Makefile.in changes.

2004-02-03  Luc Teirlinck  <teirllm@auburn.edu>

	* minibuf.texi (Text from Minibuffer): Various corrections and
	clarifications.
	(Object from Minibuffer): Correct Lisp description of
	read-minibuffer.
	(Minibuffer History): Clarify description of cons values for
	HISTORY arguments.
	(Basic Completion): Various corrections and clarifications.  Add
	completion-regexp-list.
	(Minibuffer Completion): Correct and clarify description of
	completing-read.
	(Completion Commands): Mention Partial Completion mode.  Various
	other minor changes.
	(High-Level Completion): Various corrections and clarifications.
	(Reading File Names): Ditto.
	(Minibuffer Misc): Ditto.

2004-01-26  Luc Teirlinck  <teirllm@auburn.edu>

	* strings.texi (Text Comparison): assoc-string also matches
	elements of alists that are strings instead of conses.
	(Formatting Strings): Standardize Texinfo usage.  Update index
	entries.

2004-01-20  Luc Teirlinck  <teirllm@auburn.edu>

	* lists.texi (Sets And Lists): Add delete-dups.

2004-01-15  Luc Teirlinck  <teirllm@auburn.edu>

	* edebug.texi (Instrumenting Macro Calls): `declare' is not a
	special form.
	* macros.texi (Defining Macros): Update description of `declare',
	which now is a macro.
	(Wrong Time): Fix typos.

2004-01-14  Luc Teirlinck  <teirllm@auburn.edu>

	* compile.texi (Compilation Functions): Expand descriptions of
	`compile-defun', `byte-compile-file', `byte-recompile-directory'
	and `batch-byte-compile'.  In particular, mention and describe
	all optional arguments.
	(Disassembly): Correct and clarify the description of `disassemble'.

2004-01-11  Luc Teirlinck  <teirllm@auburn.edu>

	* searching.texi: Various small changes in addition to the
	following.
	(Regexp Example): Adapt to new value of `sentence-end'.
	(Regexp Functions): The PAREN argument to `regexp-opt' can be
	`words'.
	(Search and Replace): Add usage note for `perform-replace'.
	(Entire Match Data): Mention INTEGERS and REUSE arguments to
	`match-data'.
	(Standard Regexps): Update for new values of `paragraph-start'
	and `sentence-end'.

2004-01-07  Luc Teirlinck  <teirllm@auburn.edu>

	* files.texi (Saving Buffers): Clarify descriptions of
	`write-contents-functions' and `before-save-hook'.
	Make the defvar's for `before-save-hook' and `after-save-hook'
	into defopt's.

2004-01-07  Kim F. Storm  <storm@cua.dk>

	* commands.texi (Click Events): Describe new image and
	width/height elements of click events.
	(Accessing Events): Add posn-string, posn-image, and
	posn-object-width-height.  Change posn-object to return either
	image or string object.

2004-01-01  Simon Josefsson  <jas@extundo.com>

	* hooks.texi (Standard Hooks): Add before-save-hook.
	* files.texi (Saving Buffers): Likewise.

2004-01-03  Richard M. Stallman  <rms@gnu.org>

	* frames.texi (Frames and Windows): Delete frame-root-window.

2004-01-03  Luc Teirlinck  <teirllm@auburn.edu>

	* eval.texi, hash.texi, help.texi, symbols.texi: Add anchors.

	* functions.texi: Various small changes in addition to the
	following.
	(What Is a Function): `functionp' returns nil for macros.  Clarify
	behavior of this and following functions for symbol arguments.
	(Function Documentation): Add `\' in front of (fn @var{arglist})
	and explain why.
	(Defining Functions): Mention DOCSTRING argument to `defalias'.
	Add anchor.
	(Mapping Functions): Add anchor.  Unquote nil in mapcar* example.

2004-01-01  Miles Bader  <miles@gnu.org>

	* display.texi (Buttons): New section.

2003-12-31  Andreas Schwab  <schwab@suse.de>

	* numbers.texi (Math Functions): sqrt reports a domain-error
	error.
	(Float Basics): Use `(/ 0.0 0.0)' instead of `(sqrt -1.0)'.

2003-12-30  Luc Teirlinck  <teirllm@auburn.edu>

	* tips.texi (Documentation Tips): Update item on hyperlinks in
	documentation strings.

	* errors.texi (Standard Errors): Various small corrections and
	additions.

	* control.texi: Various small changes in addition to the
	following.
	(Signaling Errors): Provide some more details on how `signal'
	constructs the error message.  Add anchor to the definition of
	`signal'.
	(Error Symbols): Describe special treatment of `quit'.
	(Cleanups): Rename BODY argument of `unwind-protect' to BODY-FORM
	to emphasize that it has to be a single form.

	* buffers.texi: Add anchor.

2003-12-29  Richard M. Stallman  <rms@gnu.org>

	* windows.texi (Choosing Window): Add same-window-p, special-display-p.
	(Window Configurations): Add window-configuration-frame.

	* variables.texi (Creating Buffer-Local): Add local-variable-if-set-p.

	* text.texi (Examining Properties): Add get-char-property-and-overlay.
	Change arg name in get-char-property.
	(Special Properties): Update handling of keymap property.

	* strings.texi (Modifying Strings): Add clear-string.
	(Text Comparison): Add assoc-string and remove
	assoc-ignore-case, assoc-ignore-representation.

	* os.texi (Time of Day): Add set-time-zone-rule.

	* numbers.texi (Math Functions): asin, acos, log, log10
	report domain-error errors.

	* nonascii.texi (Converting Representations):
	Add multibyte-char-to-unibyte and unibyte-char-to-multibyte.
	(Encoding and I/O): Add file-name-coding-system.

	* modes.texi (Search-based Fontification): Explain that
	face specs are symbols with face names as values.

	* minibuf.texi (Minibuffer Misc): Add set-minibuffer-window.

	* lists.texi (Building Lists): remq moved elsewhere.
	(Sets And Lists): remq moved here.
	(Association Lists): Refer to assoc-string.

	* internals.texi (Garbage Collection): Add memory-use-counts.

	* frames.texi (Frames and Windows): Add set-frame-selected-window
	and frame-root-window.

	* files.texi (Contents of Directories):
	Add directory-files-and-attributes.

	* display.texi (Refresh Screen): Add force-window-update.
	(Invisible Text): Explain about moving point out of invis text.
	(Overlay Properties): Add overlay-properties.
	(Managing Overlays): Add overlayp.
	(GIF Images): Invalid image number displays a hollow box.

	* buffers.texi (Buffer Modification): Add restore-buffer-modified-p.
	(Killing Buffers): Add buffer-live-p.

2003-12-25  Markus Rost  <rost@mathematik.uni-bielefeld.de>

	* display.texi (Fringes): Fix typo "set-buffer-window".

2003-12-24  Luc Teirlinck  <teirllm@auburn.edu>

	* display.texi, eval.texi, help.texi, internals.texi, loading.texi:
	* nonascii.texi, processes.texi, tips.texi, variables.texi:
	Add or change various xrefs and anchors.

	* commands.texi: Replace all occurrences of @acronym{CAR} with
	@sc{car}, for consistency with the rest of the Elisp manual.
	`car' and `cdr' are historically acronyms, but are no longer
	widely thought of as such.

	* internals.texi (Pure Storage): Mention that `purecopy' does not
	copy text properties.
	(Object Internals): Now 29 bits are used (in most implementations)
	to address Lisp objects.

	* variables.texi (Variables with Restricted Values): New node.

	* objects.texi (Lisp Data Types): Mention that certain variables
	can only take on a restricted set of values and add an xref to
	the new node "Variables with Restricted Values".

	* eval.texi (Function Indirection): Describe the errors that
	`indirect-function' can signal.
	(Eval): Clarify the descriptions of `eval-region' and `values'.
	Describe `eval-buffer' instead of `eval-current-buffer' and
	mention `eval-current-buffer' as an alias for `current-buffer'.
	Correct the description and mention all optional arguments.

	* nonascii.texi: Various small changes in addition to the
	following.
	(Converting Representations): Clarify behavior of
	`string-make-multibyte' and `string-to-multibyte' for unibyte all
	ASCII arguments.
	(Character Sets): Document the variable `charset-list' and adapt
	the definition of the function `charset-list' accordingly.
	(Translation of Characters): Clarify use of generic characters in
	`make-translation-table'.  Clarify and correct the description of
	the use of translation tables in encoding and decoding.
	(User-Chosen Coding Systems): Correct and clarify the description
	of `select-safe-coding-system'.
	(Default Coding Systems): Clarify description of
	`file-coding-system-alist'.

2003-11-30  Luc Teirlinck  <teirllm@auburn.edu>

	* strings.texi (Text Comparison): Correctly describe when two
	strings are `equal'.  Combine and clarify descriptions of
	`assoc-ignore-case' and `assoc-ignore-representation'.

	* objects.texi (Non-ASCII in Strings): Clarify description of
	when a string is unibyte or multibyte.
	(Bool-Vector Type): Update examples.
	(Equality Predicates): Correctly describe when two strings are
	`equal'.

2003-11-29  Luc Teirlinck  <teirllm@auburn.edu>

	* lists.texi (Building Lists): `append' no longer accepts integer
	arguments.  Update the description of `number-sequence' to reflect
	recent changes.
	(Sets And Lists): Describe `member-ignore-case' after `member'.

2003-11-27  Kim F. Storm  <storm@cua.dk>

	* commands.texi (Click Events): Click object may be an images.
	Describe (dx . dy) element of click positions.
	(Accessing Events): Remove duplicate posn-timestamp.
	New functions posn-object and posn-object-x-y.

2003-11-23  Kim F. Storm  <storm@cua.dk>

	* commands.texi (Click Events): Describe enhancements to event
	position lists, including new text-pos and (col . row) items.
	Mention left-fringe and right-fringe area events.
	(Accessing Events): New functions posn-area and
	posn-actual-col-row.  Mention posn-timestamp.  Mention that
	posn-point in non-text area still returns buffer position.
	Clarify posn-col-row.

2003-11-21  Lars Hansen  <larsh@math.ku.dk>

	* files.texi (File Attributes): Describe new parameter ID-FORMAT.
	* anti.texi (File Attributes): Describe removed parameter
	ID-FORMAT.

2003-11-20  Luc Teirlinck  <teirllm@auburn.edu>

	* positions.texi (Positions): Mention that, if a marker is used as
	a position, its buffer is ignored.

	* markers.texi (Overview of Markers): Mention it here too.

2003-11-12  Luc Teirlinck  <teirllm@auburn.edu>

	* numbers.texi (Numeric Conversions): Not just `floor', but also
	`truncate', `ceiling' and `round' accept optional argument DIVISOR.

2003-11-10  Luc Teirlinck  <teirllm@auburn.edu>

	* markers.texi (Creating Markers): Specify insertion type of
	created markers.  Add xref to `Marker Insertion Types'.
	Second argument to `copy-marker' is optional.
	(Marker Insertion Types): Mention that most markers are created
	with insertion type nil.
	(The Mark): Correctly describe when `mark' signals an error.
	(The Region): Correctly describe when `region-beginning' and
	`region-end' signal an error.

2003-11-08  Luc Teirlinck  <teirllm@auburn.edu>

	* hash.texi (Creating Hash): Clarify description of `eql'.
	`makehash' is obsolete.
	(Hash Access): Add Common Lisp notes for `remhash' and `clrhash'.

	* positions.texi (Point): Change description of `buffer-end', so
	that it is also correct for floating point arguments.
	(List Motion): Correct argument lists of `beginning-of-defun' and
	`end-of-defun'.
	(Excursions): Add xref to `Marker Insertion Types'.
	(Narrowing): Argument to `narrow-to-page' is optional.

2003-11-06  Luc Teirlinck  <teirllm@auburn.edu>

	* streams.texi (Output Streams): Clarify behavior of point for
	marker output streams.

2003-11-04  Luc Teirlinck  <teirllm@auburn.edu>

	* variables.texi (Defining Variables): Second argument to
	`defconst' is not optional.
	(Setting Variables): Mention optional argument APPEND to
	`add-to-list'.
	(Creating Buffer-Local): Expand description of
	`make-variable-buffer-local'.
	(Frame-Local Variables): Expand description of
	`make-variable-frame-local'.
	(Variable Aliases): Correct description of optional argument
	DOCSTRING to `defvaralias'.  Mention return value of
	`defvaralias'.
	(File Local Variables): Add xref to `File variables' in Emacs
	Manual.  Correct description of `hack-local-variables'.  Mention
	`safe-local-variable' property.  Mention optional second argument
	to `risky-local-variable-p'.

2003-11-03  Luc Teirlinck  <teirllm@auburn.edu>

	* symbols.texi (Symbol Plists): Mention return value of `setplist'.

2003-11-02  Jesper Harder  <harder@ifa.au.dk>  (tiny change)

	* lispref/anti.texi, lispref/backups.texi, lispref/commands.texi
	lispref/customize.texi, lispref/display.texi, lispref/files.texi,
	lispref/internals.texi, lispref/keymaps.texi, lispref/loading.texi,
	lispref/modes.texi, lispref/nonascii.texi, lispref/numbers.texi,
	lispref/objects.texi, lispref/os.texi, lispref/positions.texi,
	lispref/processes.texi, lispref/searching.texi,
	lispref/sequences.texi, lispref/streams.texi, lispref/strings.texi,
	lispref/syntax.texi, lispref/text.texi: Replace @sc{foo} with
	@acronym{FOO}.

2003-10-27  Luc Teirlinck  <teirllm@auburn.edu>

	* strings.texi (Creating Strings): Argument START to `substring'
	can not be `nil'.  Expand description of
	`substring-no-properties'.  Correct description of `split-string',
	especially with respect to empty matches.  Prevent very bad line
	break in definition of `split-string-default-separators'.
	(Text Comparison): `string=' and `string<' also accept symbols as
	arguments.
	(String Conversion): More completely describe argument BASE in
	`string-to-number'.
	(Formatting Strings): `%s' and `%S' in `format' do require
	corresponding object.  Clarify behavior of numeric prefix after
	`%' in `format'.
	(Case Conversion): The argument to `upcase-initials' can be a
	character.

2003-10-27  Kenichi Handa  <handa@m17n.org>

	* display.texi (Fontsets): Fix texinfo usage.

2003-10-25  Kenichi Handa  <handa@m17n.org>

	* display.texi (Fontsets): Add description of the function
	set-fontset-font.

2003-10-23  Luc Teirlinck  <teirllm@auburn.edu>

	* display.texi (Temporary Displays): Add xref to `Documentation
	Tips'.

	* functions.texi (Function Safety): Use inforef instead of pxref
	for SES.

2003-10-23  Andreas Schwab  <schwab@suse.de>

	* Makefile.in (TEX, texinputdir): Don't define.
	(TEXI2DVI): Define.
	(srcs): Remove $(srcdir)/index.perm and $(srcdir)/index.unperm,
	add $(srcdir)/index.texi.
	($(infodir)/elisp): Remove index.texi dependency.
	(elisp.dvi): Likewise.  Use $(TEXI2DVI).
	(index.texi): Remove target.
	(dist): Don't link $(srcdir)/permute-index.
	(clean): Don't remove index.texi.

	* permute-index, index.perm: Remove.
	* index.texi: Rename from index.unperm.

2003-10-22  Luc Teirlinck  <teirllm@auburn.edu>

	* tips.texi (Documentation Tips): Document new behavior for face
	and variable hyperlinks in Help mode.

2003-10-21  Luc Teirlinck  <teirllm@auburn.edu>

	* objects.texi (Integer Type): Update for extra bit of integer range.
	(Character Type): Ditto.

2003-10-16  Eli Zaretskii  <eliz@gnu.org>

	* numbers.texi (Integer Basics): Add index entries for reading
	numbers in hex, octal, and binary.

2003-10-16  Lute Kamstra  <lute@gnu.org>

	* modes.texi (Mode Line Format): Mention force-mode-line-update's
	argument.

2003-10-13  Luc Teirlinck  <teirllm@auburn.edu>

	* windows.texi (Choosing Window): Fix typo.
	* edebug.texi (Edebug Execution Modes): Fix typo.

2003-10-13  Richard M. Stallman  <rms@gnu.org>

	* windows.texi (Basic Windows): A window has fringe settings,
	display margins and scroll-bar settings.
	(Splitting Windows): Doc split-window return value.
	Clean up one-window-p.
	(Selecting Windows): Fix typo.
	(Cyclic Window Ordering): Explain frame as ALL-FRAMES in next-window.
	(Buffers and Windows): In set-window-buffer, explain effect
	on fringe settings and scroll bar settings.
	(Displaying Buffers): In pop-to-buffer, explain nil as buffer arg.
	(Choosing Window): Use defopt for pop-up-frame-function.
	For special-display-buffer-names, explain same-window and same-frame.
	Clarify window-dedicated-p return value.
	(Textual Scrolling): scroll-up and scroll-down can get an error.
	(Horizontal Scrolling): Clarify auto-hscroll-mode.
	Clarify set-window-hscroll.
	(Size of Window): Don't mention tool bar in window-height.
	(Coordinates and Windows): Explain what coordinates-in-window-p
	returns for fringes and display margins.
	(Window Configurations): Explain saving fringes, etc.

	* tips.texi (Library Headers): Clean up Documentation.

	* syntax.texi (Parsing Expressions): Clean up forward-comment
	and parse-sexp-lookup-properties.

	* sequences.texi (Sequence Functions): sequencep accepts bool-vectors.

	* os.texi (System Environment): Clean up text for load-average errors.

	* modes.texi (Hooks): Don't explain local hook details at front.
	Clarify run-hooks and run-hook-with-args a little.
	Clean up add-hook and remove-hook.

	* edebug.texi (Edebug Execution Modes): Clarify t.
	Document edebug-sit-for-seconds.
	(Coverage Testing): Document C-x X = and =.
	(Instrumenting Macro Calls): Fix typo.
	(Specification List): Don't index the specification keywords.

2003-10-10  Kim F. Storm  <storm@cua.dk>

	* processes.texi (Network): Introduce make-network-process.

2003-10-09  Luc Teirlinck  <teirllm@auburn.edu>

	* tips.texi (Library Headers): Fix typo.

2003-10-07  Juri Linkov  <juri@jurta.org>

	* modes.texi (Imenu): Mention imenu-create-index-function's
	default value.  Explain submenus better.

2003-10-07  Lute Kamstra  <lute@gnu.org>

	* modes.texi (Faces for Font Lock): Fix typo.
	(Hooks): Explain how buffer-local hook variables can refer to
	global hook variables.
	Various minor clarifications.

2003-10-06  Lute Kamstra  <lute@gnu.org>

	* tips.texi (Coding Conventions): Mention naming conventions for
	hooks.

2003-10-05  Luc Teirlinck  <teirllm@auburn.edu>

	* loading.texi (Library Search): Correct default value of
	load-suffixes.
	(Named Features): Fix typo.

2003-10-05  Richard M. Stallman  <rms@gnu.org>

	* loading.texi (Named Features): In `provide',
	say how to test for subfeatures.
	(Unloading): In unload-feature, use new var name
	unload-feature-special-hooks.

2003-10-03  Lute Kamstra  <lute@gnu.org>

	* modes.texi (Major Mode Conventions): Mention third way to set up
	Imenu.
	(Imenu): A number of small fixes.
	Delete documentation of internal variable imenu--index-alist.
	Document the return value format of imenu-create-index-function
	functions.

2003-09-30  Richard M. Stallman  <rms@gnu.org>

	* processes.texi (Network): Say what stopped datagram connections do.

	* lists.texi (Association Lists): Clarify `assq-delete-all'.

	* display.texi (Overlay Properties): Clarify `evaporate' property.

2003-09-29  Lute Kamstra  <lute@gnu.org>

	* modes.texi (Mode Line Data): Explain when symbols in mode-line
	constructs should be marked as risky.
	Change cons cell into proper list.
	(Mode Line Variables): Change cons cell into proper list.

2003-09-26  Lute Kamstra  <lute@gnu.org>

	* modes.texi (Mode Line Data): Document the :propertize construct.
	(Mode Line Variables): Reorder the descriptions of the variables
	to match their order in the default mode-line-format.
	Describe the new variables mode-line-position and mode-line-modes.
	Update the default values of mode-line-frame-identification,
	minor-mode-alist, and default-mode-line-format.
	(Properties in Mode): Mention the :propertize construct.

2003-09-26  Richard M. Stallman  <rms@gnu.org>

	* buffers.texi, commands.texi, debugging.texi, eval.texi:
	* loading.texi, minibuf.texi, text.texi, variables.texi:
	Avoid @strong{Note:}.

2003-09-26  Richard M. Stallman  <rms@gnu.org>

	* keymaps.texi (Remapping Commands): Fix typo.

2003-09-23  Luc Teirlinck  <teirllm@mail.auburn.edu>

	* processes.texi (Low-Level Network): Fix typo.

2003-09-23  Kim F. Storm  <storm@cua.dk>

	* processes.texi (Network, Network Servers): Fix typos.
	(Low-Level Network): Add timeout value for :server keyword.
	Add new option keywords to make-network-process.
	Add set-network-process-options.
	Explain how to test availability of network options.

2003-09-19  Richard M. Stallman  <rms@gnu.org>

	* text.texi (Motion by Indent): Arg to
	backward-to-indentation and forward-to-indentation is optional.

	* strings.texi (Creating Strings): Add substring-no-properties.

	* processes.texi
	(Process Information): Add list-processes arg QUERY-ONLY.
	Delete process-contact from here.
	Add new status values for process-status.
	Add process-get, process-put, process-plist, set-process-plist.
	(Synchronous Processes): Add call-process-shell-command.
	(Signals to Processes): signal-process allows process objects.
	(Network): Complete rewrite.
	(Network Servers, Datagrams, Low-Level Network): New nodes.

	* positions.texi (Word Motion): forward-word, backward-word
	arg is optional.  Reword.

	* abbrevs.texi (Defining Abbrevs): Index no-self-insert.

	* variables.texi (Creating Buffer-Local):
	Delete duplicate definition of buffer-local-value.
	(File Local Variables): Explain about discarding text props.

2003-09-11  Richard M. Stallman  <rms@gnu.org>

	* minibuf.texi (Intro to Minibuffers): Explain that the minibuffer
	changes variables that record input events.
	(Minibuffer Misc): Add minibuffer-selected-window.

	* lists.texi (Building Lists): Add copy-tree.

	* display.texi (Fontsets): Add char-displayable-p.
	(Scroll Bars): New node.

2003-09-08  Lute Kamstra  <lute@gnu.org>

	* modes.texi (%-Constructs): Document new `%i' and `%I'
	constructs.

2003-09-03  Peter Runestig  <peter@runestig.com>

	* makefile.w32-in: New file.

2003-08-29  Richard M. Stallman  <rms@gnu.org>

	* display.texi (Overlay Properties): Clarify how priorities
	affect use of the properties.

2003-08-19  Luc Teirlinck  <teirllm@mail.auburn.edu>

	* customize.texi (Type Keywords): Correct the description of
	`:help-echo' in the case where `motion-doc' is a function.

2003-08-14  John Paul Wallington  <jpw@gnu.org>

	* modes.texi (Emulating Mode Line): Subsection, not section.

2003-08-13  Richard M. Stallman  <rms@gnu.org>

	* elisp.texi (Top): Update subnode lists in menu.

	* text.texi (Insertion): Add insert-buffer-substring-no-properties.
	(Kill Functions): kill-region has new arg yank-handler.
	(Yanking): New node.
	(Yank Commands): Add yank-undo-function.
	(Low-Level Kill Ring):
	kill-new and kill-append have new arg yank-handler.
	(Changing Properties): Add remove-list-of-text-properties.
	(Atomic Changes): New node.

	* symbols.texi (Other Plists): Add lax-plist-get, lax-plist-put.

	* streams.texi (Output Variables): Add eval-expression-print-length
	and eval-expression-print-level.

	* os.texi (Time Conversion): For encode-time, explain limits on year.

	* objects.texi (Character Type): Define anchor "modifier bits".

	* modes.texi (Emulating Mode Line): New node.
	(Search-based Fontification): Font Lock uses font-lock-face property.
	(Other Font Lock Variables): Likewise.

	* keymaps.texi (Format of Keymaps): Keymaps contain char tables,
	not vectors.
	(Active Keymaps): Add emulation-mode-map-alists.
	(Functions for Key Lookup): key-binding has new arg no-remap.
	(Remapping Commands): New node.
	(Scanning Keymaps): where-is-internal has new arg no-remap.
	(Tool Bar): Add tool-bar-local-item-from-menu.
	Clarify when to use tool-bar-add-item-from-menu.

	* commands.texi (Interactive Call): commandp has new arg.
	(Command Loop Info): Add this-original-command.

2003-08-06  John Paul Wallington  <jpw@gnu.org>

	* compile.texi (Compiler Errors): Say `@end defmac' after `@defmac'.

	* display.texi (Warning Basics): Fix typo.
	(Fringes): Add closing curly bracket and fix typo.

	* elisp.texi (Top): Fix typo.

2003-08-05  Richard M. Stallman  <rms@gnu.org>

	* elisp.texi: Update lists of subnodes.

	* windows.texi (Buffers and Windows): set-window-buffer has new arg.

	* variables.texi (Local Variables): Use lc for example variable names.

	* tips.texi (Library Headers): Explain where to put -*-.

	* strings.texi (Creating Strings): Fix xref for vconcat.

	* sequences.texi (Vector Functions):
	vconcat no longer allows integer args.

	* minibuf.texi (Reading File Names): read-file-name has new
	arg PREDICATE.  New function read-directory-name.

	* macros.texi (Defining Macros): Give definition of `declare'
	(Indenting Macros): New node.

	* frames.texi (Parameter Access): Add modify-all-frames-parameters.
	(Window Frame Parameters): Make separate table of parameters
	that are coupled with specific face attributes.
	(Deleting Frames): delete-frame-hooks renamed to
	delete-frame-functions.

	* files.texi (Magic File Names): Add file-remote-p.
	Clarify file-local-copy.

	* edebug.texi (Instrumenting Macro Calls): Don't define `declare'
	here; instead xref Defining Macros.

	* display.texi (Warnings): New node, and subnodes.
	(Fringes): New node.

	* debugging.texi (Test Coverage): New node.

	* compile.texi (Compiler Errors): Explain with-no-warnings
	and other ways to suppress warnings.

	* commands.texi (Interactive Call): Minor clarification.

	* buffers.texi (Buffer File Name): set-visited-file-name
	renames the buffer too.

	* abbrevs.texi (Abbrev Tables): Add copy-abbrev-table.

2003-07-24  Markus Rost  <rost@math.ohio-state.edu>

	* abbrevs.texi (Abbrev Expansion): Use \s syntax in example.

2003-07-22  Markus Rost  <rost@math.ohio-state.edu>

	* internals.texi (Garbage Collection): Fix previous change.

2003-07-22  Richard M. Stallman  <rms@gnu.org>

	* files.texi (Truenames): Add LIMIT arg to file-chase-links.

	* display.texi (Width): Use \s syntax in example.
	(Font Selection): Add face-font-rescale-alist.

	* modes.texi (Imenu): Add xref to Emacs Manual node on Imenu.
	Remove spurious indent in example.

	* lists.texi (Building Lists): Add number-sequence.

	* internals.texi (Garbage Collection): Add gcs-done, gc-elapsed.

	* functions.texi (Function Documentation): Explain how to
	show calling convention explicitly in the doc string.

	* windows.texi (Selecting Windows): save-selected-window saves
	selected window of each frame.
	(Window Configurations): Minor change.

	* syntax.texi (Syntax Table Functions): Use \s syntax in examples.

	* streams.texi (Output Variables): Add print-continuous-numbering
	and print-number-table.

	* processes.texi (Decoding Output): New node.

	* os.texi (Time Conversion): decode-time arg is optional.

	* objects.texi (Character Type): Don't use space as example for \.
	Make list of char names and \-sequences correspond.
	Explain that \s is not used in strings.  `\ ' needs space after.

	* nonascii.texi (Converting Representations): Add string-to-multibyte.
	(Translation of Characters): Add translation-table-for-input.
	(Default Coding Systems): Add auto-coding-functions.
	(Explicit Encoding): Add decode-coding-inserted-region.
	(Locales): Add locale-info.

	* minibuf.texi (Basic Completion): Describe test-completion.
	Collections can be lists of strings.
	Clean up lazy-completion-table.
	(Programmed Completion): Mention test-completion.
	Clarify why lambda expressions are not accepted.
	(Minibuffer Misc): Describe minibufferp.

2003-07-14  Richard M. Stallman  <rms@gnu.org>

	* buffers.texi (Killing Buffers): kill-buffer-hook is perm local.

	* windows.texi (Selecting Windows): New arg to select-window.
	(Selecting Windows): Add with-selected-window.
	(Size of Window): Add window-inside-edges, etc.

	* internals.texi (Garbage Collection): Add post-gc-hook.

	* processes.texi (Subprocess Creation): Add exec-suffixes.

	* keymaps.texi (Functions for Key Lookup): Add current-active-maps.
	(Scanning Keymaps): Add map-keymaps.
	(Defining Menus): Add keymap-prompt.

	* numbers.texi (Integer Basics): Add most-positive-fixnum,
	most-negative-fixnum.

	* compile.texi (Byte Compilation): Explain no-byte-compile
	(Compiler Errors): New node.

	* os.texi (User Identification): user-uid, user-real-uid
	can return float.

	* modes.texi (Major Mode Conventions): Explain about run-mode-hooks
	and about derived modes.
	(Minor Modes): Add minor-mode-list.
	(Defining Minor Modes): Keyword args for define-minor-mode.
	(Search-based Fontification): Explain managing other properties.
	(Other Font Lock Variables): Add font-lock-extra-managed-props.
	(Faces for Font Lock): Add font-locl-preprocessor-face.
	(Hooks): Add run-mode-hooks and delay-mode-hooks.

	* variables.texi (Creating Buffer-Local): Add buffer-local-value.
	(Variable Aliases): Clarify defvaralias.

	* loading.texi (Library Search): Add load-suffixes.

	* minibuf.texi (Basic Completion): Add lazy-completion-table.
	(Programmed Completion): Add dynamic-completion-table.

	* files.texi (Changing Files): copy-file allows dir as NEWNAME.
	(Magic File Names): Specify precedence order of handlers.

	* commands.texi (Command Overview): Emacs server runs pre-command-hook
	and post-command-hook.
	(Waiting): New calling convention for sit-for.

	* text.texi (Special Properties): local-map and keymap properties
	apply based on their stickiness.

2003-07-07  Richard M. Stallman  <rms@gnu.org>

	* modes.texi (Minor Mode Conventions): Specify only some kinds
	of list values as args to minor modes.

	* files.texi (File Name Expansion): Warn about iterative use
	of substitute-in-file-name.

	* advice.texi (Activation of Advice): Clean up previous change.

2003-07-06  Markus Rost  <rost@math.ohio-state.edu>

	* advice.texi (Activation of Advice): Note that ad-start-advice is
	turned on by default.

2003-06-30  Richard M. Stallman  <rms@gnu.org>

	* text.texi (Buffer Contents): Document current-word.
	(Change Hooks): Not called for *Messages*.

	* functions.texi (Defining Functions): Explain about redefining
	primitives.
	(Function Safety): Renamed.  Minor changes.
	Comment out the detailed criteria for what is safe.

2003-06-22  Andreas Schwab  <schwab@suse.de>

	* objects.texi (Symbol Type): Fix description of examples.

2003-06-16  Andreas Schwab  <schwab@suse.de>

	* hash.texi (Creating Hash): Fix description of :weakness.

2003-06-13  Kai Gro,A_(Bjohann  <kai.grossjohann@gmx.net>

	* files.texi (Changing Files): copy-file copies file modes, too.

2003-05-28  Richard M. Stallman  <rms@gnu.org>

	* strings.texi (Creating Strings): Clarify split-string.

2003-05-22  Stephen J. Turnbull  <stephen@xemacs.org>

	* strings.texi (Creating Strings): Update split-string specification
	and examples.

2003-05-19  Richard M. Stallman  <rms@gnu.org>

	* elisp.texi: Correct invariant section names.

2003-04-20  Richard M. Stallman  <rms@gnu.org>

	* os.texi (Timers): Explain about timers and quitting.

2003-04-19  Richard M. Stallman  <rms@gnu.org>

	* internals.texi (Writing Emacs Primitives): Strings are
	no longer special for GCPROs.  Mention GCPRO5, GCPRO6.
	Explain GCPRO convention for varargs function args.

2003-04-16  Richard M. Stallman  <rms@gnu.org>

	* minibuf.texi (Minibuffer Misc): Document fn minibuffer-message.

2003-04-08  Richard M. Stallman  <rms@gnu.org>

	* files.texi (Kinds of Files): Correct return value of file-symlink-p.

2003-02-13  Kim F. Storm  <storm@cua.dk>

	* objects.texi (Character Type): New \s escape for space.

2003-01-31  Joe Buehler  <jhpb@draco.hekimian.com>

	* os.texi (System Environment): Added cygwin system-type.

2003-01-25  Richard M. Stallman  <rms@gnu.org>

	* keymaps.texi: Document that a symbol can act as a keymap.

2003-01-13  Richard M. Stallman  <rms@gnu.org>

	* text.texi (Changing Properties): Say string indices are origin-0.

	* positions.texi (Screen Lines) <compute-motion>:
	Correct order of elts in return value.

	* keymaps.texi (Changing Key Bindings) <define-key>: Mention
	how to define a default binding.

2002-12-07  Markus Rost  <rost@math.ohio-state.edu>

	* loading.texi (Unloading): Fix recent change for load-history.

	* customize.texi (Simple Types): Clarify description of custom
	type 'number.  Describe new custom type 'float.

2002-12-04  Markus Rost  <rost@math.ohio-state.edu>

	* variables.texi (File Local Variables): Fix typo.

2002-10-23  Kai Gro,A_(Bjohann  <kai.grossjohann@uni-duisburg.de>

	From Michael Albinus <Michael.Albinus@alcatel.de>.

	* README: Target for Info file is `make info'.

	* files.texi (File Name Components): Fixed typos in
	`file-name-sans-extension'.
	(Magic File Names): Complete list of operations for magic file
	name handlers.

2002-09-16  Jonathan Yavner  <jyavner@engineer.com>

	* variables.texi (File Local Variables): New function
	risky-local-variable-p.

2002-09-15  Jonathan Yavner  <jyavner@engineer.com>

	* functions.texi (Function safety): New node about unsafep.

2002-08-05  Per Abrahamsen  <abraham@dina.kvl.dk>

	* customize.texi (Splicing into Lists): Fixed example.
	Reported by Fabrice Bauzac <fabrice.bauzac@wanadoo.fr>

2002-06-17  Juanma Barranquero  <lektu@terra.es>

	* frames.texi (Display Feature Testing): Fix typo.

2002-06-12  Andreas Schwab  <schwab@suse.de>

	* frames.texi (Initial Parameters, Resources): Fix references to
	the Emacs manual.

2002-05-13  Kim F. Storm  <storm@cua.dk>

	* variables.texi (Intro to Buffer-Local): Updated warning and
	example relating to changing buffer inside let.

2002-03-10  Jan Dj,Ad(Brv  <jan.h.d@swipnet.se>

	* os.texi (Session Management): New node about X Session management.

2002-01-18  Eli Zaretskii  <eliz@is.elta.co.il>

	* elisp.texi (VERSION): Set to 2.9.  Update the version of Emacs
	to which the manual corresponds, and the copyright years.

	* Makefile.in (VERSION): Set to 2.9.

2001-11-29  Eli Zaretskii  <eliz@is.elta.co.il>

	* elisp.texi: Change the category in @dircategory to "Emacs", to
	make it consistent with info/dir.

2001-11-25  Miles Bader  <miles@gnu.org>

	* text.texi (Fields): Describe new `limit' arg in
	field-beginning/field-end.

2001-11-17  Eli Zaretskii  <eliz@is.elta.co.il>

	* permute-index: Don't depend on csh-specific features.  Replace
	the interpreter name with /bin/sh.

	* two-volume-cross-refs.txt: New file.
	* two.el: New file.
	* spellfile: New file.

2001-11-16  Eli Zaretskii  <eliz@is.elta.co.il>

	* permute-index: New file.

	* vol1.texi, vol2.texi: Renamed from elisp-vol1.texi and
	elisp-vol2.texi, respectively, to avoid file-name clashes in DOS
	8+3 restricted namespace.

	* Makefile.in (infodir): Define relative to $(srcdir).
	($(infodir)/elisp): Don't chdir into $(srcdir), but add it to the
	include directories list via -I switch to makeinfo.
	(index.texi): Use cp if both hard and symbolic links fail.

2001-11-10  Eli Zaretskii  <eliz@is.elta.co.il>

	* Makefile.in (distclean): Add.

	The following changes make ELisp manual part of the Emacs
	distribution:

	* Makefile.in: Add Copyright notice.
	(prefix): Remove.
	(infodir): Change value to "../info".
	(VPATH): New variable.
	(MAKE): Don't define.
	(texmacrodir): Don't define.
	(texinputdir): Append the existing value of TEXINPUTS.
	($(infodir)/elisp): Instead of just "elisp".  Reformat the
	command to be compatible with man/Makefile.in, and to put the
	output into ../info.
	(info): Add target.
	(installall): Target removed.

2001-10-31  Pavel Jan,Am(Bk  <Pavel@Janik.cz>

	* tips.texi (Coding Conventions): Fix typo.

2001-10-23  Gerd Moellmann  <gerd@gnu.org>

	* Makefile.in (srcs): Add gpl.texi and doclicense.texi.

2001-10-22  Eli Zaretskii  <eliz@is.elta.co.il>

	* files.texi (File Name Components): Update the description of
	file-name-sans-extension and file-name-extension, as they now
	ignore leading dots.

2001-10-20  Gerd Moellmann  <gerd@gnu.org>

	* (Version 21.1 released.)

2001-10-19  Miles Bader  <miles@gnu.org>

	* positions.texi (Text Lines): Describe behavior of
	`beginning-of-line'/`end-of-line' in the presence of field properties.

2001-10-17  Gerd Moellmann  <gerd@gnu.org>

	* Makefile.in (VERSION): Set to 2.8.
	(manual): Use `manual-21'.

	* elisp.texi (VERSION): Add and use it where the version
	number was used.  Set it to 2.8.

	* intro.texi: Likewise.

2001-10-13  Eli Zaretskii  <eliz@is.elta.co.il>

	* files.texi (File Name Completion): Document the significance of
	a trailing slash in elements of completion-ignored-extensions.

2001-10-06  Miles Bader  <miles@gnu.org>

	* variables.texi (Variable Aliases): It's `@defmac', not `@defmacro'.

2001-10-04  Gerd Moellmann  <gerd@gnu.org>

	* variables.texi (Variable Aliases): New node.

2001-10-04  Gerd Moellmann  <gerd@gnu.org>

	* Branch for 21.1.

2001-10-02  Miles Bader  <miles@gnu.org>

	* minibuf.texi (Minibuffer Misc): Add entries for
	`minibuffer-contents', `minibuffer-contents-no-properties', and
	`delete-minibuffer-contents'.
	Correct description for `minibuffer-prompt-end'.

	* text.texi (Property Search): Correct descriptions of
	`next-char-property-change' and `previous-char-property-change'.
	Add entries for `next-single-char-property-change' and
	`previous-single-char-property-change'.
	Make operand names a bit more consistent.

2001-09-30  Eli Zaretskii  <eliz@is.elta.co.il>

	* frames.texi (Finding All Frames): Document that next-frame and
	previous-frame are local to current terminal.

2001-09-26  Eli Zaretskii  <eliz@is.elta.co.il>

	* keymaps.texi (Creating Keymaps): Fix the description of the
	result of make-keymap.

2001-09-23  Eli Zaretskii  <eliz@is.elta.co.il>

	* display.texi (Font Lookup, Attribute Functions)
	(Image Descriptors): Add cross-references to the definition of
	selected frame.

	* buffers.texi (The Buffer List): Add cross-references to the
	definition of selected frame.

	* frames.texi (Input Focus): Clarify which frame is _the_ selected
	frame at any given time.
	(Multiple Displays, Size and Position): Add a cross-reference to
	the definition of the selected frame.

2001-09-08  Eli Zaretskii  <eliz@is.elta.co.il>

	* strings.texi (String Conversion) <string-to-number>: Document
	that a float is returned for integers that are too large.

	* frames.texi (Mouse Position): Document mouse-position-function.
	(Display Feature Testing): Document display-images-p.
	(Window Frame Parameters): Document the cursor-type variable.

	* numbers.texi (Integer Basics): Document CL style read syntax for
	integers in bases other than 10.

	* positions.texi (List Motion): Document
	open-paren-in-column-0-is-defun-start.

	* lists.texi (Sets And Lists): Document member-ignore-case.

	* internals.texi (Garbage Collection): Document the used and free
	strings report.
	(Memory Usage): Document strings-consed.

	* os.texi (Time of Day): Document float-time.
	(Recording Input): Document that clear-this-command-keys clears
	the vector to be returned by recent-keys.

	* keymaps.texi (Scanning Keymaps) <where-is-internal>: The
	argument keymap can be a list.

	* nonascii.texi (User-Chosen Coding Systems)
	<select-safe-coding-system>: Document the new argument
	accept-default-p and the variable
	select-safe-coding-system-accept-default-p.  Tell what happens if
	buffer-file-coding-system is undecided.
	(Default Coding Systems): Document auto-coding-regexp-alist.

	* display.texi (The Echo Area) <message>: Document
	message-truncate-lines.
	(Glyphs): Document that the glyph table is unused on windowed
	displays.

	* help.texi (Describing Characters) <single-key-description>:
	Document the new argument no-angles.
	(Accessing Documentation) <documentation-property>: Document that
	a non-string property is evaluated.
	<documentation>: Document that the function-documentation property
	is looked for.

	* windows.texi (Selecting Windows): Document some-window.

	* text.texi (MD5 Checksum): New node, documents the md5 primitive.

	* hooks.texi (Standard Hooks): Add kbd-macro-termination-hook and
	apropos-mode-hook.

	* commands.texi (Using Interactive): Document interactive-form.
	(Keyboard Macros): Document kbd-macro-termination-hook.
	(Command Loop Info): Document that clear-this-command-keys clears
	the vector to be returned by recent-keys.

2001-09-04  Werner LEMBERG  <wl@gnu.org>

	* Makefile.in (srcdir, texinputdir): New variables.
	(srcs, index.texi, install): Use $(srcdir).
	(.PHONY): Remove elisp.dvi.
	(elisp): Use -I switch for makeinfo.
	(elisp.dvi): Use $(srcdir) and $(texinputdir).
	(installall, dist): Use $(srcdir).
	Fix path to texinfo.tex.
	(maintainer-clean): Add elisp.dvi and elisp.oaux.

2001-08-30  Gerd Moellmann  <gerd@gnu.org>

	* display.texi (Conditional Display): Adjust to API change.

	* configure: New file.

2001-07-30  Gerd Moellmann  <gerd@gnu.org>

	* commands.texi (Repeat Events): Add description of
	double-click-fuzz.

2001-05-08  Stefan Monnier  <monnier@cs.yale.edu>

	* syntax.texi (Syntax Class Table): Add the missing designator for
	comment and string fences.
	(Syntax Properties): Add a xref to syntax table internals.
	(Syntax Table Internals): Document string-to-syntax.

2001-05-07  Gerd Moellmann  <gerd@gnu.org>

	* Makefile.in (install): Use install-info command line options
	like in Emacs' Makefile.in.

2000-12-09  Miles Bader  <miles@gnu.org>

	* windows.texi (Window Start): Update documentation for
	`pos-visible-in-window-p'.

2000-11-12  Stefan Monnier  <monnier@cs.yale.edu>

	* lists.texi (Building Lists): Add footnote to explain how to add
	to the end of a list.

2000-10-25  Gerd Moellmann  <gerd@gnu.org>

	* files.texi (Visiting Functions): Typos.

2000-10-25  Kenichi Handa  <handa@etl.go.jp>

	* files.texi (Visiting Functions): Return value of
	find-file-noselect may be a list of buffers if wildcards are used.

2000-10-24  Miles Bader  <miles@lsi.nec.co.jp>

	* display.texi (Defining Faces): Document `graphic' display type
	in face specs.

2000-10-18  Kai Grossjohann  <Kai.Grossjohann@CS.Uni-Dortmund.DE>

	* hooks.texi (Standard Hooks): Replace obsolete
	`after-make-frame-hook' with `after-make-frame-functions'.

	* frames.texi (Creating Frames): Ditto.

	* variables.texi (Future Local Variables): Ditto.

2000-10-16  Gerd Moellmann  <gerd@gnu.org>

	* display.texi (Other Image Types): Add description of :foreground
	and :background properties of mono PBM images.

2000-08-17  Werner LEMBERG  <wl@gnu.org>

	* .cvsignore: New file.

2000-01-05  Gerd Moellmann  <gerd@gnu.org>

	* tindex.pl: New script.

1999-12-03  Dave Love  <fx@gnu.org>

	* Makefile.in (MAKEINFO): New parameter.

1999-09-17  Richard Stallman  <rms@gnu.org>

	* Makefile.in (srcs): Add hash.texi.
	(VERSION): Update to 20.6.

1999-09-13  Richard Stallman  <rms@gnu.org>

	* Makefile.in (index.texi): If cannot make a symlink, make a hard link.

1998-08-29  Karl Heuer  <kwzh@gnu.org>

	* configure.in: New file.
	* Makefile.in: Renamed from Makefile.
	(prefix, infodir): Use value obtained from configure.
	(emacslibdir): Obsolete variable deleted.
	(dist): Distribute configure.in, configure, Makefile.in.

1998-06-12  Richard Stallman  <rms@psilocin.ai.mit.edu>

	* Makefile (INSTALL_INFO): New variable.
	(install): Run install-info.

1998-05-09  Richard Stallman  <rms@psilocin.ai.mit.edu>

	* Makefile (elisp.dvi): Add missing backslash.

1998-05-02  Richard Stallman  <rms@psilocin.gnu.org>

	* Makefile (elisp.dvi): Don't depend on texindex or on elisp.tps.
	Run texindex without `./'.  Always run texindex on elisp.tp.
	(elisp.tps): Target deleted.

1998-04-05  Richard Stallman  <rms@psilocin.gnu.org>

	* Makefile (srcs): Add nonascii.texi and customize.texi.
	(dist): Start by deleting `temp'.

1998-02-17  Richard Stallman  <rms@psilocin.gnu.org>

	* Makefile (makeinfo, texindex): Targets deleted.
	(makeinfo.o, texindex.o): Targets deleted.
	(clean, dist): Don't do anything with them or with getopt*.

1998-01-30  Richard Stallman  <rms@psilocin.gnu.org>

	* Makefile (SHELL): Defined.

1998-01-27  Richard Stallman  <rms@psilocin.gnu.org>

	* Makefile (elisp.tps): New target.
	(elisp.dvi): Depend on elisp.tps.

Wed Apr  3 15:24:25 1996  Karl Heuer  <kwzh@gnu.ai.mit.edu>

	* README: Update phone number.

	* Makefile (elisp): Make this be the default target.
	Depend on makeinfo.c instead of makeinfo.
	(install): Don't depend on elisp.dvi, since we don't install that.
	Use mkinstalldirs.
	(dist): Add mkinstalldirs.

Mon Jun 19 14:35:26 1995  Richard Stallman  <rms@mole.gnu.ai.mit.edu>

	* Makefile (VERSION): Update version number.
	(maintainer-clean): Renamed from realclean.

Wed Jun  7 17:04:59 1995  Karl Heuer  <kwzh@nutrimat.gnu.ai.mit.edu>

	* Makefile (realclean): New target.
	(elisp): Remove any old elisp-* files first.

Tue Nov 23 19:59:40 1993  Noah Friedman  (friedman@nutrimat.gnu.ai.mit.edu)

	* Makefile (VERSION): New variable.
	(dist): Make packaged directory name `elisp-manual-19-$(VERSION)'.
	Compressed file suffix should be `.gz', not `.z'.

Mon Nov 22 15:06:19 1993  Richard Stallman  (rms@mole.gnu.ai.mit.edu)

	* Makefile (elisp): Depend on makeinfo.

Fri Nov 19 02:29:33 1993  Noah Friedman  (friedman@gnu.ai.mit.edu)

	* Makefile (srcs): Add anti.texi.

Fri May 28 18:04:53 1993  Richard Stallman  (rms@mole.gnu.ai.mit.edu)

	* Makefile (infodir, prefix): New vars.
	(install): Use infodir.
	(emacsinfodir): Deleted.

Thu May 27 02:11:25 1993  Richard Stallman  (rms@mole.gnu.ai.mit.edu)

	* Makefile (srcs): Add calendar.texi.

	* Makefile (dist): Copy texindex.c and makeinfo.c.
	Limit elisp-* files to those with one or two digits.

Sun May 16 17:58:21 1993  Jim Blandy  (jimb@wookumz.gnu.ai.mit.edu)

	* Makefile (dist): Changed to use Gzip instead of compress.

Fri Apr 23 01:05:23 1993  Eric S. Raymond  (eric@mole.gnu.ai.mit.edu)

	* loading.texi (Unloading): define-function changed back to
	defalias.  It may not stay this way, but at least it's
	consistent with the known-good version of the code patch.

Fri Mar 26 21:14:54 1993  Eric S. Raymond  (eric@geech.gnu.ai.mit.edu)

	* modes.texi (Hooks): Document new optional arg of add-hook.

Wed Mar 17 08:48:24 1993  Eric S. Raymond  (eric@mole.gnu.ai.mit.edu)

	* variables.texi: Document nil initial value of buffer-local variables.

	* tips.texi: Add new section on standard library headers.

Sat Feb 27 18:00:25 1993  Jim Blandy  (jimb@wookumz.gnu.ai.mit.edu)

	* Makefile (srcs): Add frame.texi to the list of sources.

Tue Feb 23 10:50:25 1993  Jim Blandy  (jimb@wookumz.gnu.ai.mit.edu)

	* Makefile (dist): Don't bother excluding autosave files; they'll
	never make it into the temp directory anyway, and the hash marks
	in the name are problematic for make and the Bourne shell.
	(srcs):

Fri Feb 12 16:54:38 1993  Jim Blandy  (jimb@wookumz.gnu.ai.mit.edu)

	* Makefile (dist): Don't include backup files or autosave files in
	the distribution tar file.

Tue Nov 26 21:10:34 1991  Richard Stallman  (rms@mole.gnu.ai.mit.edu)

	* Makefile (srcs): Added index.perm.
	(elisp.dvi): Remove erroneous shell comment.
	Expect output of permute-index in permuted.fns.
	Save old elisp.aux in elisp.oaux.
	(clean): Added index.texi to be deleted.

Sat Aug 11 17:39:10 1990  Richard Stallman  (rms@sugar-bombs.ai.mit.edu)

	* Makefile (elisp.dvi, index.texi): Use shell if instead of ifdef.

Tue Jun 26 09:57:26 1990  David Lawrence  (tale@geech)

	* files.texi: Noted that completion-ignored-extensions is ignored
	when making *Completions*.

Fri Jun  8 16:44:44 EDT 1990 Jay Fenlason (hack@ai.mit.edu)

	* Makefile  make dist now depends on elisp.dvi, since it tries
	to include it in the dist file.

Wed Mar 28 22:57:35 1990  Jim Kingdon  (kingdon@mole.ai.mit.edu)

	* functions.texinfo (Mapping Functions): Add missing quote

Mon Jun 19 18:09:24 1989  Richard Stallman  (rms@sugar-bombs.ai.mit.edu)

	* texinfo.tex (frenchspacing): Use decimal codes for char to be set.
	(defunargs): Turn off \hyphenchar of \sl font temporarily.

Wed May 10 18:01:17 1989  Robert J. Chassell  (bob@rice-chex.ai.mit.edu)

	* @result{}, @expansion{}, @print{}, @quiv{}, @point{},
	and @error{} are the terms now being used.  The files in the
	directory have been changed to reflect this.

	* All instances of @indentedresultt{} have been changed to
	`     @result{}', using 5 spaces at the begining of the line.

Mon Apr 24 21:02:55 1989  Robert J. Chassell  (bob@rice-chex.ai.mit.edu)

	* @result{}, @expandsto{}, @prints{}, @quiv{}, @error{}, and the
	experimental @indentedresult{}, @indentedexpandsto{} are part of
	the texinfo.tex in this directory.  These TeX macros are not
	stable yet.

Mon Apr 17 18:56:50 1989  Robert J. Chassell  (bob@rice-chex.ai.mit.edu)

	* texinfo.tex: Temporarily added
		\let\result=\dblarrow
		\def\error{{\it ERROR} \longdblarrow}
	We need to do this better soon.

Tue Apr 11 12:23:28 1989  Robert J. Chassell  (bob@rice-chex.ai.mit.edu)

	* Applied Karl Berry's patches to *.texinfo files, but not to
	texinfo.tex; those diffs are in `berry-texinfo-tex-diffs'.  (Karl's
	new title page format is also not applied, since it requires
	texinfo.tex changes.)

	* Cleaned up `Makefile' and defined the `emacslibdir' directory
	for the Project GNU development environment.

;; Local Variables:
;; coding: iso-2022-7bit
;; add-log-time-zone-rule: t
;; End:

    Copyright (C) 1998, 1999, 2000, 2001, 2002, 2003, 2004,
      2005, 2006, 2007 Free Software Foundation, Inc.

  This file is part of GNU Emacs.

  GNU Emacs is free software; you can redistribute it and/or modify
  it under the terms of the GNU General Public License as published by
  the Free Software Foundation; either version 2, or (at your option)
  any later version.

  GNU Emacs is distributed in the hope that it will be useful,
  but WITHOUT ANY WARRANTY; without even the implied warranty of
  MERCHANTABILITY or FITNESS FOR A PARTICULAR PURPOSE.  See the
  GNU General Public License for more details.

  You should have received a copy of the GNU General Public License
  along with GNU Emacs; see the file COPYING.  If not, write to the
  Free Software Foundation, Inc., 51 Franklin Street, Fifth Floor,
  Boston, MA 02110-1301, USA.

;;; arch-tag: 985ae0ce-df29-475b-b3f8-4bbcbf6f7fda<|MERGE_RESOLUTION|>--- conflicted
+++ resolved
@@ -1,19 +1,4 @@
-<<<<<<< HEAD
 2007-05-03  Karl Berry  <karl@gnu.org>
-
-	* elisp.texi (\urlcolor, \linkcolor) [smallbook]: \Black for printing.
-
-	* control.texi (Signaling Errors) <signal>: texinfo.tex is fixed,
-	so restore anchor to normal position after defun.  Found by Kevin
-	Ryde.
-
-2007-04-26  Glenn Morris  <rgm@gnu.org>
-
-	* elisp.texi (EMACSVER): Increase to 22.1.50.
-
-2007-04-25  Karl Berry  <karl@gnu.org>
-=======
-2007-05-03  Karl Berry  <karl@tug.org>
 
 	* elisp.texi (\urlcolor, \linkcolor) [smallbook]: \Black for printing.
 	 (EMACSVER) [smallbook]: 22 for printed version.
@@ -21,8 +6,11 @@
 	* control.texi (Signaling Errors) <signal>: texinfo.tex is fixed,
 	so restore anchor to normal position after defun.  Found by Kevin Ryde.
 
+2007-04-26  Glenn Morris  <rgm@gnu.org>
+
+	* elisp.texi (EMACSVER): Increase to 22.1.50.
+
 2007-04-28  Karl Berry  <karl@gnu.org>
->>>>>>> 763d24ed
 
 	* elisp.texi: Improve line breaks on copyright page,
 	similar layout to emacs manual, 8.5x11 by default.
