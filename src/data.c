/* Primitive operations on Lisp data types for GNU Emacs Lisp interpreter.
   Copyright (C) 1985-1986, 1988, 1993-1995, 1997-2018 Free Software
   Foundation, Inc.

This file is part of GNU Emacs.

GNU Emacs is free software: you can redistribute it and/or modify
it under the terms of the GNU General Public License as published by
the Free Software Foundation, either version 3 of the License, or (at
your option) any later version.

GNU Emacs is distributed in the hope that it will be useful,
but WITHOUT ANY WARRANTY; without even the implied warranty of
MERCHANTABILITY or FITNESS FOR A PARTICULAR PURPOSE.  See the
GNU General Public License for more details.

You should have received a copy of the GNU General Public License
along with GNU Emacs.  If not, see <https://www.gnu.org/licenses/>.  */


#include <config.h>

#include <math.h>
#include <stdio.h>

#include <byteswap.h>
#include <count-one-bits.h>
#include <count-trailing-zeros.h>
#include <intprops.h>

#include "lisp.h"
#include "puresize.h"
#include "character.h"
#include "buffer.h"
#include "keyboard.h"
#include "process.h"
#include "frame.h"
#include "keymap.h"

static void swap_in_symval_forwarding (struct Lisp_Symbol *,
				       struct Lisp_Buffer_Local_Value *);

static bool
BOOLFWDP (union Lisp_Fwd *a)
{
  return XFWDTYPE (a) == Lisp_Fwd_Bool;
}
static bool
INTFWDP (union Lisp_Fwd *a)
{
  return XFWDTYPE (a) == Lisp_Fwd_Int;
}
static bool
KBOARD_OBJFWDP (union Lisp_Fwd *a)
{
  return XFWDTYPE (a) == Lisp_Fwd_Kboard_Obj;
}
static bool
OBJFWDP (union Lisp_Fwd *a)
{
  return XFWDTYPE (a) == Lisp_Fwd_Obj;
}

static struct Lisp_Boolfwd *
XBOOLFWD (union Lisp_Fwd *a)
{
  eassert (BOOLFWDP (a));
  return &a->u_boolfwd;
}
static struct Lisp_Kboard_Objfwd *
XKBOARD_OBJFWD (union Lisp_Fwd *a)
{
  eassert (KBOARD_OBJFWDP (a));
  return &a->u_kboard_objfwd;
}
<<<<<<< HEAD
struct Lisp_Intfwd *
XINTFWD (union Lisp_Fwd *a)
=======
static struct Lisp_Intfwd *
XFIXNUMFWD (union Lisp_Fwd *a)
>>>>>>> d113142a
{
  eassert (INTFWDP (a));
  return &a->u_intfwd;
}
static struct Lisp_Objfwd *
XOBJFWD (union Lisp_Fwd *a)
{
  eassert (OBJFWDP (a));
  return &a->u_objfwd;
}

static void
CHECK_SUBR (Lisp_Object x)
{
  CHECK_TYPE (SUBRP (x), Qsubrp, x);
}

static void
set_blv_found (struct Lisp_Buffer_Local_Value *blv, int found)
{
  eassert (found == !EQ (blv->defcell, blv->valcell));
  blv->found = found;
}

static Lisp_Object
blv_value (struct Lisp_Buffer_Local_Value *blv)
{
  return XCDR (blv->valcell);
}

static void
set_blv_value (struct Lisp_Buffer_Local_Value *blv, Lisp_Object val)
{
  XSETCDR (blv->valcell, val);
}

static void
set_blv_where (struct Lisp_Buffer_Local_Value *blv, Lisp_Object val)
{
  blv->where = val;
}

static void
set_blv_defcell (struct Lisp_Buffer_Local_Value *blv, Lisp_Object val)
{
  blv->defcell = val;
}

static void
set_blv_valcell (struct Lisp_Buffer_Local_Value *blv, Lisp_Object val)
{
  blv->valcell = val;
}

static _Noreturn void
wrong_length_argument (Lisp_Object a1, Lisp_Object a2, Lisp_Object a3)
{
  Lisp_Object size1 = make_fixnum (bool_vector_size (a1));
  Lisp_Object size2 = make_fixnum (bool_vector_size (a2));
  if (NILP (a3))
    xsignal2 (Qwrong_length_argument, size1, size2);
  else
    xsignal3 (Qwrong_length_argument, size1, size2,
	      make_fixnum (bool_vector_size (a3)));
}

_Noreturn void
wrong_type_argument (register Lisp_Object predicate, register Lisp_Object value)
{
  /* If VALUE is not even a valid Lisp object, we'd want to abort here
     where we can get a backtrace showing where it came from.  We used
     to try and do that by checking the tagbits, but nowadays all
     tagbits are potentially valid.  */
  /* if ((unsigned int) XTYPE (value) >= Lisp_Type_Limit)
   *   emacs_abort (); */

  xsignal2 (Qwrong_type_argument, predicate, value);
}

void
pure_write_error (Lisp_Object obj)
{
  xsignal2 (Qerror, build_string ("Attempt to modify read-only object"), obj);
}

void
args_out_of_range (Lisp_Object a1, Lisp_Object a2)
{
  xsignal2 (Qargs_out_of_range, a1, a2);
}

void
args_out_of_range_3 (Lisp_Object a1, Lisp_Object a2, Lisp_Object a3)
{
  xsignal3 (Qargs_out_of_range, a1, a2, a3);
}

void
circular_list (Lisp_Object list)
{
  xsignal1 (Qcircular_list, list);
}


/* Data type predicates.  */

DEFUN ("eq", Feq, Seq, 2, 2, 0,
       doc: /* Return t if the two args are the same Lisp object.  */
       attributes: const)
  (Lisp_Object obj1, Lisp_Object obj2)
{
  if (EQ (obj1, obj2))
    return Qt;
  return Qnil;
}

DEFUN ("null", Fnull, Snull, 1, 1, 0,
       doc: /* Return t if OBJECT is nil, and return nil otherwise.  */
       attributes: const)
  (Lisp_Object object)
{
  if (NILP (object))
    return Qt;
  return Qnil;
}

DEFUN ("type-of", Ftype_of, Stype_of, 1, 1, 0,
       doc: /* Return a symbol representing the type of OBJECT.
The symbol returned names the object's basic type;
for example, (type-of 1) returns `integer'.  */)
  (Lisp_Object object)
{
  switch (XTYPE (object))
    {
    case_Lisp_Int:
      return Qinteger;

    case Lisp_Symbol:
      return Qsymbol;

    case Lisp_String:
      return Qstring;

    case Lisp_Cons:
      return Qcons;

    case Lisp_Vectorlike:
      switch (PSEUDOVECTOR_TYPE (XVECTOR (object)))
        {
        case PVEC_NORMAL_VECTOR: return Qvector;
	case PVEC_BIGNUM: return Qinteger;
	case PVEC_MARKER: return Qmarker;
	case PVEC_OVERLAY: return Qoverlay;
	case PVEC_FINALIZER: return Qfinalizer;
#ifdef HAVE_MODULES
	case PVEC_USER_PTR: return Quser_ptr;
#endif
        case PVEC_WINDOW_CONFIGURATION: return Qwindow_configuration;
        case PVEC_PROCESS: return Qprocess;
        case PVEC_WINDOW: return Qwindow;
        case PVEC_SUBR: return Qsubr;
        case PVEC_COMPILED: return Qcompiled_function;
        case PVEC_BUFFER: return Qbuffer;
        case PVEC_CHAR_TABLE: return Qchar_table;
        case PVEC_BOOL_VECTOR: return Qbool_vector;
        case PVEC_FRAME: return Qframe;
        case PVEC_HASH_TABLE: return Qhash_table;
        case PVEC_FONT:
          if (FONT_SPEC_P (object))
	    return Qfont_spec;
          if (FONT_ENTITY_P (object))
	    return Qfont_entity;
          if (FONT_OBJECT_P (object))
	    return Qfont_object;
          else
            emacs_abort (); /* return Qfont?  */
        case PVEC_THREAD: return Qthread;
        case PVEC_MUTEX: return Qmutex;
        case PVEC_CONDVAR: return Qcondition_variable;
        case PVEC_TERMINAL: return Qterminal;
        case PVEC_RECORD:
          {
            Lisp_Object t = AREF (object, 0);
            if (RECORDP (t) && 1 < PVSIZE (t))
              /* Return the type name field of the class!  */
              return AREF (t, 1);
            else
              return t;
          }
        case PVEC_MODULE_FUNCTION:
          return Qmodule_function;
        /* "Impossible" cases.  */
	case PVEC_MISC_PTR:
        case PVEC_XWIDGET:
        case PVEC_OTHER:
        case PVEC_XWIDGET_VIEW:
        case PVEC_SUB_CHAR_TABLE:
        case PVEC_FREE: ;
        }
      emacs_abort ();

    case Lisp_Float:
      return Qfloat;

    default:
      emacs_abort ();
    }
}

DEFUN ("consp", Fconsp, Sconsp, 1, 1, 0,
       doc: /* Return t if OBJECT is a cons cell.  */
       attributes: const)
  (Lisp_Object object)
{
  if (CONSP (object))
    return Qt;
  return Qnil;
}

DEFUN ("atom", Fatom, Satom, 1, 1, 0,
       doc: /* Return t if OBJECT is not a cons cell.  This includes nil.  */
       attributes: const)
  (Lisp_Object object)
{
  if (CONSP (object))
    return Qnil;
  return Qt;
}

DEFUN ("listp", Flistp, Slistp, 1, 1, 0,
       doc: /* Return t if OBJECT is a list, that is, a cons cell or nil.
Otherwise, return nil.  */
       attributes: const)
  (Lisp_Object object)
{
  if (CONSP (object) || NILP (object))
    return Qt;
  return Qnil;
}

DEFUN ("nlistp", Fnlistp, Snlistp, 1, 1, 0,
       doc: /* Return t if OBJECT is not a list.  Lists include nil.  */
       attributes: const)
  (Lisp_Object object)
{
  if (CONSP (object) || NILP (object))
    return Qnil;
  return Qt;
}

DEFUN ("symbolp", Fsymbolp, Ssymbolp, 1, 1, 0,
       doc: /* Return t if OBJECT is a symbol.  */
       attributes: const)
  (Lisp_Object object)
{
  if (SYMBOLP (object))
    return Qt;
  return Qnil;
}

/* Define this in C to avoid unnecessarily consing up the symbol
   name.  */
DEFUN ("keywordp", Fkeywordp, Skeywordp, 1, 1, 0,
       doc: /* Return t if OBJECT is a keyword.
This means that it is a symbol with a print name beginning with `:'
interned in the initial obarray.  */)
  (Lisp_Object object)
{
  if (SYMBOLP (object)
      && SREF (SYMBOL_NAME (object), 0) == ':'
      && SYMBOL_INTERNED_IN_INITIAL_OBARRAY_P (object))
    return Qt;
  return Qnil;
}

DEFUN ("vectorp", Fvectorp, Svectorp, 1, 1, 0,
       doc: /* Return t if OBJECT is a vector.  */)
  (Lisp_Object object)
{
  if (VECTORP (object))
    return Qt;
  return Qnil;
}

DEFUN ("recordp", Frecordp, Srecordp, 1, 1, 0,
       doc: /* Return t if OBJECT is a record.  */)
  (Lisp_Object object)
{
  if (RECORDP (object))
    return Qt;
  return Qnil;
}

DEFUN ("stringp", Fstringp, Sstringp, 1, 1, 0,
       doc: /* Return t if OBJECT is a string.  */
       attributes: const)
  (Lisp_Object object)
{
  if (STRINGP (object))
    return Qt;
  return Qnil;
}

DEFUN ("multibyte-string-p", Fmultibyte_string_p, Smultibyte_string_p,
       1, 1, 0,
       doc: /* Return t if OBJECT is a multibyte string.
Return nil if OBJECT is either a unibyte string, or not a string.  */)
  (Lisp_Object object)
{
  if (STRINGP (object) && STRING_MULTIBYTE (object))
    return Qt;
  return Qnil;
}

DEFUN ("char-table-p", Fchar_table_p, Schar_table_p, 1, 1, 0,
       doc: /* Return t if OBJECT is a char-table.  */)
  (Lisp_Object object)
{
  if (CHAR_TABLE_P (object))
    return Qt;
  return Qnil;
}

DEFUN ("vector-or-char-table-p", Fvector_or_char_table_p,
       Svector_or_char_table_p, 1, 1, 0,
       doc: /* Return t if OBJECT is a char-table or vector.  */)
  (Lisp_Object object)
{
  if (VECTORP (object) || CHAR_TABLE_P (object))
    return Qt;
  return Qnil;
}

DEFUN ("bool-vector-p", Fbool_vector_p, Sbool_vector_p, 1, 1, 0,
       doc: /* Return t if OBJECT is a bool-vector.  */)
  (Lisp_Object object)
{
  if (BOOL_VECTOR_P (object))
    return Qt;
  return Qnil;
}

DEFUN ("arrayp", Farrayp, Sarrayp, 1, 1, 0,
       doc: /* Return t if OBJECT is an array (string or vector).  */)
  (Lisp_Object object)
{
  if (ARRAYP (object))
    return Qt;
  return Qnil;
}

DEFUN ("sequencep", Fsequencep, Ssequencep, 1, 1, 0,
       doc: /* Return t if OBJECT is a sequence (list or array).  */)
  (register Lisp_Object object)
{
  if (CONSP (object) || NILP (object) || ARRAYP (object))
    return Qt;
  return Qnil;
}

DEFUN ("bufferp", Fbufferp, Sbufferp, 1, 1, 0,
       doc: /* Return t if OBJECT is an editor buffer.  */)
  (Lisp_Object object)
{
  if (BUFFERP (object))
    return Qt;
  return Qnil;
}

DEFUN ("markerp", Fmarkerp, Smarkerp, 1, 1, 0,
       doc: /* Return t if OBJECT is a marker (editor pointer).  */)
  (Lisp_Object object)
{
  if (MARKERP (object))
    return Qt;
  return Qnil;
}

#ifdef HAVE_MODULES
DEFUN ("user-ptrp", Fuser_ptrp, Suser_ptrp, 1, 1, 0,
       doc: /* Return t if OBJECT is a module user pointer.  */)
     (Lisp_Object object)
{
  if (USER_PTRP (object))
    return Qt;
  return Qnil;
}
#endif

DEFUN ("subrp", Fsubrp, Ssubrp, 1, 1, 0,
       doc: /* Return t if OBJECT is a built-in function.  */)
  (Lisp_Object object)
{
  if (SUBRP (object))
    return Qt;
  return Qnil;
}

DEFUN ("byte-code-function-p", Fbyte_code_function_p, Sbyte_code_function_p,
       1, 1, 0,
       doc: /* Return t if OBJECT is a byte-compiled function object.  */)
  (Lisp_Object object)
{
  if (COMPILEDP (object))
    return Qt;
  return Qnil;
}

DEFUN ("module-function-p", Fmodule_function_p, Smodule_function_p, 1, 1, NULL,
       doc: /* Return t if OBJECT is a function loaded from a dynamic module.  */
       attributes: const)
  (Lisp_Object object)
{
  return MODULE_FUNCTIONP (object) ? Qt : Qnil;
}

DEFUN ("char-or-string-p", Fchar_or_string_p, Schar_or_string_p, 1, 1, 0,
       doc: /* Return t if OBJECT is a character or a string.  */
       attributes: const)
  (register Lisp_Object object)
{
  if (CHARACTERP (object) || STRINGP (object))
    return Qt;
  return Qnil;
}

DEFUN ("integerp", Fintegerp, Sintegerp, 1, 1, 0,
       doc: /* Return t if OBJECT is an integer.  */
       attributes: const)
  (Lisp_Object object)
{
  if (INTEGERP (object))
    return Qt;
  return Qnil;
}

DEFUN ("fixnump", Ffixnump, Sfixnump, 1, 1, 0,
       doc: /* Return t if OBJECT is an fixnum.  */
       attributes: const)
  (Lisp_Object object)
{
  if (FIXNUMP (object))
    return Qt;
  return Qnil;
}

DEFUN ("integer-or-marker-p", Finteger_or_marker_p, Sinteger_or_marker_p, 1, 1, 0,
       doc: /* Return t if OBJECT is an integer or a marker (editor pointer).  */)
  (register Lisp_Object object)
{
  if (MARKERP (object) || INTEGERP (object))
    return Qt;
  return Qnil;
}

DEFUN ("natnump", Fnatnump, Snatnump, 1, 1, 0,
       doc: /* Return t if OBJECT is a nonnegative integer.  */
       attributes: const)
  (Lisp_Object object)
{
  if (NATNUMP (object))
    return Qt;
  return Qnil;
}

DEFUN ("numberp", Fnumberp, Snumberp, 1, 1, 0,
       doc: /* Return t if OBJECT is a number (floating point or integer).  */
       attributes: const)
  (Lisp_Object object)
{
  if (NUMBERP (object))
    return Qt;
  else
    return Qnil;
}

DEFUN ("number-or-marker-p", Fnumber_or_marker_p,
       Snumber_or_marker_p, 1, 1, 0,
       doc: /* Return t if OBJECT is a number or a marker.  */)
  (Lisp_Object object)
{
  if (NUMBERP (object) || MARKERP (object))
    return Qt;
  return Qnil;
}

DEFUN ("floatp", Ffloatp, Sfloatp, 1, 1, 0,
       doc: /* Return t if OBJECT is a floating point number.  */
       attributes: const)
  (Lisp_Object object)
{
  if (FLOATP (object))
    return Qt;
  return Qnil;
}

DEFUN ("threadp", Fthreadp, Sthreadp, 1, 1, 0,
       doc: /* Return t if OBJECT is a thread.  */)
  (Lisp_Object object)
{
  if (THREADP (object))
    return Qt;
  return Qnil;
}

DEFUN ("mutexp", Fmutexp, Smutexp, 1, 1, 0,
       doc: /* Return t if OBJECT is a mutex.  */)
  (Lisp_Object object)
{
  if (MUTEXP (object))
    return Qt;
  return Qnil;
}

DEFUN ("condition-variable-p", Fcondition_variable_p, Scondition_variable_p,
       1, 1, 0,
       doc: /* Return t if OBJECT is a condition variable.  */)
  (Lisp_Object object)
{
  if (CONDVARP (object))
    return Qt;
  return Qnil;
}

DEFUN ("bignump", Fbignump, Sbignump, 1, 1, 0,
       doc: /* Return t if OBJECT is a bignum.  */)
  (Lisp_Object object)
{
  if (BIGNUMP (object))
    return Qt;
  return Qnil;
}

/* Extract and set components of lists.  */

DEFUN ("car", Fcar, Scar, 1, 1, 0,
       doc: /* Return the car of LIST.  If arg is nil, return nil.
Error if arg is not nil and not a cons cell.  See also `car-safe'.

See Info node `(elisp)Cons Cells' for a discussion of related basic
Lisp concepts such as car, cdr, cons cell and list.  */)
  (register Lisp_Object list)
{
  return CAR (list);
}

DEFUN ("car-safe", Fcar_safe, Scar_safe, 1, 1, 0,
       doc: /* Return the car of OBJECT if it is a cons cell, or else nil.  */)
  (Lisp_Object object)
{
  return CAR_SAFE (object);
}

DEFUN ("cdr", Fcdr, Scdr, 1, 1, 0,
       doc: /* Return the cdr of LIST.  If arg is nil, return nil.
Error if arg is not nil and not a cons cell.  See also `cdr-safe'.

See Info node `(elisp)Cons Cells' for a discussion of related basic
Lisp concepts such as cdr, car, cons cell and list.  */)
  (register Lisp_Object list)
{
  return CDR (list);
}

DEFUN ("cdr-safe", Fcdr_safe, Scdr_safe, 1, 1, 0,
       doc: /* Return the cdr of OBJECT if it is a cons cell, or else nil.  */)
  (Lisp_Object object)
{
  return CDR_SAFE (object);
}

DEFUN ("setcar", Fsetcar, Ssetcar, 2, 2, 0,
       doc: /* Set the car of CELL to be NEWCAR.  Returns NEWCAR.  */)
  (register Lisp_Object cell, Lisp_Object newcar)
{
  CHECK_CONS (cell);
  CHECK_IMPURE (cell, XCONS (cell));
  XSETCAR (cell, newcar);
  return newcar;
}

DEFUN ("setcdr", Fsetcdr, Ssetcdr, 2, 2, 0,
       doc: /* Set the cdr of CELL to be NEWCDR.  Returns NEWCDR.  */)
  (register Lisp_Object cell, Lisp_Object newcdr)
{
  CHECK_CONS (cell);
  CHECK_IMPURE (cell, XCONS (cell));
  XSETCDR (cell, newcdr);
  return newcdr;
}

/* Extract and set components of symbols.  */

DEFUN ("boundp", Fboundp, Sboundp, 1, 1, 0,
       doc: /* Return t if SYMBOL's value is not void.
Note that if `lexical-binding' is in effect, this refers to the
global value outside of any lexical scope.  */)
  (register Lisp_Object symbol)
{
  Lisp_Object valcontents;
  struct Lisp_Symbol *sym;
  CHECK_SYMBOL (symbol);
  sym = XSYMBOL (symbol);

 start:
  switch (sym->u.s.redirect)
    {
    case SYMBOL_PLAINVAL: valcontents = SYMBOL_VAL (sym); break;
    case SYMBOL_VARALIAS: sym = indirect_variable (sym); goto start;
    case SYMBOL_LOCALIZED:
      {
	struct Lisp_Buffer_Local_Value *blv = SYMBOL_BLV (sym);
	if (blv->fwd)
	  /* In set_internal, we un-forward vars when their value is
	     set to Qunbound.  */
    	  return Qt;
	else
	  {
	    swap_in_symval_forwarding (sym, blv);
	    valcontents = blv_value (blv);
	  }
	break;
      }
    case SYMBOL_FORWARDED:
      /* In set_internal, we un-forward vars when their value is
	 set to Qunbound.  */
      return Qt;
    default: emacs_abort ();
    }

  return (EQ (valcontents, Qunbound) ? Qnil : Qt);
}

/* It has been previously suggested to make this function an alias for
   symbol-function, but upon discussion at Bug#23957, there is a risk
   breaking backward compatibility, as some users of fboundp may
   expect `t' in particular, rather than any true value.  */
DEFUN ("fboundp", Ffboundp, Sfboundp, 1, 1, 0,
       doc: /* Return t if SYMBOL's function definition is not void.  */)
  (Lisp_Object symbol)
{
  CHECK_SYMBOL (symbol);
  return NILP (XSYMBOL (symbol)->u.s.function) ? Qnil : Qt;
}

DEFUN ("makunbound", Fmakunbound, Smakunbound, 1, 1, 0,
       doc: /* Make SYMBOL's value be void.
Return SYMBOL.  */)
  (register Lisp_Object symbol)
{
  CHECK_SYMBOL (symbol);
  if (SYMBOL_CONSTANT_P (symbol))
    xsignal1 (Qsetting_constant, symbol);
  Fset (symbol, Qunbound);
  return symbol;
}

DEFUN ("fmakunbound", Ffmakunbound, Sfmakunbound, 1, 1, 0,
       doc: /* Make SYMBOL's function definition be nil.
Return SYMBOL.  */)
  (register Lisp_Object symbol)
{
  CHECK_SYMBOL (symbol);
  if (NILP (symbol) || EQ (symbol, Qt))
    xsignal1 (Qsetting_constant, symbol);
  set_symbol_function (symbol, Qnil);
  return symbol;
}

DEFUN ("symbol-function", Fsymbol_function, Ssymbol_function, 1, 1, 0,
       doc: /* Return SYMBOL's function definition, or nil if that is void.  */)
  (Lisp_Object symbol)
{
  CHECK_SYMBOL (symbol);
  return XSYMBOL (symbol)->u.s.function;
}

DEFUN ("symbol-plist", Fsymbol_plist, Ssymbol_plist, 1, 1, 0,
       doc: /* Return SYMBOL's property list.  */)
  (Lisp_Object symbol)
{
  CHECK_SYMBOL (symbol);
  return XSYMBOL (symbol)->u.s.plist;
}

DEFUN ("symbol-name", Fsymbol_name, Ssymbol_name, 1, 1, 0,
       doc: /* Return SYMBOL's name, a string.  */)
  (register Lisp_Object symbol)
{
  register Lisp_Object name;

  CHECK_SYMBOL (symbol);
  name = SYMBOL_NAME (symbol);
  return name;
}

DEFUN ("fset", Ffset, Sfset, 2, 2, 0,
       doc: /* Set SYMBOL's function definition to DEFINITION, and return DEFINITION.  */)
  (register Lisp_Object symbol, Lisp_Object definition)
{
  register Lisp_Object function;
  CHECK_SYMBOL (symbol);
  /* Perhaps not quite the right error signal, but seems good enough.  */
  if (NILP (symbol))
    xsignal1 (Qsetting_constant, symbol);

  function = XSYMBOL (symbol)->u.s.function;

  if (!NILP (Vautoload_queue) && !NILP (function))
    Vautoload_queue = Fcons (Fcons (symbol, function), Vautoload_queue);

  if (AUTOLOADP (function))
    Fput (symbol, Qautoload, XCDR (function));

  /* Convert to eassert or remove after GC bug is found.  In the
     meantime, check unconditionally, at a slight perf hit.  */
  if (! valid_lisp_object_p (definition))
    emacs_abort ();

  set_symbol_function (symbol, definition);

  return definition;
}

DEFUN ("defalias", Fdefalias, Sdefalias, 2, 3, 0,
       doc: /* Set SYMBOL's function definition to DEFINITION.
Associates the function with the current load file, if any.
The optional third argument DOCSTRING specifies the documentation string
for SYMBOL; if it is omitted or nil, SYMBOL uses the documentation string
determined by DEFINITION.

Internally, this normally uses `fset', but if SYMBOL has a
`defalias-fset-function' property, the associated value is used instead.

The return value is undefined.  */)
  (register Lisp_Object symbol, Lisp_Object definition, Lisp_Object docstring)
{
  CHECK_SYMBOL (symbol);
  if (!NILP (Vpurify_flag)
      /* If `definition' is a keymap, immutable (and copying) is wrong.  */
      && !KEYMAPP (definition))
    definition = Fpurecopy (definition);

  {
    bool autoload = AUTOLOADP (definition);
    if (NILP (Vpurify_flag) || !autoload)
      { /* Only add autoload entries after dumping, because the ones before are
	   not useful and else we get loads of them from the loaddefs.el.  */

	if (AUTOLOADP (XSYMBOL (symbol)->u.s.function))
	  /* Remember that the function was already an autoload.  */
	  LOADHIST_ATTACH (Fcons (Qt, symbol));
	LOADHIST_ATTACH (Fcons (autoload ? Qautoload : Qdefun, symbol));
      }
  }

  { /* Handle automatic advice activation.  */
    Lisp_Object hook = Fget (symbol, Qdefalias_fset_function);
    if (!NILP (hook))
      call2 (hook, symbol, definition);
    else
      Ffset (symbol, definition);
  }

  if (!NILP (docstring))
    Fput (symbol, Qfunction_documentation, docstring);
  /* We used to return `definition', but now that `defun' and `defmacro' expand
     to a call to `defalias', we return `symbol' for backward compatibility
     (bug#11686).  */
  return symbol;
}

DEFUN ("setplist", Fsetplist, Ssetplist, 2, 2, 0,
       doc: /* Set SYMBOL's property list to NEWPLIST, and return NEWPLIST.  */)
  (register Lisp_Object symbol, Lisp_Object newplist)
{
  CHECK_SYMBOL (symbol);
  set_symbol_plist (symbol, newplist);
  return newplist;
}

DEFUN ("subr-arity", Fsubr_arity, Ssubr_arity, 1, 1, 0,
       doc: /* Return minimum and maximum number of args allowed for SUBR.
SUBR must be a built-in function.
The returned value is a pair (MIN . MAX).  MIN is the minimum number
of args.  MAX is the maximum number or the symbol `many', for a
function with `&rest' args, or `unevalled' for a special form.  */)
  (Lisp_Object subr)
{
  short minargs, maxargs;
  CHECK_SUBR (subr);
  minargs = XSUBR (subr)->min_args;
  maxargs = XSUBR (subr)->max_args;
  return Fcons (make_fixnum (minargs),
		maxargs == MANY ?        Qmany
		: maxargs == UNEVALLED ? Qunevalled
		:                        make_fixnum (maxargs));
}

DEFUN ("subr-name", Fsubr_name, Ssubr_name, 1, 1, 0,
       doc: /* Return name of subroutine SUBR.
SUBR must be a built-in function.  */)
  (Lisp_Object subr)
{
  const char *name;
  CHECK_SUBR (subr);
  name = XSUBR (subr)->symbol_name;
  return build_string (name);
}

DEFUN ("interactive-form", Finteractive_form, Sinteractive_form, 1, 1, 0,
       doc: /* Return the interactive form of CMD or nil if none.
If CMD is not a command, the return value is nil.
Value, if non-nil, is a list (interactive SPEC).  */)
  (Lisp_Object cmd)
{
  Lisp_Object fun = indirect_function (cmd); /* Check cycles.  */

  if (NILP (fun))
    return Qnil;

  /* Use an `interactive-form' property if present, analogous to the
     function-documentation property.  */
  fun = cmd;
  while (SYMBOLP (fun))
    {
      Lisp_Object tmp = Fget (fun, Qinteractive_form);
      if (!NILP (tmp))
	return tmp;
      else
	fun = Fsymbol_function (fun);
    }

  if (SUBRP (fun))
    {
      const char *spec = XSUBR (fun)->intspec;
      if (spec)
	return list2 (Qinteractive,
		      (*spec != '(') ? build_string (spec) :
		      Fcar (Fread_from_string (build_string (spec), Qnil, Qnil)));
    }
  else if (COMPILEDP (fun))
    {
      if (PVSIZE (fun) > COMPILED_INTERACTIVE)
	return list2 (Qinteractive, AREF (fun, COMPILED_INTERACTIVE));
    }
  else if (AUTOLOADP (fun))
    return Finteractive_form (Fautoload_do_load (fun, cmd, Qnil));
  else if (CONSP (fun))
    {
      Lisp_Object funcar = XCAR (fun);
      if (EQ (funcar, Qclosure))
	return Fassq (Qinteractive, Fcdr (Fcdr (XCDR (fun))));
      else if (EQ (funcar, Qlambda))
	return Fassq (Qinteractive, Fcdr (XCDR (fun)));
    }
  return Qnil;
}


/***********************************************************************
		Getting and Setting Values of Symbols
 ***********************************************************************/

/* Return the symbol holding SYMBOL's value.  Signal
   `cyclic-variable-indirection' if SYMBOL's chain of variable
   indirections contains a loop.  */

struct Lisp_Symbol *
indirect_variable (struct Lisp_Symbol *symbol)
{
  struct Lisp_Symbol *tortoise, *hare;

  hare = tortoise = symbol;

  while (hare->u.s.redirect == SYMBOL_VARALIAS)
    {
      hare = SYMBOL_ALIAS (hare);
      if (hare->u.s.redirect != SYMBOL_VARALIAS)
	break;

      hare = SYMBOL_ALIAS (hare);
      tortoise = SYMBOL_ALIAS (tortoise);

      if (hare == tortoise)
	{
	  Lisp_Object tem;
	  XSETSYMBOL (tem, symbol);
	  xsignal1 (Qcyclic_variable_indirection, tem);
	}
    }

  return hare;
}


DEFUN ("indirect-variable", Findirect_variable, Sindirect_variable, 1, 1, 0,
       doc: /* Return the variable at the end of OBJECT's variable chain.
If OBJECT is a symbol, follow its variable indirections (if any), and
return the variable at the end of the chain of aliases.  See Info node
`(elisp)Variable Aliases'.

If OBJECT is not a symbol, just return it.  If there is a loop in the
chain of aliases, signal a `cyclic-variable-indirection' error.  */)
  (Lisp_Object object)
{
  if (SYMBOLP (object))
    {
      struct Lisp_Symbol *sym = indirect_variable (XSYMBOL (object));
      XSETSYMBOL (object, sym);
    }
  return object;
}


/* Given the raw contents of a symbol value cell,
   return the Lisp value of the symbol.
   This does not handle buffer-local variables; use
   swap_in_symval_forwarding for that.  */

Lisp_Object
do_symval_forwarding (register union Lisp_Fwd *valcontents)
{
  register Lisp_Object val;
  switch (XFWDTYPE (valcontents))
    {
    case Lisp_Fwd_Int:
      XSETINT (val, *XFIXNUMFWD (valcontents)->intvar);
      return val;

    case Lisp_Fwd_Bool:
      return (*XBOOLFWD (valcontents)->boolvar ? Qt : Qnil);

    case Lisp_Fwd_Obj:
      return *XOBJFWD (valcontents)->objvar;

    case Lisp_Fwd_Buffer_Obj:
      return per_buffer_value (current_buffer,
			       XBUFFER_OBJFWD (valcontents)->offset);

    case Lisp_Fwd_Kboard_Obj:
      /* We used to simply use current_kboard here, but from Lisp
	 code, its value is often unexpected.  It seems nicer to
	 allow constructions like this to work as intuitively expected:

	 (with-selected-frame frame
	 (define-key local-function-map "\eOP" [f1]))

	 On the other hand, this affects the semantics of
	 last-command and real-last-command, and people may rely on
	 that.  I took a quick look at the Lisp codebase, and I
	 don't think anything will break.  --lorentey  */
      return *(Lisp_Object *)(XKBOARD_OBJFWD (valcontents)->offset
			      + (char *)FRAME_KBOARD (SELECTED_FRAME ()));
    default: emacs_abort ();
    }
}

/* Used to signal a user-friendly error when symbol WRONG is
   not a member of CHOICE, which should be a list of symbols.  */

void
wrong_choice (Lisp_Object choice, Lisp_Object wrong)
{
  ptrdiff_t i = 0, len = XFIXNUM (Flength (choice));
  Lisp_Object obj, *args;
  AUTO_STRING (one_of, "One of ");
  AUTO_STRING (comma, ", ");
  AUTO_STRING (or, " or ");
  AUTO_STRING (should_be_specified, " should be specified");

  USE_SAFE_ALLOCA;
  SAFE_ALLOCA_LISP (args, len * 2 + 1);

  args[i++] = one_of;

  for (obj = choice; !NILP (obj); obj = XCDR (obj))
    {
      args[i++] = SYMBOL_NAME (XCAR (obj));
      args[i++] = (NILP (XCDR (obj)) ? should_be_specified
		   : NILP (XCDR (XCDR (obj))) ? or : comma);
    }

  obj = Fconcat (i, args);

  /* No need to call SAFE_FREE, since signaling does that for us.  */
  (void) sa_count;

  xsignal2 (Qerror, obj, wrong);
}

/* Used to signal a user-friendly error if WRONG is not a number or
   integer/floating-point number outsize of inclusive MIN..MAX range.  */

static void
wrong_range (Lisp_Object min, Lisp_Object max, Lisp_Object wrong)
{
  AUTO_STRING (value_should_be_from, "Value should be from ");
  AUTO_STRING (to, " to ");
  xsignal2 (Qerror,
	    CALLN (Fconcat, value_should_be_from, Fnumber_to_string (min),
		   to, Fnumber_to_string (max)),
	    wrong);
}

/* Store NEWVAL into SYMBOL, where VALCONTENTS is found in the value cell
   of SYMBOL.  If SYMBOL is buffer-local, VALCONTENTS should be the
   buffer-independent contents of the value cell: forwarded just one
   step past the buffer-localness.

   BUF non-zero means set the value in buffer BUF instead of the
   current buffer.  This only plays a role for per-buffer variables.  */

static void
store_symval_forwarding (union Lisp_Fwd *valcontents, register Lisp_Object newval, struct buffer *buf)
{
  switch (XFWDTYPE (valcontents))
    {
    case Lisp_Fwd_Int:
      CHECK_FIXNUM (newval);
      *XFIXNUMFWD (valcontents)->intvar = XFIXNUM (newval);
      break;

    case Lisp_Fwd_Bool:
      *XBOOLFWD (valcontents)->boolvar = !NILP (newval);
      break;

    case Lisp_Fwd_Obj:
      *XOBJFWD (valcontents)->objvar = newval;

      /* If this variable is a default for something stored
	 in the buffer itself, such as default-fill-column,
	 find the buffers that don't have local values for it
	 and update them.  */
      if (XOBJFWD (valcontents)->objvar > (Lisp_Object *) &buffer_defaults
	  && XOBJFWD (valcontents)->objvar < (Lisp_Object *) (&buffer_defaults + 1))
	{
	  int offset = ((char *) XOBJFWD (valcontents)->objvar
			- (char *) &buffer_defaults);
	  int idx = PER_BUFFER_IDX (offset);

	  Lisp_Object tail, buf;

	  if (idx <= 0)
	    break;

	  FOR_EACH_LIVE_BUFFER (tail, buf)
	    {
	      struct buffer *b = XBUFFER (buf);

	      if (! PER_BUFFER_VALUE_P (b, idx))
		set_per_buffer_value (b, offset, newval);
	    }
	}
      break;

    case Lisp_Fwd_Buffer_Obj:
      {
	int offset = XBUFFER_OBJFWD (valcontents)->offset;
	Lisp_Object predicate = XBUFFER_OBJFWD (valcontents)->predicate;

	if (!NILP (newval))
	  {
	    if (SYMBOLP (predicate))
	      {
		Lisp_Object prop;

		if ((prop = Fget (predicate, Qchoice), !NILP (prop)))
		  {
		    if (NILP (Fmemq (newval, prop)))
		      wrong_choice (prop, newval);
		  }
		else if ((prop = Fget (predicate, Qrange), !NILP (prop)))
		  {
		    Lisp_Object min = XCAR (prop), max = XCDR (prop);
		    if (! FIXED_OR_FLOATP (newval)
			|| NILP (CALLN (Fleq, min, newval, max)))
		      wrong_range (min, max, newval);
		  }
		else if (FUNCTIONP (predicate))
		  {
		    if (NILP (call1 (predicate, newval)))
		      wrong_type_argument (predicate, newval);
		  }
	      }
	  }
	if (buf == NULL)
	  buf = current_buffer;
	set_per_buffer_value (buf, offset, newval);
      }
      break;

    case Lisp_Fwd_Kboard_Obj:
      {
	char *base = (char *) FRAME_KBOARD (SELECTED_FRAME ());
	char *p = base + XKBOARD_OBJFWD (valcontents)->offset;
	*(Lisp_Object *) p = newval;
      }
      break;

    default:
      emacs_abort (); /* goto def; */
    }
}

/* Set up SYMBOL to refer to its global binding.  This makes it safe
   to alter the status of other bindings.  BEWARE: this may be called
   during the mark phase of GC, where we assume that Lisp_Object slots
   of BLV are marked after this function has changed them.  */

void
swap_in_global_binding (struct Lisp_Symbol *symbol)
{
  struct Lisp_Buffer_Local_Value *blv = SYMBOL_BLV (symbol);

  /* Unload the previously loaded binding.  */
  if (blv->fwd)
    set_blv_value (blv, do_symval_forwarding (blv->fwd));

  /* Select the global binding in the symbol.  */
  set_blv_valcell (blv, blv->defcell);
  if (blv->fwd)
    store_symval_forwarding (blv->fwd, XCDR (blv->defcell), NULL);

  /* Indicate that the global binding is set up now.  */
  set_blv_where (blv, Qnil);
  set_blv_found (blv, false);
}

/* Set up the buffer-local symbol SYMBOL for validity in the current buffer.
   VALCONTENTS is the contents of its value cell,
   which points to a struct Lisp_Buffer_Local_Value.

   Return the value forwarded one step past the buffer-local stage.
   This could be another forwarding pointer.  */

static void
swap_in_symval_forwarding (struct Lisp_Symbol *symbol, struct Lisp_Buffer_Local_Value *blv)
{
  register Lisp_Object tem1;

  eassert (blv == SYMBOL_BLV (symbol));

  tem1 = blv->where;

  if (NILP (tem1)
      || current_buffer != XBUFFER (tem1))
    {

      /* Unload the previously loaded binding.  */
      tem1 = blv->valcell;
      if (blv->fwd)
	set_blv_value (blv, do_symval_forwarding (blv->fwd));
      /* Choose the new binding.  */
      {
	Lisp_Object var;
	XSETSYMBOL (var, symbol);
	tem1 = assq_no_quit (var, BVAR (current_buffer, local_var_alist));
	set_blv_where (blv, Fcurrent_buffer ());
      }
      if (!(blv->found = !NILP (tem1)))
	tem1 = blv->defcell;

      /* Load the new binding.  */
      set_blv_valcell (blv, tem1);
      if (blv->fwd)
	store_symval_forwarding (blv->fwd, blv_value (blv), NULL);
    }
}

/* Find the value of a symbol, returning Qunbound if it's not bound.
   This is helpful for code which just wants to get a variable's value
   if it has one, without signaling an error.
   Note that it must not be possible to quit
   within this function.  Great care is required for this.  */

Lisp_Object
find_symbol_value (Lisp_Object symbol)
{
  struct Lisp_Symbol *sym;

  CHECK_SYMBOL (symbol);
  sym = XSYMBOL (symbol);

 start:
  switch (sym->u.s.redirect)
    {
    case SYMBOL_VARALIAS: sym = indirect_variable (sym); goto start;
    case SYMBOL_PLAINVAL: return SYMBOL_VAL (sym);
    case SYMBOL_LOCALIZED:
      {
	struct Lisp_Buffer_Local_Value *blv = SYMBOL_BLV (sym);
	swap_in_symval_forwarding (sym, blv);
	return blv->fwd ? do_symval_forwarding (blv->fwd) : blv_value (blv);
      }
    case SYMBOL_FORWARDED:
      return do_symval_forwarding (SYMBOL_FWD (sym));
    default: emacs_abort ();
    }
}

DEFUN ("symbol-value", Fsymbol_value, Ssymbol_value, 1, 1, 0,
       doc: /* Return SYMBOL's value.  Error if that is void.
Note that if `lexical-binding' is in effect, this returns the
global value outside of any lexical scope.  */)
  (Lisp_Object symbol)
{
  Lisp_Object val;

  val = find_symbol_value (symbol);
  if (!EQ (val, Qunbound))
    return val;

  xsignal1 (Qvoid_variable, symbol);
}

DEFUN ("set", Fset, Sset, 2, 2, 0,
       doc: /* Set SYMBOL's value to NEWVAL, and return NEWVAL.  */)
  (register Lisp_Object symbol, Lisp_Object newval)
{
  set_internal (symbol, newval, Qnil, SET_INTERNAL_SET);
  return newval;
}

/* Store the value NEWVAL into SYMBOL.
   If buffer-locality is an issue, WHERE specifies which context to use.
   (nil stands for the current buffer/frame).

   If BINDFLAG is SET_INTERNAL_SET, then if this symbol is supposed to
   become local in every buffer where it is set, then we make it
   local.  If BINDFLAG is SET_INTERNAL_BIND or SET_INTERNAL_UNBIND, we
   don't do that.  */

void
set_internal (Lisp_Object symbol, Lisp_Object newval, Lisp_Object where,
              enum Set_Internal_Bind bindflag)
{
  bool voide = EQ (newval, Qunbound);
  struct Lisp_Symbol *sym;
  Lisp_Object tem1;

  /* If restoring in a dead buffer, do nothing.  */
  /* if (BUFFERP (where) && NILP (XBUFFER (where)->name))
      return; */

  CHECK_SYMBOL (symbol);
  sym = XSYMBOL (symbol);
  switch (sym->u.s.trapped_write)
    {
    case SYMBOL_NOWRITE:
      if (NILP (Fkeywordp (symbol))
          || !EQ (newval, Fsymbol_value (symbol)))
        xsignal1 (Qsetting_constant, symbol);
      else
        /* Allow setting keywords to their own value.  */
        return;

    case SYMBOL_TRAPPED_WRITE:
      /* Setting due to thread-switching doesn't count.  */
      if (bindflag != SET_INTERNAL_THREAD_SWITCH)
        notify_variable_watchers (symbol, voide? Qnil : newval,
                                  (bindflag == SET_INTERNAL_BIND? Qlet :
                                   bindflag == SET_INTERNAL_UNBIND? Qunlet :
                                   voide? Qmakunbound : Qset),
                                  where);
      /* FALLTHROUGH!  */
    case SYMBOL_UNTRAPPED_WRITE:
        break;

    default: emacs_abort ();
    }

 start:
  switch (sym->u.s.redirect)
    {
    case SYMBOL_VARALIAS: sym = indirect_variable (sym); goto start;
    case SYMBOL_PLAINVAL: SET_SYMBOL_VAL (sym , newval); return;
    case SYMBOL_LOCALIZED:
      {
	struct Lisp_Buffer_Local_Value *blv = SYMBOL_BLV (sym);
	if (NILP (where))
	  XSETBUFFER (where, current_buffer);

	/* If the current buffer is not the buffer whose binding is
	   loaded, or if it's a Lisp_Buffer_Local_Value and
	   the default binding is loaded, the loaded binding may be the
	   wrong one.  */
	if (!EQ (blv->where, where)
	    /* Also unload a global binding (if the var is local_if_set).  */
	    || (EQ (blv->valcell, blv->defcell)))
	  {
	    /* The currently loaded binding is not necessarily valid.
	       We need to unload it, and choose a new binding.  */

	    /* Write out `realvalue' to the old loaded binding.  */
	    if (blv->fwd)
	      set_blv_value (blv, do_symval_forwarding (blv->fwd));

	    /* Find the new binding.  */
	    XSETSYMBOL (symbol, sym); /* May have changed via aliasing.  */
	    tem1 = assq_no_quit (symbol,
				 BVAR (XBUFFER (where), local_var_alist));
	    set_blv_where (blv, where);
	    blv->found = true;

	    if (NILP (tem1))
	      {
		/* This buffer still sees the default value.  */

		/* If the variable is a Lisp_Some_Buffer_Local_Value,
		   or if this is `let' rather than `set',
		   make CURRENT-ALIST-ELEMENT point to itself,
		   indicating that we're seeing the default value.
		   Likewise if the variable has been let-bound
		   in the current buffer.  */
		if (bindflag || !blv->local_if_set
		    || let_shadows_buffer_binding_p (sym))
		  {
		    blv->found = false;
		    tem1 = blv->defcell;
		  }
		/* If it's a local_if_set, being set not bound,
		   and we're not within a let that was made for this buffer,
		   create a new buffer-local binding for the variable.
		   That means, give this buffer a new assoc for a local value
		   and load that binding.  */
		else
		  {
		    tem1 = Fcons (symbol, XCDR (blv->defcell));
		    bset_local_var_alist
		      (XBUFFER (where),
		       Fcons (tem1, BVAR (XBUFFER (where), local_var_alist)));
		  }
	      }

	    /* Record which binding is now loaded.  */
	    set_blv_valcell (blv, tem1);
	  }

	/* Store the new value in the cons cell.  */
	set_blv_value (blv, newval);

	if (blv->fwd)
	  {
	    if (voide)
	      /* If storing void (making the symbol void), forward only through
		 buffer-local indicator, not through Lisp_Objfwd, etc.  */
	      blv->fwd = NULL;
	    else
	      store_symval_forwarding (blv->fwd, newval,
				       BUFFERP (where)
				       ? XBUFFER (where) : current_buffer);
	  }
	break;
      }
    case SYMBOL_FORWARDED:
      {
	struct buffer *buf
	  = BUFFERP (where) ? XBUFFER (where) : current_buffer;
	union Lisp_Fwd *innercontents = SYMBOL_FWD (sym);
	if (BUFFER_OBJFWDP (innercontents))
	  {
	    int offset = XBUFFER_OBJFWD (innercontents)->offset;
	    int idx = PER_BUFFER_IDX (offset);
	    if (idx > 0
                && bindflag == SET_INTERNAL_SET
		&& !let_shadows_buffer_binding_p (sym))
	      SET_PER_BUFFER_VALUE_P (buf, idx, 1);
	  }

	if (voide)
	  { /* If storing void (making the symbol void), forward only through
	       buffer-local indicator, not through Lisp_Objfwd, etc.  */
	    sym->u.s.redirect = SYMBOL_PLAINVAL;
	    SET_SYMBOL_VAL (sym, newval);
	  }
	else
	  store_symval_forwarding (/* sym, */ innercontents, newval, buf);
	break;
      }
    default: emacs_abort ();
    }
  return;
}

static void
set_symbol_trapped_write (Lisp_Object symbol, enum symbol_trapped_write trap)
{
  struct Lisp_Symbol *sym = XSYMBOL (symbol);
  if (sym->u.s.trapped_write == SYMBOL_NOWRITE)
    xsignal1 (Qtrapping_constant, symbol);
  sym->u.s.trapped_write = trap;
}

static void
restore_symbol_trapped_write (Lisp_Object symbol)
{
  set_symbol_trapped_write (symbol, SYMBOL_TRAPPED_WRITE);
}

static void
harmonize_variable_watchers (Lisp_Object alias, Lisp_Object base_variable)
{
  if (!EQ (base_variable, alias)
      && EQ (base_variable, Findirect_variable (alias)))
    set_symbol_trapped_write
      (alias, XSYMBOL (base_variable)->u.s.trapped_write);
}

DEFUN ("add-variable-watcher", Fadd_variable_watcher, Sadd_variable_watcher,
       2, 2, 0,
       doc: /* Cause WATCH-FUNCTION to be called when SYMBOL is set.

It will be called with 4 arguments: (SYMBOL NEWVAL OPERATION WHERE).
SYMBOL is the variable being changed.
NEWVAL is the value it will be changed to.
OPERATION is a symbol representing the kind of change, one of: `set',
`let', `unlet', `makunbound', and `defvaralias'.
WHERE is a buffer if the buffer-local value of the variable is being
changed, nil otherwise.

All writes to aliases of SYMBOL will call WATCH-FUNCTION too.  */)
  (Lisp_Object symbol, Lisp_Object watch_function)
{
  symbol = Findirect_variable (symbol);
  set_symbol_trapped_write (symbol, SYMBOL_TRAPPED_WRITE);
  map_obarray (Vobarray, harmonize_variable_watchers, symbol);

  Lisp_Object watchers = Fget (symbol, Qwatchers);
  Lisp_Object member = Fmember (watch_function, watchers);
  if (NILP (member))
    Fput (symbol, Qwatchers, Fcons (watch_function, watchers));
  return Qnil;
}

DEFUN ("remove-variable-watcher", Fremove_variable_watcher, Sremove_variable_watcher,
       2, 2, 0,
       doc: /* Undo the effect of `add-variable-watcher'.
Remove WATCH-FUNCTION from the list of functions to be called when
SYMBOL (or its aliases) are set.  */)
  (Lisp_Object symbol, Lisp_Object watch_function)
{
  symbol = Findirect_variable (symbol);
  Lisp_Object watchers = Fget (symbol, Qwatchers);
  watchers = Fdelete (watch_function, watchers);
  if (NILP (watchers))
    {
      set_symbol_trapped_write (symbol, SYMBOL_UNTRAPPED_WRITE);
      map_obarray (Vobarray, harmonize_variable_watchers, symbol);
    }
  Fput (symbol, Qwatchers, watchers);
  return Qnil;
}

DEFUN ("get-variable-watchers", Fget_variable_watchers, Sget_variable_watchers,
       1, 1, 0,
       doc: /* Return a list of SYMBOL's active watchers.  */)
  (Lisp_Object symbol)
{
  return (SYMBOL_TRAPPED_WRITE_P (symbol) == SYMBOL_TRAPPED_WRITE)
    ? Fget (Findirect_variable (symbol), Qwatchers)
    : Qnil;
}

void
notify_variable_watchers (Lisp_Object symbol,
                          Lisp_Object newval,
                          Lisp_Object operation,
                          Lisp_Object where)
{
  symbol = Findirect_variable (symbol);

  ptrdiff_t count = SPECPDL_INDEX ();
  record_unwind_protect (restore_symbol_trapped_write, symbol);
  /* Avoid recursion.  */
  set_symbol_trapped_write (symbol, SYMBOL_UNTRAPPED_WRITE);

  if (NILP (where)
      && !EQ (operation, Qset_default) && !EQ (operation, Qmakunbound)
      && !NILP (Flocal_variable_if_set_p (symbol, Fcurrent_buffer ())))
    {
      XSETBUFFER (where, current_buffer);
    }

  if (EQ (operation, Qset_default))
    operation = Qset;

  for (Lisp_Object watchers = Fget (symbol, Qwatchers);
       CONSP (watchers);
       watchers = XCDR (watchers))
    {
      Lisp_Object watcher = XCAR (watchers);
      /* Call subr directly to avoid gc.  */
      if (SUBRP (watcher))
        {
          Lisp_Object args[] = { symbol, newval, operation, where };
          funcall_subr (XSUBR (watcher), ARRAYELTS (args), args);
        }
      else
        CALLN (Ffuncall, watcher, symbol, newval, operation, where);
    }

  unbind_to (count, Qnil);
}


/* Access or set a buffer-local symbol's default value.  */

/* Return the default value of SYMBOL, but don't check for voidness.
   Return Qunbound if it is void.  */

static Lisp_Object
default_value (Lisp_Object symbol)
{
  struct Lisp_Symbol *sym;

  CHECK_SYMBOL (symbol);
  sym = XSYMBOL (symbol);

 start:
  switch (sym->u.s.redirect)
    {
    case SYMBOL_VARALIAS: sym = indirect_variable (sym); goto start;
    case SYMBOL_PLAINVAL: return SYMBOL_VAL (sym);
    case SYMBOL_LOCALIZED:
      {
	/* If var is set up for a buffer that lacks a local value for it,
	   the current value is nominally the default value.
	   But the `realvalue' slot may be more up to date, since
	   ordinary setq stores just that slot.  So use that.  */
	struct Lisp_Buffer_Local_Value *blv = SYMBOL_BLV (sym);
	if (blv->fwd && EQ (blv->valcell, blv->defcell))
	  return do_symval_forwarding (blv->fwd);
	else
	  return XCDR (blv->defcell);
      }
    case SYMBOL_FORWARDED:
      {
	union Lisp_Fwd *valcontents = SYMBOL_FWD (sym);

	/* For a built-in buffer-local variable, get the default value
	   rather than letting do_symval_forwarding get the current value.  */
	if (BUFFER_OBJFWDP (valcontents))
	  {
	    int offset = XBUFFER_OBJFWD (valcontents)->offset;
	    if (PER_BUFFER_IDX (offset) != 0)
	      return per_buffer_default (offset);
	  }

	/* For other variables, get the current value.  */
	return do_symval_forwarding (valcontents);
      }
    default: emacs_abort ();
    }
}

DEFUN ("default-boundp", Fdefault_boundp, Sdefault_boundp, 1, 1, 0,
       doc: /* Return t if SYMBOL has a non-void default value.
This is the value that is seen in buffers that do not have their own values
for this variable.  */)
  (Lisp_Object symbol)
{
  register Lisp_Object value;

  value = default_value (symbol);
  return (EQ (value, Qunbound) ? Qnil : Qt);
}

DEFUN ("default-value", Fdefault_value, Sdefault_value, 1, 1, 0,
       doc: /* Return SYMBOL's default value.
This is the value that is seen in buffers that do not have their own values
for this variable.  The default value is meaningful for variables with
local bindings in certain buffers.  */)
  (Lisp_Object symbol)
{
  Lisp_Object value = default_value (symbol);
  if (!EQ (value, Qunbound))
    return value;

  xsignal1 (Qvoid_variable, symbol);
}

void
set_default_internal (Lisp_Object symbol, Lisp_Object value,
                      enum Set_Internal_Bind bindflag)
{
  struct Lisp_Symbol *sym;

  CHECK_SYMBOL (symbol);
  sym = XSYMBOL (symbol);
  switch (sym->u.s.trapped_write)
    {
    case SYMBOL_NOWRITE:
      if (NILP (Fkeywordp (symbol))
          || !EQ (value, Fsymbol_value (symbol)))
        xsignal1 (Qsetting_constant, symbol);
      else
        /* Allow setting keywords to their own value.  */
        return;

    case SYMBOL_TRAPPED_WRITE:
      /* Don't notify here if we're going to call Fset anyway.  */
      if (sym->u.s.redirect != SYMBOL_PLAINVAL
          /* Setting due to thread switching doesn't count.  */
          && bindflag != SET_INTERNAL_THREAD_SWITCH)
        notify_variable_watchers (symbol, value, Qset_default, Qnil);
      /* FALLTHROUGH!  */
    case SYMBOL_UNTRAPPED_WRITE:
        break;

    default: emacs_abort ();
    }

 start:
  switch (sym->u.s.redirect)
    {
    case SYMBOL_VARALIAS: sym = indirect_variable (sym); goto start;
    case SYMBOL_PLAINVAL: set_internal (symbol, value, Qnil, bindflag); return;
    case SYMBOL_LOCALIZED:
      {
	struct Lisp_Buffer_Local_Value *blv = SYMBOL_BLV (sym);

	/* Store new value into the DEFAULT-VALUE slot.  */
	XSETCDR (blv->defcell, value);

	/* If the default binding is now loaded, set the REALVALUE slot too.  */
	if (blv->fwd && EQ (blv->defcell, blv->valcell))
	  store_symval_forwarding (blv->fwd, value, NULL);
        return;
      }
    case SYMBOL_FORWARDED:
      {
	union Lisp_Fwd *valcontents = SYMBOL_FWD (sym);

	/* Handle variables like case-fold-search that have special slots
	   in the buffer.
	   Make them work apparently like Lisp_Buffer_Local_Value variables.  */
	if (BUFFER_OBJFWDP (valcontents))
	  {
	    int offset = XBUFFER_OBJFWD (valcontents)->offset;
	    int idx = PER_BUFFER_IDX (offset);

	    set_per_buffer_default (offset, value);

	    /* If this variable is not always local in all buffers,
	       set it in the buffers that don't nominally have a local value.  */
	    if (idx > 0)
	      {
		Lisp_Object buf, tail;

		/* Do this only in live buffers, so that if there are
		   a lot of buffers which are dead, that doesn't slow
		   down let-binding of variables that are
		   automatically local when set, like
		   case-fold-search.  This is for Lisp programs that
		   let-bind such variables in their inner loops.  */
		FOR_EACH_LIVE_BUFFER (tail, buf)
		  {
		    struct buffer *b = XBUFFER (buf);

		    if (!PER_BUFFER_VALUE_P (b, idx))
		      set_per_buffer_value (b, offset, value);
		  }
	      }
	  }
	else
          set_internal (symbol, value, Qnil, bindflag);
        return;
      }
    default: emacs_abort ();
    }
}

DEFUN ("set-default", Fset_default, Sset_default, 2, 2, 0,
       doc: /* Set SYMBOL's default value to VALUE.  SYMBOL and VALUE are evaluated.
The default value is seen in buffers that do not have their own values
for this variable.  */)
  (Lisp_Object symbol, Lisp_Object value)
{
  set_default_internal (symbol, value, SET_INTERNAL_SET);
  return value;
}

DEFUN ("setq-default", Fsetq_default, Ssetq_default, 0, UNEVALLED, 0,
       doc: /* Set the default value of variable VAR to VALUE.
VAR, the variable name, is literal (not evaluated);
VALUE is an expression: it is evaluated and its value returned.
The default value of a variable is seen in buffers
that do not have their own values for the variable.

More generally, you can use multiple variables and values, as in
  (setq-default VAR VALUE VAR VALUE...)
This sets each VAR's default value to the corresponding VALUE.
The VALUE for the Nth VAR can refer to the new default values
of previous VARs.
usage: (setq-default [VAR VALUE]...)  */)
  (Lisp_Object args)
{
  Lisp_Object args_left, symbol, val;

  args_left = val = args;

  while (CONSP (args_left))
    {
      val = eval_sub (Fcar (XCDR (args_left)));
      symbol = XCAR (args_left);
      Fset_default (symbol, val);
      args_left = Fcdr (XCDR (args_left));
    }

  return val;
}

/* Lisp functions for creating and removing buffer-local variables.  */

union Lisp_Val_Fwd
  {
    Lisp_Object value;
    union Lisp_Fwd *fwd;
  };

static struct Lisp_Buffer_Local_Value *
make_blv (struct Lisp_Symbol *sym, bool forwarded,
	  union Lisp_Val_Fwd valcontents)
{
  struct Lisp_Buffer_Local_Value *blv = xmalloc (sizeof *blv);
  Lisp_Object symbol;
  Lisp_Object tem;

 XSETSYMBOL (symbol, sym);
 tem = Fcons (symbol, (forwarded
                       ? do_symval_forwarding (valcontents.fwd)
                       : valcontents.value));

  /* Buffer_Local_Values cannot have as realval a buffer-local
     or keyboard-local forwarding.  */
  eassert (!(forwarded && BUFFER_OBJFWDP (valcontents.fwd)));
  eassert (!(forwarded && KBOARD_OBJFWDP (valcontents.fwd)));
  blv->fwd = forwarded ? valcontents.fwd : NULL;
  set_blv_where (blv, Qnil);
  blv->local_if_set = 0;
  set_blv_defcell (blv, tem);
  set_blv_valcell (blv, tem);
  set_blv_found (blv, false);
  return blv;
}

DEFUN ("make-variable-buffer-local", Fmake_variable_buffer_local,
       Smake_variable_buffer_local, 1, 1, "vMake Variable Buffer Local: ",
       doc: /* Make VARIABLE become buffer-local whenever it is set.
At any time, the value for the current buffer is in effect,
unless the variable has never been set in this buffer,
in which case the default value is in effect.
Note that binding the variable with `let', or setting it while
a `let'-style binding made in this buffer is in effect,
does not make the variable buffer-local.  Return VARIABLE.

This globally affects all uses of this variable, so it belongs together with
the variable declaration, rather than with its uses (if you just want to make
a variable local to the current buffer for one particular use, use
`make-local-variable').  Buffer-local bindings are normally cleared
while setting up a new major mode, unless they have a `permanent-local'
property.

The function `default-value' gets the default value and `set-default' sets it.  */)
  (register Lisp_Object variable)
{
  struct Lisp_Symbol *sym;
  struct Lisp_Buffer_Local_Value *blv = NULL;
  union Lisp_Val_Fwd valcontents;
  bool forwarded UNINIT;

  CHECK_SYMBOL (variable);
  sym = XSYMBOL (variable);

 start:
  switch (sym->u.s.redirect)
    {
    case SYMBOL_VARALIAS: sym = indirect_variable (sym); goto start;
    case SYMBOL_PLAINVAL:
      forwarded = 0; valcontents.value = SYMBOL_VAL (sym);
      if (EQ (valcontents.value, Qunbound))
	valcontents.value = Qnil;
      break;
    case SYMBOL_LOCALIZED:
      blv = SYMBOL_BLV (sym);
      break;
    case SYMBOL_FORWARDED:
      forwarded = 1; valcontents.fwd = SYMBOL_FWD (sym);
      if (KBOARD_OBJFWDP (valcontents.fwd))
	error ("Symbol %s may not be buffer-local",
	       SDATA (SYMBOL_NAME (variable)));
      else if (BUFFER_OBJFWDP (valcontents.fwd))
	return variable;
      break;
    default: emacs_abort ();
    }

  if (SYMBOL_CONSTANT_P (variable))
    xsignal1 (Qsetting_constant, variable);

  if (!blv)
    {
      blv = make_blv (sym, forwarded, valcontents);
      sym->u.s.redirect = SYMBOL_LOCALIZED;
      SET_SYMBOL_BLV (sym, blv);
    }

  blv->local_if_set = 1;
  return variable;
}

DEFUN ("make-local-variable", Fmake_local_variable, Smake_local_variable,
       1, 1, "vMake Local Variable: ",
       doc: /* Make VARIABLE have a separate value in the current buffer.
Other buffers will continue to share a common default value.
\(The buffer-local value of VARIABLE starts out as the same value
VARIABLE previously had.  If VARIABLE was void, it remains void.)
Return VARIABLE.

If the variable is already arranged to become local when set,
this function causes a local value to exist for this buffer,
just as setting the variable would do.

This function returns VARIABLE, and therefore
  (set (make-local-variable \\='VARIABLE) VALUE-EXP)
works.

See also `make-variable-buffer-local'.

Do not use `make-local-variable' to make a hook variable buffer-local.
Instead, use `add-hook' and specify t for the LOCAL argument.  */)
  (Lisp_Object variable)
{
  Lisp_Object tem;
  bool forwarded UNINIT;
  union Lisp_Val_Fwd valcontents;
  struct Lisp_Symbol *sym;
  struct Lisp_Buffer_Local_Value *blv = NULL;

  CHECK_SYMBOL (variable);
  sym = XSYMBOL (variable);

 start:
  switch (sym->u.s.redirect)
    {
    case SYMBOL_VARALIAS: sym = indirect_variable (sym); goto start;
    case SYMBOL_PLAINVAL:
      forwarded = 0; valcontents.value = SYMBOL_VAL (sym); break;
    case SYMBOL_LOCALIZED:
      blv = SYMBOL_BLV (sym);
      break;
    case SYMBOL_FORWARDED:
      forwarded = 1; valcontents.fwd = SYMBOL_FWD (sym);
      if (KBOARD_OBJFWDP (valcontents.fwd))
	error ("Symbol %s may not be buffer-local",
	       SDATA (SYMBOL_NAME (variable)));
      break;
    default: emacs_abort ();
    }

  if (sym->u.s.trapped_write == SYMBOL_NOWRITE)
    xsignal1 (Qsetting_constant, variable);

  if (blv ? blv->local_if_set
      : (forwarded && BUFFER_OBJFWDP (valcontents.fwd)))
    {
      tem = Fboundp (variable);
      /* Make sure the symbol has a local value in this particular buffer,
	 by setting it to the same value it already has.  */
      Fset (variable, (EQ (tem, Qt) ? Fsymbol_value (variable) : Qunbound));
      return variable;
    }
  if (!blv)
    {
      blv = make_blv (sym, forwarded, valcontents);
      sym->u.s.redirect = SYMBOL_LOCALIZED;
      SET_SYMBOL_BLV (sym, blv);
    }

  /* Make sure this buffer has its own value of symbol.  */
  XSETSYMBOL (variable, sym);	/* Update in case of aliasing.  */
  tem = Fassq (variable, BVAR (current_buffer, local_var_alist));
  if (NILP (tem))
    {
      if (let_shadows_buffer_binding_p (sym))
	{
	  AUTO_STRING (format,
		       "Making %s buffer-local while locally let-bound!");
	  CALLN (Fmessage, format, SYMBOL_NAME (variable));
	}

      if (BUFFERP (blv->where) && current_buffer == XBUFFER (blv->where))
        /* Make sure the current value is permanently recorded, if it's the
           default value.  */
        swap_in_global_binding (sym);

      bset_local_var_alist
	(current_buffer,
	 Fcons (Fcons (variable, XCDR (blv->defcell)),
		BVAR (current_buffer, local_var_alist)));
    }

  return variable;
}

DEFUN ("kill-local-variable", Fkill_local_variable, Skill_local_variable,
       1, 1, "vKill Local Variable: ",
       doc: /* Make VARIABLE no longer have a separate value in the current buffer.
From now on the default value will apply in this buffer.  Return VARIABLE.  */)
  (register Lisp_Object variable)
{
  register Lisp_Object tem;
  struct Lisp_Buffer_Local_Value *blv;
  struct Lisp_Symbol *sym;

  CHECK_SYMBOL (variable);
  sym = XSYMBOL (variable);

 start:
  switch (sym->u.s.redirect)
    {
    case SYMBOL_VARALIAS: sym = indirect_variable (sym); goto start;
    case SYMBOL_PLAINVAL: return variable;
    case SYMBOL_FORWARDED:
      {
	union Lisp_Fwd *valcontents = SYMBOL_FWD (sym);
	if (BUFFER_OBJFWDP (valcontents))
	  {
	    int offset = XBUFFER_OBJFWD (valcontents)->offset;
	    int idx = PER_BUFFER_IDX (offset);

	    if (idx > 0)
	      {
		SET_PER_BUFFER_VALUE_P (current_buffer, idx, 0);
		set_per_buffer_value (current_buffer, offset,
				      per_buffer_default (offset));
	      }
	  }
	return variable;
      }
    case SYMBOL_LOCALIZED:
      blv = SYMBOL_BLV (sym);
      break;
    default: emacs_abort ();
    }

  if (sym->u.s.trapped_write == SYMBOL_TRAPPED_WRITE)
    notify_variable_watchers (variable, Qnil, Qmakunbound, Fcurrent_buffer ());

  /* Get rid of this buffer's alist element, if any.  */
  XSETSYMBOL (variable, sym);	/* Propagate variable indirection.  */
  tem = Fassq (variable, BVAR (current_buffer, local_var_alist));
  if (!NILP (tem))
    bset_local_var_alist
      (current_buffer,
       Fdelq (tem, BVAR (current_buffer, local_var_alist)));

  /* If the symbol is set up with the current buffer's binding
     loaded, recompute its value.  We have to do it now, or else
     forwarded objects won't work right.  */
  {
    Lisp_Object buf; XSETBUFFER (buf, current_buffer);
    if (EQ (buf, blv->where))
      swap_in_global_binding (sym);
  }

  return variable;
}

/* Lisp functions for creating and removing buffer-local variables.  */

DEFUN ("local-variable-p", Flocal_variable_p, Slocal_variable_p,
       1, 2, 0,
       doc: /* Non-nil if VARIABLE has a local binding in buffer BUFFER.
BUFFER defaults to the current buffer.  */)
  (Lisp_Object variable, Lisp_Object buffer)
{
  struct buffer *buf = decode_buffer (buffer);
  struct Lisp_Symbol *sym;

  CHECK_SYMBOL (variable);
  sym = XSYMBOL (variable);

 start:
  switch (sym->u.s.redirect)
    {
    case SYMBOL_VARALIAS: sym = indirect_variable (sym); goto start;
    case SYMBOL_PLAINVAL: return Qnil;
    case SYMBOL_LOCALIZED:
      {
	Lisp_Object tail, elt, tmp;
	struct Lisp_Buffer_Local_Value *blv = SYMBOL_BLV (sym);
	XSETBUFFER (tmp, buf);
	XSETSYMBOL (variable, sym); /* Update in case of aliasing.  */

	if (EQ (blv->where, tmp)) /* The binding is already loaded.  */
	  return blv_found (blv) ? Qt : Qnil;
	else
	  for (tail = BVAR (buf, local_var_alist); CONSP (tail); tail = XCDR (tail))
	    {
	      elt = XCAR (tail);
	      if (EQ (variable, XCAR (elt)))
		return Qt;
	    }
	return Qnil;
      }
    case SYMBOL_FORWARDED:
      {
	union Lisp_Fwd *valcontents = SYMBOL_FWD (sym);
	if (BUFFER_OBJFWDP (valcontents))
	  {
	    int offset = XBUFFER_OBJFWD (valcontents)->offset;
	    int idx = PER_BUFFER_IDX (offset);
	    if (idx == -1 || PER_BUFFER_VALUE_P (buf, idx))
	      return Qt;
	  }
	return Qnil;
      }
    default: emacs_abort ();
    }
}

DEFUN ("local-variable-if-set-p", Flocal_variable_if_set_p, Slocal_variable_if_set_p,
       1, 2, 0,
       doc: /* Non-nil if VARIABLE is local in buffer BUFFER when set there.
BUFFER defaults to the current buffer.

More precisely, return non-nil if either VARIABLE already has a local
value in BUFFER, or if VARIABLE is automatically buffer-local (see
`make-variable-buffer-local').  */)
  (register Lisp_Object variable, Lisp_Object buffer)
{
  struct Lisp_Symbol *sym;

  CHECK_SYMBOL (variable);
  sym = XSYMBOL (variable);

 start:
  switch (sym->u.s.redirect)
    {
    case SYMBOL_VARALIAS: sym = indirect_variable (sym); goto start;
    case SYMBOL_PLAINVAL: return Qnil;
    case SYMBOL_LOCALIZED:
      {
	struct Lisp_Buffer_Local_Value *blv = SYMBOL_BLV (sym);
	if (blv->local_if_set)
	  return Qt;
	XSETSYMBOL (variable, sym); /* Update in case of aliasing.  */
	return Flocal_variable_p (variable, buffer);
      }
    case SYMBOL_FORWARDED:
      /* All BUFFER_OBJFWD slots become local if they are set.  */
      return (BUFFER_OBJFWDP (SYMBOL_FWD (sym)) ? Qt : Qnil);
    default: emacs_abort ();
    }
}

DEFUN ("variable-binding-locus", Fvariable_binding_locus, Svariable_binding_locus,
       1, 1, 0,
       doc: /* Return a value indicating where VARIABLE's current binding comes from.
If the current binding is buffer-local, the value is the current buffer.
If the current binding is global (the default), the value is nil.  */)
  (register Lisp_Object variable)
{
  struct Lisp_Symbol *sym;

  CHECK_SYMBOL (variable);
  sym = XSYMBOL (variable);

  /* Make sure the current binding is actually swapped in.  */
  find_symbol_value (variable);

 start:
  switch (sym->u.s.redirect)
    {
    case SYMBOL_VARALIAS: sym = indirect_variable (sym); goto start;
    case SYMBOL_PLAINVAL: return Qnil;
    case SYMBOL_FORWARDED:
      {
	union Lisp_Fwd *valcontents = SYMBOL_FWD (sym);
	if (KBOARD_OBJFWDP (valcontents))
	  return Fframe_terminal (selected_frame);
	else if (!BUFFER_OBJFWDP (valcontents))
	  return Qnil;
      }
      FALLTHROUGH;
    case SYMBOL_LOCALIZED:
      /* For a local variable, record both the symbol and which
	 buffer's or frame's value we are saving.  */
      if (!NILP (Flocal_variable_p (variable, Qnil)))
	return Fcurrent_buffer ();
      else if (sym->u.s.redirect == SYMBOL_LOCALIZED
	       && blv_found (SYMBOL_BLV (sym)))
	return SYMBOL_BLV (sym)->where;
      else
	return Qnil;
    default: emacs_abort ();
    }
}


/* Find the function at the end of a chain of symbol function indirections.  */

/* If OBJECT is a symbol, find the end of its function chain and
   return the value found there.  If OBJECT is not a symbol, just
   return it.  If there is a cycle in the function chain, signal a
   cyclic-function-indirection error.

   This is like Findirect_function, except that it doesn't signal an
   error if the chain ends up unbound.  */
Lisp_Object
indirect_function (register Lisp_Object object)
{
  Lisp_Object tortoise, hare;

  hare = tortoise = object;

  for (;;)
    {
      if (!SYMBOLP (hare) || NILP (hare))
	break;
      hare = XSYMBOL (hare)->u.s.function;
      if (!SYMBOLP (hare) || NILP (hare))
	break;
      hare = XSYMBOL (hare)->u.s.function;

      tortoise = XSYMBOL (tortoise)->u.s.function;

      if (EQ (hare, tortoise))
	xsignal1 (Qcyclic_function_indirection, object);
    }

  return hare;
}

DEFUN ("indirect-function", Findirect_function, Sindirect_function, 1, 2, 0,
       doc: /* Return the function at the end of OBJECT's function chain.
If OBJECT is not a symbol, just return it.  Otherwise, follow all
function indirections to find the final function binding and return it.
Signal a cyclic-function-indirection error if there is a loop in the
function chain of symbols.  */)
  (register Lisp_Object object, Lisp_Object noerror)
{
  Lisp_Object result;

  /* Optimize for no indirection.  */
  result = object;
  if (SYMBOLP (result) && !NILP (result)
      && (result = XSYMBOL (result)->u.s.function, SYMBOLP (result)))
    result = indirect_function (result);
  if (!NILP (result))
    return result;

  return Qnil;
}

/* Extract and set vector and string elements.  */

DEFUN ("aref", Faref, Saref, 2, 2, 0,
       doc: /* Return the element of ARRAY at index IDX.
ARRAY may be a vector, a string, a char-table, a bool-vector, a record,
or a byte-code object.  IDX starts at 0.  */)
  (register Lisp_Object array, Lisp_Object idx)
{
  register EMACS_INT idxval;

  CHECK_FIXNUM (idx);
  idxval = XFIXNUM (idx);
  if (STRINGP (array))
    {
      int c;
      ptrdiff_t idxval_byte;

      if (idxval < 0 || idxval >= SCHARS (array))
	args_out_of_range (array, idx);
      if (! STRING_MULTIBYTE (array))
	return make_fixnum ((unsigned char) SREF (array, idxval));
      idxval_byte = string_char_to_byte (array, idxval);

      c = STRING_CHAR (SDATA (array) + idxval_byte);
      return make_fixnum (c);
    }
  else if (BOOL_VECTOR_P (array))
    {
      if (idxval < 0 || idxval >= bool_vector_size (array))
	args_out_of_range (array, idx);
      return bool_vector_ref (array, idxval);
    }
  else if (CHAR_TABLE_P (array))
    {
      CHECK_CHARACTER (idx);
      return CHAR_TABLE_REF (array, idxval);
    }
  else
    {
      ptrdiff_t size = 0;
      if (VECTORP (array))
	size = ASIZE (array);
      else if (COMPILEDP (array) || RECORDP (array))
	size = PVSIZE (array);
      else
	wrong_type_argument (Qarrayp, array);

      if (idxval < 0 || idxval >= size)
	args_out_of_range (array, idx);
      return AREF (array, idxval);
    }
}

DEFUN ("aset", Faset, Saset, 3, 3, 0,
       doc: /* Store into the element of ARRAY at index IDX the value NEWELT.
Return NEWELT.  ARRAY may be a vector, a string, a char-table or a
bool-vector.  IDX starts at 0.  */)
  (register Lisp_Object array, Lisp_Object idx, Lisp_Object newelt)
{
  register EMACS_INT idxval;

  CHECK_FIXNUM (idx);
  idxval = XFIXNUM (idx);
  if (! RECORDP (array))
    CHECK_ARRAY (array, Qarrayp);

  if (VECTORP (array))
    {
      CHECK_IMPURE (array, XVECTOR (array));
      if (idxval < 0 || idxval >= ASIZE (array))
	args_out_of_range (array, idx);
      ASET (array, idxval, newelt);
    }
  else if (BOOL_VECTOR_P (array))
    {
      if (idxval < 0 || idxval >= bool_vector_size (array))
	args_out_of_range (array, idx);
      bool_vector_set (array, idxval, !NILP (newelt));
    }
  else if (CHAR_TABLE_P (array))
    {
      CHECK_CHARACTER (idx);
      CHAR_TABLE_SET (array, idxval, newelt);
    }
  else if (RECORDP (array))
    {
      if (idxval < 0 || idxval >= PVSIZE (array))
	args_out_of_range (array, idx);
      ASET (array, idxval, newelt);
    }
  else /* STRINGP */
    {
      int c;

      CHECK_IMPURE (array, XSTRING (array));
      if (idxval < 0 || idxval >= SCHARS (array))
	args_out_of_range (array, idx);
      CHECK_CHARACTER (newelt);
      c = XFIXNAT (newelt);

      if (STRING_MULTIBYTE (array))
	{
	  ptrdiff_t idxval_byte, nbytes;
	  int prev_bytes, new_bytes;
	  unsigned char workbuf[MAX_MULTIBYTE_LENGTH], *p0 = workbuf, *p1;

	  nbytes = SBYTES (array);
	  idxval_byte = string_char_to_byte (array, idxval);
	  p1 = SDATA (array) + idxval_byte;
	  prev_bytes = BYTES_BY_CHAR_HEAD (*p1);
	  new_bytes = CHAR_STRING (c, p0);
	  if (prev_bytes != new_bytes)
	    {
	      /* We must relocate the string data.  */
	      ptrdiff_t nchars = SCHARS (array);
	      USE_SAFE_ALLOCA;
	      unsigned char *str = SAFE_ALLOCA (nbytes);

	      memcpy (str, SDATA (array), nbytes);
	      allocate_string_data (XSTRING (array), nchars,
				    nbytes + new_bytes - prev_bytes);
	      memcpy (SDATA (array), str, idxval_byte);
	      p1 = SDATA (array) + idxval_byte;
	      memcpy (p1 + new_bytes, str + idxval_byte + prev_bytes,
		      nbytes - (idxval_byte + prev_bytes));
	      SAFE_FREE ();
	      clear_string_char_byte_cache ();
	    }
	  while (new_bytes--)
	    *p1++ = *p0++;
	}
      else
	{
	  if (! SINGLE_BYTE_CHAR_P (c))
	    {
	      ptrdiff_t i;

	      for (i = SBYTES (array) - 1; i >= 0; i--)
		if (SREF (array, i) >= 0x80)
		  args_out_of_range (array, newelt);
	      /* ARRAY is an ASCII string.  Convert it to a multibyte
		 string, and try `aset' again.  */
	      STRING_SET_MULTIBYTE (array);
	      return Faset (array, idx, newelt);
	    }
	  SSET (array, idxval, c);
	}
    }

  return newelt;
}

/* Arithmetic functions */

#ifndef isnan
# define isnan(x) ((x) != (x))
#endif

static Lisp_Object
bignumcompare (Lisp_Object num1, Lisp_Object num2,
	       enum Arith_Comparison comparison)
{
  int cmp;
  bool test;

  if (BIGNUMP (num1))
    {
      if (FLOATP (num2))
	{
	  /* Note that GMP doesn't define comparisons against NaN, so
	     we need to handle them specially.  */
	  if (isnan (XFLOAT_DATA (num2)))
	    return Qnil;
	  cmp = mpz_cmp_d (XBIGNUM (num1)->value, XFLOAT_DATA (num2));
	}
      else if (FIXNUMP (num2))
        {
          if (sizeof (EMACS_INT) > sizeof (long) && XFIXNUM (num2) > LONG_MAX)
            {
              mpz_t tem;
              mpz_init (tem);
              mpz_set_intmax (tem, XFIXNUM (num2));
              cmp = mpz_cmp (XBIGNUM (num1)->value, tem);
              mpz_clear (tem);
            }
          else
            cmp = mpz_cmp_si (XBIGNUM (num1)->value, XFIXNUM (num2));
        }
      else
	{
	  eassume (BIGNUMP (num2));
	  cmp = mpz_cmp (XBIGNUM (num1)->value, XBIGNUM (num2)->value);
	}
    }
  else
    {
      eassume (BIGNUMP (num2));
      if (FLOATP (num1))
	{
	  /* Note that GMP doesn't define comparisons against NaN, so
	     we need to handle them specially.  */
	  if (isnan (XFLOAT_DATA (num1)))
	    return Qnil;
	  cmp = - mpz_cmp_d (XBIGNUM (num2)->value, XFLOAT_DATA (num1));
	}
      else
        {
	  eassume (FIXNUMP (num1));
          if (sizeof (EMACS_INT) > sizeof (long) && XFIXNUM (num1) > LONG_MAX)
            {
              mpz_t tem;
              mpz_init (tem);
              mpz_set_intmax (tem, XFIXNUM (num1));
              cmp = - mpz_cmp (XBIGNUM (num2)->value, tem);
              mpz_clear (tem);
            }
          else
            cmp = - mpz_cmp_si (XBIGNUM (num2)->value, XFIXNUM (num1));
        }
    }

  switch (comparison)
    {
    case ARITH_EQUAL:
      test = cmp == 0;
      break;

    case ARITH_NOTEQUAL:
      test = cmp != 0;
      break;

    case ARITH_LESS:
      test = cmp < 0;
      break;

    case ARITH_LESS_OR_EQUAL:
      test = cmp <= 0;
      break;

    case ARITH_GRTR:
      test = cmp > 0;
      break;

    case ARITH_GRTR_OR_EQUAL:
      test = cmp >= 0;
      break;

    default:
      eassume (false);
    }

  return test ? Qt : Qnil;
}

Lisp_Object
arithcompare (Lisp_Object num1, Lisp_Object num2,
	      enum Arith_Comparison comparison)
{
  double f1, f2;
  EMACS_INT i1, i2;
  bool lt, eq, gt;
  bool test;

  CHECK_NUMBER_COERCE_MARKER (num1);
  CHECK_NUMBER_COERCE_MARKER (num2);

  if (BIGNUMP (num1) || BIGNUMP (num2))
    return bignumcompare (num1, num2, comparison);

  /* If either arg is floating point, set F1 and F2 to the 'double'
     approximations of the two arguments, and set LT, EQ, and GT to
     the <, ==, > floating-point comparisons of F1 and F2
     respectively, taking care to avoid problems if either is a NaN,
     and trying to avoid problems on platforms where variables (in
     violation of the C standard) can contain excess precision.
     Regardless, set I1 and I2 to integers that break ties if the
     floating-point comparison is either not done or reports
     equality.  */

  if (FLOATP (num1))
    {
      f1 = XFLOAT_DATA (num1);
      if (FLOATP (num2))
	{
	  i1 = i2 = 0;
	  f2 = XFLOAT_DATA (num2);
	}
      else
	{
	  /* Compare a float NUM1 to an integer NUM2 by converting the
	     integer I2 (i.e., NUM2) to the double F2 (a conversion that
	     can round on some platforms, if I2 is large enough), and then
	     converting F2 back to the integer I1 (a conversion that is
	     always exact), so that I1 exactly equals ((double) NUM2).  If
	     floating-point comparison reports a tie, NUM1 = F1 = F2 = I1
	     (exactly) so I1 - I2 = NUM1 - NUM2 (exactly), so comparing I1
	     to I2 will break the tie correctly.  */
	  i1 = f2 = i2 = XFIXNUM (num2);
	}
      lt = f1 < f2;
      eq = f1 == f2;
      gt = f1 > f2;
    }
  else
    {
      i1 = XFIXNUM (num1);
      if (FLOATP (num2))
	{
	  /* Compare an integer NUM1 to a float NUM2.  This is the
	     converse of comparing float to integer (see above).  */
	  i2 = f1 = i1;
	  f2 = XFLOAT_DATA (num2);
	  lt = f1 < f2;
	  eq = f1 == f2;
	  gt = f1 > f2;
	}
      else
	{
	  i2 = XFIXNUM (num2);
	  eq = true;
	}
    }

  if (eq)
    {
      /* Break a floating-point tie by comparing the integers.  */
      lt = i1 < i2;
      eq = i1 == i2;
      gt = i1 > i2;
    }

  switch (comparison)
    {
    case ARITH_EQUAL:
      test = eq;
      break;

    case ARITH_NOTEQUAL:
      test = !eq;
      break;

    case ARITH_LESS:
      test = lt;
      break;

    case ARITH_LESS_OR_EQUAL:
      test = lt | eq;
      break;

    case ARITH_GRTR:
      test = gt;
      break;

    case ARITH_GRTR_OR_EQUAL:
      test = gt | eq;
      break;

    default:
      eassume (false);
    }

  return test ? Qt : Qnil;
}

static Lisp_Object
arithcompare_driver (ptrdiff_t nargs, Lisp_Object *args,
                     enum Arith_Comparison comparison)
{
  for (ptrdiff_t i = 1; i < nargs; i++)
    if (NILP (arithcompare (args[i - 1], args[i], comparison)))
      return Qnil;
  return Qt;
}

DEFUN ("=", Feqlsign, Seqlsign, 1, MANY, 0,
       doc: /* Return t if args, all numbers or markers, are equal.
usage: (= NUMBER-OR-MARKER &rest NUMBERS-OR-MARKERS)  */)
  (ptrdiff_t nargs, Lisp_Object *args)
{
  return arithcompare_driver (nargs, args, ARITH_EQUAL);
}

DEFUN ("<", Flss, Slss, 1, MANY, 0,
       doc: /* Return t if each arg (a number or marker), is less than the next arg.
usage: (< NUMBER-OR-MARKER &rest NUMBERS-OR-MARKERS)  */)
  (ptrdiff_t nargs, Lisp_Object *args)
{
  return arithcompare_driver (nargs, args, ARITH_LESS);
}

DEFUN (">", Fgtr, Sgtr, 1, MANY, 0,
       doc: /* Return t if each arg (a number or marker) is greater than the next arg.
usage: (> NUMBER-OR-MARKER &rest NUMBERS-OR-MARKERS)  */)
  (ptrdiff_t nargs, Lisp_Object *args)
{
  return arithcompare_driver (nargs, args, ARITH_GRTR);
}

DEFUN ("<=", Fleq, Sleq, 1, MANY, 0,
       doc: /* Return t if each arg (a number or marker) is less than or equal to the next.
usage: (<= NUMBER-OR-MARKER &rest NUMBERS-OR-MARKERS)  */)
  (ptrdiff_t nargs, Lisp_Object *args)
{
  return arithcompare_driver (nargs, args, ARITH_LESS_OR_EQUAL);
}

DEFUN (">=", Fgeq, Sgeq, 1, MANY, 0,
       doc: /* Return t if each arg (a number or marker) is greater than or equal to the next.
usage: (>= NUMBER-OR-MARKER &rest NUMBERS-OR-MARKERS)  */)
  (ptrdiff_t nargs, Lisp_Object *args)
{
  return arithcompare_driver (nargs, args, ARITH_GRTR_OR_EQUAL);
}

DEFUN ("/=", Fneq, Sneq, 2, 2, 0,
       doc: /* Return t if first arg is not equal to second arg.  Both must be numbers or markers.  */)
  (register Lisp_Object num1, Lisp_Object num2)
{
  return arithcompare (num1, num2, ARITH_NOTEQUAL);
}

/* Convert the integer I to a cons-of-integers, where I is not in
   fixnum range.  */

#define INTBIG_TO_LISP(i, extremum)				    \
  (eassert (FIXNUM_OVERFLOW_P (i)),				    \
   (! (FIXNUM_OVERFLOW_P ((extremum) >> 16)			    \
       && FIXNUM_OVERFLOW_P ((i) >> 16))			    \
    ? Fcons (make_fixnum ((i) >> 16), make_fixnum ((i) & 0xffff))   \
    : ! (FIXNUM_OVERFLOW_P ((extremum) >> 16 >> 24)		    \
	 && FIXNUM_OVERFLOW_P ((i) >> 16 >> 24))		    \
    ? Fcons (make_fixnum ((i) >> 16 >> 24),			    \
	     Fcons (make_fixnum ((i) >> 16 & 0xffffff),		    \
		    make_fixnum ((i) & 0xffff)))		    \
    : make_float (i)))

Lisp_Object
intbig_to_lisp (intmax_t i)
{
  return INTBIG_TO_LISP (i, INTMAX_MIN);
}

Lisp_Object
uintbig_to_lisp (uintmax_t i)
{
  return INTBIG_TO_LISP (i, UINTMAX_MAX);
}

/* Convert the cons-of-integers, integer, or float value C to an
   unsigned value with maximum value MAX, where MAX is one less than a
   power of 2.  Signal an error if C does not have a valid format or
   is out of range.  */
uintmax_t
cons_to_unsigned (Lisp_Object c, uintmax_t max)
{
  bool valid = false;
  uintmax_t val UNINIT;
  if (FIXNUMP (c))
    {
      valid = XFIXNUM (c) >= 0;
      val = XFIXNUM (c);
    }
  else if (FLOATP (c))
    {
      double d = XFLOAT_DATA (c);
      if (d >= 0 && d < 1.0 + max)
	{
	  val = d;
	  valid = val == d;
	}
    }
  else if (CONSP (c) && FIXNATP (XCAR (c)))
    {
      uintmax_t top = XFIXNAT (XCAR (c));
      Lisp_Object rest = XCDR (c);
      if (top <= UINTMAX_MAX >> 24 >> 16
	  && CONSP (rest)
	  && FIXNATP (XCAR (rest)) && XFIXNAT (XCAR (rest)) < 1 << 24
	  && FIXNATP (XCDR (rest)) && XFIXNAT (XCDR (rest)) < 1 << 16)
	{
	  uintmax_t mid = XFIXNAT (XCAR (rest));
	  val = top << 24 << 16 | mid << 16 | XFIXNAT (XCDR (rest));
	  valid = true;
	}
      else if (top <= UINTMAX_MAX >> 16)
	{
	  if (CONSP (rest))
	    rest = XCAR (rest);
	  if (FIXNATP (rest) && XFIXNAT (rest) < 1 << 16)
	    {
	      val = top << 16 | XFIXNAT (rest);
	      valid = true;
	    }
	}
    }

  if (! (valid && val <= max))
    error ("Not an in-range integer, integral float, or cons of integers");
  return val;
}

/* Convert the cons-of-integers, integer, or float value C to a signed
   value with extrema MIN and MAX.  MAX should be one less than a
   power of 2, and MIN should be zero or the negative of a power of 2.
   Signal an error if C does not have a valid format or is out of
   range.  */
intmax_t
cons_to_signed (Lisp_Object c, intmax_t min, intmax_t max)
{
  bool valid = false;
  intmax_t val UNINIT;
  if (FIXNUMP (c))
    {
      val = XFIXNUM (c);
      valid = true;
    }
  else if (FLOATP (c))
    {
      double d = XFLOAT_DATA (c);
      if (d >= min && d < 1.0 + max)
	{
	  val = d;
	  valid = val == d;
	}
    }
  else if (CONSP (c) && FIXNUMP (XCAR (c)))
    {
      intmax_t top = XFIXNUM (XCAR (c));
      Lisp_Object rest = XCDR (c);
      if (top >= INTMAX_MIN >> 24 >> 16 && top <= INTMAX_MAX >> 24 >> 16
	  && CONSP (rest)
	  && FIXNATP (XCAR (rest)) && XFIXNAT (XCAR (rest)) < 1 << 24
	  && FIXNATP (XCDR (rest)) && XFIXNAT (XCDR (rest)) < 1 << 16)
	{
	  intmax_t mid = XFIXNAT (XCAR (rest));
	  val = top << 24 << 16 | mid << 16 | XFIXNAT (XCDR (rest));
	  valid = true;
	}
      else if (top >= INTMAX_MIN >> 16 && top <= INTMAX_MAX >> 16)
	{
	  if (CONSP (rest))
	    rest = XCAR (rest);
	  if (FIXNATP (rest) && XFIXNAT (rest) < 1 << 16)
	    {
	      val = top << 16 | XFIXNAT (rest);
	      valid = true;
	    }
	}
    }

  if (! (valid && min <= val && val <= max))
    error ("Not an in-range integer, integral float, or cons of integers");
  return val;
}

DEFUN ("number-to-string", Fnumber_to_string, Snumber_to_string, 1, 1, 0,
       doc: /* Return the decimal representation of NUMBER as a string.
Uses a minus sign if negative.
NUMBER may be an integer or a floating point number.  */)
  (Lisp_Object number)
{
  char buffer[max (FLOAT_TO_STRING_BUFSIZE, INT_BUFSIZE_BOUND (EMACS_INT))];
  int len;

  if (BIGNUMP (number))
    {
      ptrdiff_t count = SPECPDL_INDEX ();
      char *str = mpz_get_str (NULL, 10, XBIGNUM (number)->value);
      record_unwind_protect_ptr (xfree, str);
      return unbind_to (count, make_unibyte_string (str, strlen (str)));
    }

  CHECK_FIXNUM_OR_FLOAT (number);

  if (FLOATP (number))
    len = float_to_string (buffer, XFLOAT_DATA (number));
  else
    len = sprintf (buffer, "%"pI"d", XFIXNUM (number));

  return make_unibyte_string (buffer, len);
}

DEFUN ("string-to-number", Fstring_to_number, Sstring_to_number, 1, 2, 0,
       doc: /* Parse STRING as a decimal number and return the number.
Ignore leading spaces and tabs, and all trailing chars.  Return 0 if
STRING cannot be parsed as an integer or floating point number.

If BASE, interpret STRING as a number in that base.  If BASE isn't
present, base 10 is used.  BASE must be between 2 and 16 (inclusive).
If the base used is not 10, STRING is always parsed as an integer.  */)
  (register Lisp_Object string, Lisp_Object base)
{
  int b;

  CHECK_STRING (string);

  if (NILP (base))
    b = 10;
  else
    {
      CHECK_FIXNUM (base);
      if (! (XFIXNUM (base) >= 2 && XFIXNUM (base) <= 16))
	xsignal1 (Qargs_out_of_range, base);
      b = XFIXNUM (base);
    }

  char *p = SSDATA (string);
  while (*p == ' ' || *p == '\t')
    p++;

  Lisp_Object val = string_to_number (p, b, S2N_IGNORE_TRAILING);
  return NILP (val) ? make_fixnum (0) : val;
}

enum arithop
  {
    Aadd,
    Asub,
    Amult,
    Adiv,
    Alogand,
    Alogior,
    Alogxor
  };

static void
free_mpz_value (void *value_ptr)
{
  mpz_clear (*(mpz_t *) value_ptr);
}

static Lisp_Object float_arith_driver (double, ptrdiff_t, enum arithop,
                                       ptrdiff_t, Lisp_Object *);

static Lisp_Object
arith_driver (enum arithop code, ptrdiff_t nargs, Lisp_Object *args)
{
  Lisp_Object val = Qnil;
  ptrdiff_t argnum;
  ptrdiff_t count = SPECPDL_INDEX ();
  mpz_t accum;

  mpz_init (accum);
  record_unwind_protect_ptr (free_mpz_value, &accum);

  switch (code)
    {
    case Alogior:
    case Alogxor:
    case Aadd:
    case Asub:
      /* ACCUM is already 0.  */
      break;
    case Amult:
    case Adiv:
      mpz_set_si (accum, 1);
      break;
    case Alogand:
      mpz_set_si (accum, -1);
      break;
    default:
      break;
    }

  for (argnum = 0; argnum < nargs; argnum++)
    {
      /* Using args[argnum] as argument to CHECK_NUMBER... */
      val = args[argnum];
      CHECK_NUMBER_COERCE_MARKER (val);

      if (FLOATP (val))
	return unbind_to (count,
			  float_arith_driver (mpz_get_d (accum), argnum, code,
					      nargs, args));
      switch (code)
	{
	case Aadd:
	  if (BIGNUMP (val))
	    mpz_add (accum, accum, XBIGNUM (val)->value);
	  else if (sizeof (EMACS_INT) > sizeof (long))
            {
	      mpz_t tem;
	      mpz_init (tem);
	      mpz_set_intmax (tem, XFIXNUM (val));
	      mpz_add (accum, accum, tem);
	      mpz_clear (tem);
            }
          else if (XFIXNUM (val) < 0)
	    mpz_sub_ui (accum, accum, - XFIXNUM (val));
	  else
	    mpz_add_ui (accum, accum, XFIXNUM (val));
	  break;
	case Asub:
	  if (! argnum)
	    {
	      if (BIGNUMP (val))
		mpz_set (accum, XBIGNUM (val)->value);
	      else
		mpz_set_intmax (accum, XFIXNUM (val));
	      if (nargs == 1)
		mpz_neg (accum, accum);
	    }
	  else if (BIGNUMP (val))
	    mpz_sub (accum, accum, XBIGNUM (val)->value);
	  else if (sizeof (EMACS_INT) > sizeof (long))
            {
	      mpz_t tem;
	      mpz_init (tem);
	      mpz_set_intmax (tem, XFIXNUM (val));
	      mpz_sub (accum, accum, tem);
	      mpz_clear (tem);
            }
	  else if (XFIXNUM (val) < 0)
	    mpz_add_ui (accum, accum, - XFIXNUM (val));
	  else
	    mpz_sub_ui (accum, accum, XFIXNUM (val));
	  break;
	case Amult:
	  if (BIGNUMP (val))
	    mpz_mul (accum, accum, XBIGNUM (val)->value);
	  else if (sizeof (EMACS_INT) > sizeof (long))
            {
	      mpz_t tem;
	      mpz_init (tem);
	      mpz_set_intmax (tem, XFIXNUM (val));
	      mpz_mul (accum, accum, tem);
	      mpz_clear (tem);
            }
	  else
	    mpz_mul_si (accum, accum, XFIXNUM (val));
	  break;
	case Adiv:
	  if (! (argnum || nargs == 1))
	    {
	      if (BIGNUMP (val))
		mpz_set (accum, XBIGNUM (val)->value);
	      else
		mpz_set_intmax (accum, XFIXNUM (val));
	    }
	  else
	    {
	      /* Note that a bignum can never be 0, so we don't need
		 to check that case.  */
	      if (FIXNUMP (val) && XFIXNUM (val) == 0)
		xsignal0 (Qarith_error);
	      if (BIGNUMP (val))
		mpz_tdiv_q (accum, accum, XBIGNUM (val)->value);
              else if (sizeof (EMACS_INT) > sizeof (long))
                {
                  mpz_t tem;
                  mpz_init (tem);
                  mpz_set_intmax (tem, XFIXNUM (val));
                  mpz_tdiv_q (accum, accum, tem);
                  mpz_clear (tem);
                }
	      else
		{
		  EMACS_INT value = XFIXNUM (val);
		  bool negate = value < 0;
		  if (negate)
		    value = -value;
		  mpz_tdiv_q_ui (accum, accum, value);
		  if (negate)
		    mpz_neg (accum, accum);
		}
	    }
	  break;
	case Alogand:
	  if (BIGNUMP (val))
	    mpz_and (accum, accum, XBIGNUM (val)->value);
	  else
	    {
	      mpz_t tem;
	      mpz_init (tem);
	      mpz_set_uintmax (tem, XUFIXNUM (val));
	      mpz_and (accum, accum, tem);
	      mpz_clear (tem);
	    }
	  break;
	case Alogior:
	  if (BIGNUMP (val))
	    mpz_ior (accum, accum, XBIGNUM (val)->value);
	  else
	    {
	      mpz_t tem;
	      mpz_init (tem);
	      mpz_set_uintmax (tem, XUFIXNUM (val));
	      mpz_ior (accum, accum, tem);
	      mpz_clear (tem);
	    }
	  break;
	case Alogxor:
	  if (BIGNUMP (val))
	    mpz_xor (accum, accum, XBIGNUM (val)->value);
	  else
	    {
	      mpz_t tem;
	      mpz_init (tem);
	      mpz_set_uintmax (tem, XUFIXNUM (val));
	      mpz_xor (accum, accum, tem);
	      mpz_clear (tem);
	    }
	  break;
	}
    }

  return unbind_to (count, make_number (accum));
}

static Lisp_Object
float_arith_driver (double accum, ptrdiff_t argnum, enum arithop code,
		    ptrdiff_t nargs, Lisp_Object *args)
{
  register Lisp_Object val;
  double next;

  for (; argnum < nargs; argnum++)
    {
      /* using args[argnum] as argument to CHECK_NUMBER_... */
      val = args[argnum];
      CHECK_NUMBER_COERCE_MARKER (val);

      if (FLOATP (val))
	{
	  next = XFLOAT_DATA (val);
	}
      else if (BIGNUMP (val))
	next = mpz_get_d (XBIGNUM (val)->value);
      else
	{
	  args[argnum] = val;    /* runs into a compiler bug. */
	  next = XFIXNUM (args[argnum]);
	}
      switch (code)
	{
	case Aadd:
	  accum += next;
	  break;
	case Asub:
	  accum = argnum ? accum - next : nargs == 1 ? - next : next;
	  break;
	case Amult:
	  accum *= next;
	  break;
	case Adiv:
	  if (! (argnum || nargs == 1))
	    accum = next;
	  else
	    {
	      if (! IEEE_FLOATING_POINT && next == 0)
		xsignal0 (Qarith_error);
	      accum /= next;
	    }
	  break;
	case Alogand:
	case Alogior:
	case Alogxor:
	  wrong_type_argument (Qinteger_or_marker_p, val);
	}
    }

  return make_float (accum);
}


DEFUN ("+", Fplus, Splus, 0, MANY, 0,
       doc: /* Return sum of any number of arguments, which are numbers or markers.
usage: (+ &rest NUMBERS-OR-MARKERS)  */)
  (ptrdiff_t nargs, Lisp_Object *args)
{
  return arith_driver (Aadd, nargs, args);
}

DEFUN ("-", Fminus, Sminus, 0, MANY, 0,
       doc: /* Negate number or subtract numbers or markers and return the result.
With one arg, negates it.  With more than one arg,
subtracts all but the first from the first.
usage: (- &optional NUMBER-OR-MARKER &rest MORE-NUMBERS-OR-MARKERS)  */)
  (ptrdiff_t nargs, Lisp_Object *args)
{
  return arith_driver (Asub, nargs, args);
}

DEFUN ("*", Ftimes, Stimes, 0, MANY, 0,
       doc: /* Return product of any number of arguments, which are numbers or markers.
usage: (* &rest NUMBERS-OR-MARKERS)  */)
  (ptrdiff_t nargs, Lisp_Object *args)
{
  return arith_driver (Amult, nargs, args);
}

DEFUN ("/", Fquo, Squo, 1, MANY, 0,
       doc: /* Divide number by divisors and return the result.
With two or more arguments, return first argument divided by the rest.
With one argument, return 1 divided by the argument.
The arguments must be numbers or markers.
usage: (/ NUMBER &rest DIVISORS)  */)
  (ptrdiff_t nargs, Lisp_Object *args)
{
  ptrdiff_t argnum;
  for (argnum = 2; argnum < nargs; argnum++)
    if (FLOATP (args[argnum]))
      return float_arith_driver (0, 0, Adiv, nargs, args);
  return arith_driver (Adiv, nargs, args);
}

DEFUN ("%", Frem, Srem, 2, 2, 0,
       doc: /* Return remainder of X divided by Y.
Both must be integers or markers.  */)
  (register Lisp_Object x, Lisp_Object y)
{
  Lisp_Object val;

  CHECK_INTEGER_COERCE_MARKER (x);
  CHECK_INTEGER_COERCE_MARKER (y);

  /* Note that a bignum can never be 0, so we don't need to check that
     case.  */
  if (FIXNUMP (y) && XFIXNUM (y) == 0)
    xsignal0 (Qarith_error);

  if (FIXNUMP (x) && FIXNUMP (y))
    XSETINT (val, XFIXNUM (x) % XFIXNUM (y));
  else
    {
      mpz_t xm, ym, *xmp, *ymp;
      mpz_t result;

      if (BIGNUMP (x))
	xmp = &XBIGNUM (x)->value;
      else
	{
	  mpz_init (xm);
	  mpz_set_intmax (xm, XFIXNUM (x));
	  xmp = &xm;
	}

      if (BIGNUMP (y))
	ymp = &XBIGNUM (y)->value;
      else
	{
	  mpz_init (ym);
	  mpz_set_intmax (ym, XFIXNUM (y));
	  ymp = &ym;
	}

      mpz_init (result);
      mpz_tdiv_r (result, *xmp, *ymp);
      val = make_number (result);
      mpz_clear (result);

      if (xmp == &xm)
	mpz_clear (xm);
      if (ymp == &ym)
	mpz_clear (ym);
    }
  return val;
}

DEFUN ("mod", Fmod, Smod, 2, 2, 0,
       doc: /* Return X modulo Y.
The result falls between zero (inclusive) and Y (exclusive).
Both X and Y must be numbers or markers.  */)
  (register Lisp_Object x, Lisp_Object y)
{
  Lisp_Object val;
  EMACS_INT i1, i2;

  CHECK_NUMBER_COERCE_MARKER (x);
  CHECK_NUMBER_COERCE_MARKER (y);

  /* Note that a bignum can never be 0, so we don't need to check that
     case.  */
  if (FIXNUMP (y) && XFIXNUM (y) == 0)
    xsignal0 (Qarith_error);

  if (FLOATP (x) || FLOATP (y))
    return fmod_float (x, y);

  if (FIXNUMP (x) && FIXNUMP (y))
    {
      i1 = XFIXNUM (x);
      i2 = XFIXNUM (y);

      if (i2 == 0)
	xsignal0 (Qarith_error);

      i1 %= i2;

      /* If the "remainder" comes out with the wrong sign, fix it.  */
      if (i2 < 0 ? i1 > 0 : i1 < 0)
	i1 += i2;

      XSETINT (val, i1);
    }
  else
    {
      mpz_t xm, ym, *xmp, *ymp;
      mpz_t result;
      int cmpr, cmpy;

      if (BIGNUMP (x))
	xmp = &XBIGNUM (x)->value;
      else
	{
	  mpz_init (xm);
	  mpz_set_intmax (xm, XFIXNUM (x));
	  xmp = &xm;
	}

      if (BIGNUMP (y))
	ymp = &XBIGNUM (y)->value;
      else
	{
	  mpz_init (ym);
	  mpz_set_intmax (ym, XFIXNUM (y));
	  ymp = &ym;
	}

      mpz_init (result);
      mpz_mod (result, *xmp, *ymp);

      /* Fix the sign if needed.  */
      cmpr = mpz_sgn (result);
      cmpy = mpz_sgn (*ymp);
      if (cmpy < 0 ? cmpr > 0 : cmpr < 0)
	mpz_add (result, result, *ymp);

      val = make_number (result);
      mpz_clear (result);

      if (xmp == &xm)
	mpz_clear (xm);
      if (ymp == &ym)
	mpz_clear (ym);
    }

  return val;
}

static Lisp_Object
minmax_driver (ptrdiff_t nargs, Lisp_Object *args,
	       enum Arith_Comparison comparison)
{
  Lisp_Object accum = args[0];
  CHECK_NUMBER_COERCE_MARKER (accum);
  for (ptrdiff_t argnum = 1; argnum < nargs; argnum++)
    {
      Lisp_Object val = args[argnum];
      CHECK_NUMBER_COERCE_MARKER (val);
      if (!NILP (arithcompare (val, accum, comparison)))
	accum = val;
      else if (FLOATP (val) && isnan (XFLOAT_DATA (val)))
	return val;
    }
  return accum;
}

DEFUN ("max", Fmax, Smax, 1, MANY, 0,
       doc: /* Return largest of all the arguments (which must be numbers or markers).
The value is always a number; markers are converted to numbers.
usage: (max NUMBER-OR-MARKER &rest NUMBERS-OR-MARKERS)  */)
  (ptrdiff_t nargs, Lisp_Object *args)
{
  return minmax_driver (nargs, args, ARITH_GRTR);
}

DEFUN ("min", Fmin, Smin, 1, MANY, 0,
       doc: /* Return smallest of all the arguments (which must be numbers or markers).
The value is always a number; markers are converted to numbers.
usage: (min NUMBER-OR-MARKER &rest NUMBERS-OR-MARKERS)  */)
  (ptrdiff_t nargs, Lisp_Object *args)
{
  return minmax_driver (nargs, args, ARITH_LESS);
}

DEFUN ("logand", Flogand, Slogand, 0, MANY, 0,
       doc: /* Return bitwise-and of all the arguments.
Arguments may be integers, or markers converted to integers.
usage: (logand &rest INTS-OR-MARKERS)  */)
  (ptrdiff_t nargs, Lisp_Object *args)
{
  return arith_driver (Alogand, nargs, args);
}

DEFUN ("logior", Flogior, Slogior, 0, MANY, 0,
       doc: /* Return bitwise-or of all the arguments.
Arguments may be integers, or markers converted to integers.
usage: (logior &rest INTS-OR-MARKERS)  */)
  (ptrdiff_t nargs, Lisp_Object *args)
{
  return arith_driver (Alogior, nargs, args);
}

DEFUN ("logxor", Flogxor, Slogxor, 0, MANY, 0,
       doc: /* Return bitwise-exclusive-or of all the arguments.
Arguments may be integers, or markers converted to integers.
usage: (logxor &rest INTS-OR-MARKERS)  */)
  (ptrdiff_t nargs, Lisp_Object *args)
{
  return arith_driver (Alogxor, nargs, args);
}

DEFUN ("logcount", Flogcount, Slogcount, 1, 1, 0,
       doc: /* Return population count of VALUE.
This is the number of one bits in the two's complement representation
of VALUE.  If VALUE is negative, return the number of zero bits in the
representation.  */)
  (Lisp_Object value)
{
  CHECK_INTEGER (value);

  if (BIGNUMP (value))
    {
      if (mpz_sgn (XBIGNUM (value)->value) >= 0)
	return make_fixnum (mpz_popcount (XBIGNUM (value)->value));
      mpz_t tem;
      mpz_init (tem);
      mpz_neg (tem, XBIGNUM (value)->value);
      mpz_sub_ui (tem, tem, 1);
      Lisp_Object result = make_fixnum (mpz_popcount (tem));
      mpz_clear (tem);
      return result;
    }

  eassume (FIXNUMP (value));
  EMACS_INT v = XFIXNUM (value) < 0 ? -1 - XFIXNUM (value) : XFIXNUM (value);
  return make_fixnum (EMACS_UINT_WIDTH <= UINT_WIDTH
		      ? count_one_bits (v)
		      : EMACS_UINT_WIDTH <= ULONG_WIDTH
		      ? count_one_bits_l (v)
		      : count_one_bits_ll (v));
}

static Lisp_Object
ash_lsh_impl (Lisp_Object value, Lisp_Object count, bool lsh)
{
  /* This code assumes that signed right shifts are arithmetic.  */
  verify ((EMACS_INT) -1 >> 1 == -1);

  Lisp_Object val;

  CHECK_INTEGER (value);
  CHECK_FIXNUM (count);

  if (BIGNUMP (value))
    {
      mpz_t result;
      mpz_init (result);
      if (XFIXNUM (count) >= 0)
	mpz_mul_2exp (result, XBIGNUM (value)->value, XFIXNUM (count));
      else if (lsh)
	mpz_tdiv_q_2exp (result, XBIGNUM (value)->value, - XFIXNUM (count));
      else
	mpz_fdiv_q_2exp (result, XBIGNUM (value)->value, - XFIXNUM (count));
      val = make_number (result);
      mpz_clear (result);
    }
  else
    {
      /* Just do the work as bignums to make the code simpler.  */
      mpz_t result;
      eassume (FIXNUMP (value));
      mpz_init (result);

      mpz_set_intmax (result, XFIXNUM (value));

      if (XFIXNUM (count) >= 0)
	mpz_mul_2exp (result, result, XFIXNUM (count));
      else if (lsh)
	{
	  if (mpz_sgn (result) > 0)
	    mpz_fdiv_q_2exp (result, result, - XFIXNUM (count));
	  else
	    mpz_fdiv_q_2exp (result, result, - XFIXNUM (count));
	}
      else /* ash */
	mpz_fdiv_q_2exp (result, result, - XFIXNUM (count));

      val = make_number (result);
      mpz_clear (result);
    }

  return val;
}

DEFUN ("ash", Fash, Sash, 2, 2, 0,
       doc: /* Return VALUE with its bits shifted left by COUNT.
If COUNT is negative, shifting is actually to the right.
In this case, the sign bit is duplicated.  */)
  (register Lisp_Object value, Lisp_Object count)
{
  return ash_lsh_impl (value, count, false);
}

DEFUN ("lsh", Flsh, Slsh, 2, 2, 0,
       doc: /* Return VALUE with its bits shifted left by COUNT.
If COUNT is negative, shifting is actually to the right.
In this case, zeros are shifted in on the left.  */)
  (register Lisp_Object value, Lisp_Object count)
{
  return ash_lsh_impl (value, count, true);
}

DEFUN ("1+", Fadd1, Sadd1, 1, 1, 0,
       doc: /* Return NUMBER plus one.  NUMBER may be a number or a marker.
Markers are converted to integers.  */)
  (register Lisp_Object number)
{
  CHECK_NUMBER_COERCE_MARKER (number);

  if (FLOATP (number))
    return (make_float (1.0 + XFLOAT_DATA (number)));

  if (BIGNUMP (number))
    {
      mpz_t num;
      mpz_init (num);
      mpz_add_ui (num, XBIGNUM (number)->value, 1);
      number = make_number (num);
      mpz_clear (num);
    }
  else
    {
      eassume (FIXNUMP (number));
      if (XFIXNUM (number) < MOST_POSITIVE_FIXNUM)
	XSETINT (number, XFIXNUM (number) + 1);
      else
	{
	  mpz_t num;
	  mpz_init (num);
	  mpz_set_intmax (num, XFIXNUM (number) + 1);
	  number = make_number (num);
	  mpz_clear (num);
	}
    }
  return number;
}

DEFUN ("1-", Fsub1, Ssub1, 1, 1, 0,
       doc: /* Return NUMBER minus one.  NUMBER may be a number or a marker.
Markers are converted to integers.  */)
  (register Lisp_Object number)
{
  CHECK_NUMBER_COERCE_MARKER (number);

  if (FLOATP (number))
    return (make_float (-1.0 + XFLOAT_DATA (number)));

  if (BIGNUMP (number))
    {
      mpz_t num;
      mpz_init (num);
      mpz_sub_ui (num, XBIGNUM (number)->value, 1);
      number = make_number (num);
      mpz_clear (num);
    }
  else
    {
      eassume (FIXNUMP (number));
      if (XFIXNUM (number) > MOST_NEGATIVE_FIXNUM)
	XSETINT (number, XFIXNUM (number) - 1);
      else
	{
	  mpz_t num;
	  mpz_init (num);
	  mpz_set_intmax (num, XFIXNUM (number) - 1);
	  number = make_number (num);
	  mpz_clear (num);
	}
    }
  return number;
}

DEFUN ("lognot", Flognot, Slognot, 1, 1, 0,
       doc: /* Return the bitwise complement of NUMBER.  NUMBER must be an integer.  */)
  (register Lisp_Object number)
{
  CHECK_INTEGER (number);
  if (BIGNUMP (number))
    {
      mpz_t value;
      mpz_init (value);
      mpz_com (value, XBIGNUM (number)->value);
      number = make_number (value);
      mpz_clear (value);
    }
  else
    {
      eassume (FIXNUMP (number));
      XSETINT (number, ~XFIXNUM (number));
    }
  return number;
}

DEFUN ("byteorder", Fbyteorder, Sbyteorder, 0, 0, 0,
       doc: /* Return the byteorder for the machine.
Returns 66 (ASCII uppercase B) for big endian machines or 108 (ASCII
lowercase l) for small endian machines.  */
       attributes: const)
  (void)
{
  unsigned i = 0x04030201;
  int order = *(char *)&i == 1 ? 108 : 66;

  return make_fixnum (order);
}

/* Because we round up the bool vector allocate size to word_size
   units, we can safely read past the "end" of the vector in the
   operations below.  These extra bits are always zero.  */

static bits_word
bool_vector_spare_mask (EMACS_INT nr_bits)
{
  return (((bits_word) 1) << (nr_bits % BITS_PER_BITS_WORD)) - 1;
}

/* Info about unsigned long long, falling back on unsigned long
   if unsigned long long is not available.  */

#if HAVE_UNSIGNED_LONG_LONG_INT && defined ULLONG_WIDTH
enum { ULL_WIDTH = ULLONG_WIDTH };
# define ULL_MAX ULLONG_MAX
#else
enum { ULL_WIDTH = ULONG_WIDTH };
# define ULL_MAX ULONG_MAX
# define count_one_bits_ll count_one_bits_l
# define count_trailing_zeros_ll count_trailing_zeros_l
#endif

/* Shift VAL right by the width of an unsigned long long.
   ULL_WIDTH must be less than BITS_PER_BITS_WORD.  */

static bits_word
shift_right_ull (bits_word w)
{
  /* Pacify bogus GCC warning about shift count exceeding type width.  */
  int shift = ULL_WIDTH - BITS_PER_BITS_WORD < 0 ? ULL_WIDTH : 0;
  return w >> shift;
}

/* Return the number of 1 bits in W.  */

static int
count_one_bits_word (bits_word w)
{
  if (BITS_WORD_MAX <= UINT_MAX)
    return count_one_bits (w);
  else if (BITS_WORD_MAX <= ULONG_MAX)
    return count_one_bits_l (w);
  else
    {
      int i = 0, count = 0;
      while (count += count_one_bits_ll (w),
	     (i += ULL_WIDTH) < BITS_PER_BITS_WORD)
	w = shift_right_ull (w);
      return count;
    }
}

enum bool_vector_op { bool_vector_exclusive_or,
                      bool_vector_union,
                      bool_vector_intersection,
                      bool_vector_set_difference,
                      bool_vector_subsetp };

static Lisp_Object
bool_vector_binop_driver (Lisp_Object a,
                          Lisp_Object b,
                          Lisp_Object dest,
                          enum bool_vector_op op)
{
  EMACS_INT nr_bits;
  bits_word *adata, *bdata, *destdata;
  ptrdiff_t i = 0;
  ptrdiff_t nr_words;

  CHECK_BOOL_VECTOR (a);
  CHECK_BOOL_VECTOR (b);

  nr_bits = bool_vector_size (a);
  if (bool_vector_size (b) != nr_bits)
    wrong_length_argument (a, b, dest);

  nr_words = bool_vector_words (nr_bits);
  adata = bool_vector_data (a);
  bdata = bool_vector_data (b);

  if (NILP (dest))
    {
      dest = make_uninit_bool_vector (nr_bits);
      destdata = bool_vector_data (dest);
    }
  else
    {
      CHECK_BOOL_VECTOR (dest);
      destdata = bool_vector_data (dest);
      if (bool_vector_size (dest) != nr_bits)
	wrong_length_argument (a, b, dest);

      switch (op)
	{
	case bool_vector_exclusive_or:
	  for (; i < nr_words; i++)
	    if (destdata[i] != (adata[i] ^ bdata[i]))
	      goto set_dest;
	  break;

	case bool_vector_subsetp:
	  for (; i < nr_words; i++)
	    if (adata[i] &~ bdata[i])
	      return Qnil;
	  return Qt;

	case bool_vector_union:
	  for (; i < nr_words; i++)
	    if (destdata[i] != (adata[i] | bdata[i]))
	      goto set_dest;
	  break;

	case bool_vector_intersection:
	  for (; i < nr_words; i++)
	    if (destdata[i] != (adata[i] & bdata[i]))
	      goto set_dest;
	  break;

	case bool_vector_set_difference:
	  for (; i < nr_words; i++)
	    if (destdata[i] != (adata[i] &~ bdata[i]))
	      goto set_dest;
	  break;
	}

      return Qnil;
    }

 set_dest:
  switch (op)
    {
    case bool_vector_exclusive_or:
      for (; i < nr_words; i++)
	destdata[i] = adata[i] ^ bdata[i];
      break;

    case bool_vector_union:
      for (; i < nr_words; i++)
	destdata[i] = adata[i] | bdata[i];
      break;

    case bool_vector_intersection:
      for (; i < nr_words; i++)
	destdata[i] = adata[i] & bdata[i];
      break;

    case bool_vector_set_difference:
      for (; i < nr_words; i++)
	destdata[i] = adata[i] &~ bdata[i];
      break;

    default:
      eassume (0);
    }

  return dest;
}

/* PRECONDITION must be true.  Return VALUE.  This odd construction
   works around a bogus GCC diagnostic "shift count >= width of type".  */

static int
pre_value (bool precondition, int value)
{
  eassume (precondition);
  return precondition ? value : 0;
}

/* Compute the number of trailing zero bits in val.  If val is zero,
   return the number of bits in val.  */
static int
count_trailing_zero_bits (bits_word val)
{
  if (BITS_WORD_MAX == UINT_MAX)
    return count_trailing_zeros (val);
  if (BITS_WORD_MAX == ULONG_MAX)
    return count_trailing_zeros_l (val);
  if (BITS_WORD_MAX == ULL_MAX)
    return count_trailing_zeros_ll (val);

  /* The rest of this code is for the unlikely platform where bits_word differs
     in width from unsigned int, unsigned long, and unsigned long long.  */
  val |= ~ BITS_WORD_MAX;
  if (BITS_WORD_MAX <= UINT_MAX)
    return count_trailing_zeros (val);
  if (BITS_WORD_MAX <= ULONG_MAX)
    return count_trailing_zeros_l (val);
  else
    {
      int count;
      for (count = 0;
	   count < BITS_PER_BITS_WORD - ULL_WIDTH;
	   count += ULL_WIDTH)
	{
	  if (val & ULL_MAX)
	    return count + count_trailing_zeros_ll (val);
	  val = shift_right_ull (val);
	}

      if (BITS_PER_BITS_WORD % ULL_WIDTH != 0
	  && BITS_WORD_MAX == (bits_word) -1)
	val |= (bits_word) 1 << pre_value (ULONG_MAX < BITS_WORD_MAX,
					   BITS_PER_BITS_WORD % ULL_WIDTH);
      return count + count_trailing_zeros_ll (val);
    }
}

static bits_word
bits_word_to_host_endian (bits_word val)
{
#ifndef WORDS_BIGENDIAN
  return val;
#else
  if (BITS_WORD_MAX >> 31 == 1)
    return bswap_32 (val);
# if HAVE_UNSIGNED_LONG_LONG
  if (BITS_WORD_MAX >> 31 >> 31 >> 1 == 1)
    return bswap_64 (val);
# endif
  {
    int i;
    bits_word r = 0;
    for (i = 0; i < sizeof val; i++)
      {
	r = ((r << 1 << (CHAR_BIT - 1))
	     | (val & ((1u << 1 << (CHAR_BIT - 1)) - 1)));
	val = val >> 1 >> (CHAR_BIT - 1);
      }
    return r;
  }
#endif
}

DEFUN ("bool-vector-exclusive-or", Fbool_vector_exclusive_or,
       Sbool_vector_exclusive_or, 2, 3, 0,
       doc: /* Return A ^ B, bitwise exclusive or.
If optional third argument C is given, store result into C.
A, B, and C must be bool vectors of the same length.
Return the destination vector if it changed or nil otherwise.  */)
  (Lisp_Object a, Lisp_Object b, Lisp_Object c)
{
  return bool_vector_binop_driver (a, b, c, bool_vector_exclusive_or);
}

DEFUN ("bool-vector-union", Fbool_vector_union,
       Sbool_vector_union, 2, 3, 0,
       doc: /* Return A | B, bitwise or.
If optional third argument C is given, store result into C.
A, B, and C must be bool vectors of the same length.
Return the destination vector if it changed or nil otherwise.  */)
  (Lisp_Object a, Lisp_Object b, Lisp_Object c)
{
  return bool_vector_binop_driver (a, b, c, bool_vector_union);
}

DEFUN ("bool-vector-intersection", Fbool_vector_intersection,
       Sbool_vector_intersection, 2, 3, 0,
       doc: /* Return A & B, bitwise and.
If optional third argument C is given, store result into C.
A, B, and C must be bool vectors of the same length.
Return the destination vector if it changed or nil otherwise.  */)
  (Lisp_Object a, Lisp_Object b, Lisp_Object c)
{
  return bool_vector_binop_driver (a, b, c, bool_vector_intersection);
}

DEFUN ("bool-vector-set-difference", Fbool_vector_set_difference,
       Sbool_vector_set_difference, 2, 3, 0,
       doc: /* Return A &~ B, set difference.
If optional third argument C is given, store result into C.
A, B, and C must be bool vectors of the same length.
Return the destination vector if it changed or nil otherwise.  */)
  (Lisp_Object a, Lisp_Object b, Lisp_Object c)
{
  return bool_vector_binop_driver (a, b, c, bool_vector_set_difference);
}

DEFUN ("bool-vector-subsetp", Fbool_vector_subsetp,
       Sbool_vector_subsetp, 2, 2, 0,
       doc: /* Return t if every t value in A is also t in B, nil otherwise.
A and B must be bool vectors of the same length.  */)
  (Lisp_Object a, Lisp_Object b)
{
  return bool_vector_binop_driver (a, b, b, bool_vector_subsetp);
}

DEFUN ("bool-vector-not", Fbool_vector_not,
       Sbool_vector_not, 1, 2, 0,
       doc: /* Compute ~A, set complement.
If optional second argument B is given, store result into B.
A and B must be bool vectors of the same length.
Return the destination vector.  */)
  (Lisp_Object a, Lisp_Object b)
{
  EMACS_INT nr_bits;
  bits_word *bdata, *adata;
  ptrdiff_t i;

  CHECK_BOOL_VECTOR (a);
  nr_bits = bool_vector_size (a);

  if (NILP (b))
    b = make_uninit_bool_vector (nr_bits);
  else
    {
      CHECK_BOOL_VECTOR (b);
      if (bool_vector_size (b) != nr_bits)
	wrong_length_argument (a, b, Qnil);
    }

  bdata = bool_vector_data (b);
  adata = bool_vector_data (a);

  for (i = 0; i < nr_bits / BITS_PER_BITS_WORD; i++)
    bdata[i] = BITS_WORD_MAX & ~adata[i];

  if (nr_bits % BITS_PER_BITS_WORD)
    {
      bits_word mword = bits_word_to_host_endian (adata[i]);
      mword = ~mword;
      mword &= bool_vector_spare_mask (nr_bits);
      bdata[i] = bits_word_to_host_endian (mword);
    }

  return b;
}

DEFUN ("bool-vector-count-population", Fbool_vector_count_population,
       Sbool_vector_count_population, 1, 1, 0,
       doc: /* Count how many elements in A are t.
A is a bool vector.  To count A's nil elements, subtract the return
value from A's length.  */)
  (Lisp_Object a)
{
  EMACS_INT count;
  EMACS_INT nr_bits;
  bits_word *adata;
  ptrdiff_t i, nwords;

  CHECK_BOOL_VECTOR (a);

  nr_bits = bool_vector_size (a);
  nwords = bool_vector_words (nr_bits);
  count = 0;
  adata = bool_vector_data (a);

  for (i = 0; i < nwords; i++)
    count += count_one_bits_word (adata[i]);

  return make_fixnum (count);
}

DEFUN ("bool-vector-count-consecutive", Fbool_vector_count_consecutive,
       Sbool_vector_count_consecutive, 3, 3, 0,
       doc: /* Count how many consecutive elements in A equal B starting at I.
A is a bool vector, B is t or nil, and I is an index into A.  */)
  (Lisp_Object a, Lisp_Object b, Lisp_Object i)
{
  EMACS_INT count;
  EMACS_INT nr_bits;
  int offset;
  bits_word *adata;
  bits_word twiddle;
  bits_word mword; /* Machine word.  */
  ptrdiff_t pos, pos0;
  ptrdiff_t nr_words;

  CHECK_BOOL_VECTOR (a);
  CHECK_FIXNAT (i);

  nr_bits = bool_vector_size (a);
  if (XFIXNAT (i) > nr_bits) /* Allow one past the end for convenience */
    args_out_of_range (a, i);

  adata = bool_vector_data (a);
  nr_words = bool_vector_words (nr_bits);
  pos = XFIXNAT (i) / BITS_PER_BITS_WORD;
  offset = XFIXNAT (i) % BITS_PER_BITS_WORD;
  count = 0;

  /* By XORing with twiddle, we transform the problem of "count
     consecutive equal values" into "count the zero bits".  The latter
     operation usually has hardware support.  */
  twiddle = NILP (b) ? 0 : BITS_WORD_MAX;

  /* Scan the remainder of the mword at the current offset.  */
  if (pos < nr_words && offset != 0)
    {
      mword = bits_word_to_host_endian (adata[pos]);
      mword ^= twiddle;
      mword >>= offset;

      /* Do not count the pad bits.  */
      mword |= (bits_word) 1 << (BITS_PER_BITS_WORD - offset);

      count = count_trailing_zero_bits (mword);
      pos++;
      if (count + offset < BITS_PER_BITS_WORD)
        return make_fixnum (count);
    }

  /* Scan whole words until we either reach the end of the vector or
     find an mword that doesn't completely match.  twiddle is
     endian-independent.  */
  pos0 = pos;
  while (pos < nr_words && adata[pos] == twiddle)
    pos++;
  count += (pos - pos0) * BITS_PER_BITS_WORD;

  if (pos < nr_words)
    {
      /* If we stopped because of a mismatch, see how many bits match
         in the current mword.  */
      mword = bits_word_to_host_endian (adata[pos]);
      mword ^= twiddle;
      count += count_trailing_zero_bits (mword);
    }
  else if (nr_bits % BITS_PER_BITS_WORD != 0)
    {
      /* If we hit the end, we might have overshot our count.  Reduce
         the total by the number of spare bits at the end of the
         vector.  */
      count -= BITS_PER_BITS_WORD - nr_bits % BITS_PER_BITS_WORD;
    }

  return make_fixnum (count);
}

void rust_init_syms(void);


void
syms_of_data (void)
{
  Lisp_Object error_tail, arith_tail;
  rust_init_syms();

  DEFSYM (Qquote, "quote");
  DEFSYM (Qlambda, "lambda");
  DEFSYM (Qerror_conditions, "error-conditions");
  DEFSYM (Qerror_message, "error-message");
  DEFSYM (Qtop_level, "top-level");

  DEFSYM (Qerror, "error");
  DEFSYM (Quser_error, "user-error");
  DEFSYM (Qquit, "quit");
  DEFSYM (Qwrong_length_argument, "wrong-length-argument");
  DEFSYM (Qwrong_type_argument, "wrong-type-argument");
  DEFSYM (Qargs_out_of_range, "args-out-of-range");
  DEFSYM (Qvoid_function, "void-function");
  DEFSYM (Qcyclic_function_indirection, "cyclic-function-indirection");
  DEFSYM (Qcyclic_variable_indirection, "cyclic-variable-indirection");
  DEFSYM (Qvoid_variable, "void-variable");
  DEFSYM (Qsetting_constant, "setting-constant");
  DEFSYM (Qtrapping_constant, "trapping-constant");
  DEFSYM (Qinvalid_read_syntax, "invalid-read-syntax");

  DEFSYM (Qinvalid_function, "invalid-function");
  DEFSYM (Qwrong_number_of_arguments, "wrong-number-of-arguments");
  DEFSYM (Qno_catch, "no-catch");
  DEFSYM (Qend_of_file, "end-of-file");
  DEFSYM (Qarith_error, "arith-error");
  DEFSYM (Qbeginning_of_buffer, "beginning-of-buffer");
  DEFSYM (Qend_of_buffer, "end-of-buffer");
  DEFSYM (Qbuffer_read_only, "buffer-read-only");
  DEFSYM (Qtext_read_only, "text-read-only");
  DEFSYM (Qmark_inactive, "mark-inactive");

  DEFSYM (Qlistp, "listp");
  DEFSYM (Qconsp, "consp");
  DEFSYM (Qsymbolp, "symbolp");
  DEFSYM (Qfixnump, "fixnump");
  DEFSYM (Qintegerp, "integerp");
  DEFSYM (Qnatnump, "natnump");
  DEFSYM (Qwholenump, "wholenump");
  DEFSYM (Qstringp, "stringp");
  DEFSYM (Qarrayp, "arrayp");
  DEFSYM (Qsequencep, "sequencep");
  DEFSYM (Qbufferp, "bufferp");
  DEFSYM (Qvectorp, "vectorp");
  DEFSYM (Qrecordp, "recordp");
  DEFSYM (Qbool_vector_p, "bool-vector-p");
  DEFSYM (Qchar_or_string_p, "char-or-string-p");
  DEFSYM (Qmarkerp, "markerp");
#ifdef HAVE_MODULES
  DEFSYM (Quser_ptrp, "user-ptrp");
#endif
  DEFSYM (Qbuffer_or_string_p, "buffer-or-string-p");
  DEFSYM (Qinteger_or_marker_p, "integer-or-marker-p");
  DEFSYM (Qfboundp, "fboundp");

  DEFSYM (Qfloatp, "floatp");
  DEFSYM (Qnumberp, "numberp");
  DEFSYM (Qnumber_or_marker_p, "number-or-marker-p");

  DEFSYM (Qchar_table_p, "char-table-p");
  DEFSYM (Qvector_or_char_table_p, "vector-or-char-table-p");

  DEFSYM (Qsubrp, "subrp");
  DEFSYM (Qunevalled, "unevalled");
  DEFSYM (Qmany, "many");

  DEFSYM (Qcdr, "cdr");

  error_tail = pure_cons (Qerror, Qnil);

  /* ERROR is used as a signaler for random errors for which nothing else is
     right.  */

  Fput (Qerror, Qerror_conditions,
	error_tail);
  Fput (Qerror, Qerror_message,
	build_pure_c_string ("error"));

#define PUT_ERROR(sym, tail, msg)			\
  Fput (sym, Qerror_conditions, pure_cons (sym, tail)); \
  Fput (sym, Qerror_message, build_pure_c_string (msg))

  PUT_ERROR (Qquit, Qnil, "Quit");

  PUT_ERROR (Quser_error, error_tail, "");
  PUT_ERROR (Qwrong_length_argument, error_tail, "Wrong length argument");
  PUT_ERROR (Qwrong_type_argument, error_tail, "Wrong type argument");
  PUT_ERROR (Qargs_out_of_range, error_tail, "Args out of range");
  PUT_ERROR (Qvoid_function, error_tail,
	     "Symbol's function definition is void");
  PUT_ERROR (Qcyclic_function_indirection, error_tail,
	     "Symbol's chain of function indirections contains a loop");
  PUT_ERROR (Qcyclic_variable_indirection, error_tail,
	     "Symbol's chain of variable indirections contains a loop");
  DEFSYM (Qcircular_list, "circular-list");
  PUT_ERROR (Qcircular_list, error_tail, "List contains a loop");
  PUT_ERROR (Qvoid_variable, error_tail, "Symbol's value as variable is void");
  PUT_ERROR (Qsetting_constant, error_tail,
	     "Attempt to set a constant symbol");
  PUT_ERROR (Qtrapping_constant, error_tail,
             "Attempt to trap writes to a constant symbol");
  PUT_ERROR (Qinvalid_read_syntax, error_tail, "Invalid read syntax");
  PUT_ERROR (Qinvalid_function, error_tail, "Invalid function");
  PUT_ERROR (Qwrong_number_of_arguments, error_tail,
	     "Wrong number of arguments");
  PUT_ERROR (Qno_catch, error_tail, "No catch for tag");
  PUT_ERROR (Qend_of_file, error_tail, "End of file during parsing");

  arith_tail = pure_cons (Qarith_error, error_tail);
  Fput (Qarith_error, Qerror_conditions, arith_tail);
  Fput (Qarith_error, Qerror_message, build_pure_c_string ("Arithmetic error"));

  PUT_ERROR (Qbeginning_of_buffer, error_tail, "Beginning of buffer");
  PUT_ERROR (Qend_of_buffer, error_tail, "End of buffer");
  PUT_ERROR (Qbuffer_read_only, error_tail, "Buffer is read-only");
  PUT_ERROR (Qtext_read_only, pure_cons (Qbuffer_read_only, error_tail),
	     "Text is read-only");

  DEFSYM (Qrange_error, "range-error");
  DEFSYM (Qdomain_error, "domain-error");
  DEFSYM (Qsingularity_error, "singularity-error");
  DEFSYM (Qoverflow_error, "overflow-error");
  DEFSYM (Qunderflow_error, "underflow-error");

  PUT_ERROR (Qdomain_error, arith_tail, "Arithmetic domain error");

  PUT_ERROR (Qrange_error, arith_tail, "Arithmetic range error");

  PUT_ERROR (Qsingularity_error, Fcons (Qdomain_error, arith_tail),
	     "Arithmetic singularity error");

  PUT_ERROR (Qoverflow_error, Fcons (Qdomain_error, arith_tail),
	     "Arithmetic overflow error");
  PUT_ERROR (Qunderflow_error, Fcons (Qdomain_error, arith_tail),
	     "Arithmetic underflow error");

  /* Types that type-of returns.  */
  DEFSYM (Qinteger, "integer");
  DEFSYM (Qsymbol, "symbol");
  DEFSYM (Qstring, "string");
  DEFSYM (Qcons, "cons");
  DEFSYM (Qmarker, "marker");
  DEFSYM (Qoverlay, "overlay");
  DEFSYM (Qfinalizer, "finalizer");
#ifdef HAVE_MODULES
  DEFSYM (Qmodule_function, "module-function");
  DEFSYM (Quser_ptr, "user-ptr");
#endif
  DEFSYM (Qfloat, "float");
  DEFSYM (Qwindow_configuration, "window-configuration");
  DEFSYM (Qprocess, "process");
  DEFSYM (Qwindow, "window");
  DEFSYM (Qsubr, "subr");
  DEFSYM (Qcompiled_function, "compiled-function");
  DEFSYM (Qbuffer, "buffer");
  DEFSYM (Qframe, "frame");
  DEFSYM (Qvector, "vector");
  DEFSYM (Qrecord, "record");
  DEFSYM (Qchar_table, "char-table");
  DEFSYM (Qbool_vector, "bool-vector");
  DEFSYM (Qhash_table, "hash-table");
  DEFSYM (Qthread, "thread");
  DEFSYM (Qmutex, "mutex");
  DEFSYM (Qcondition_variable, "condition-variable");
  DEFSYM (Qfont_spec, "font-spec");
  DEFSYM (Qfont_entity, "font-entity");
  DEFSYM (Qfont_object, "font-object");
  DEFSYM (Qterminal, "terminal");

  DEFSYM (Qdefun, "defun");

  DEFSYM (Qinteractive_form, "interactive-form");
  DEFSYM (Qdefalias_fset_function, "defalias-fset-function");

  defsubr (&Sindirect_variable);
  defsubr (&Sinteractive_form);
  defsubr (&Seq);
  defsubr (&Snull);
  defsubr (&Stype_of);
  defsubr (&Slistp);
  defsubr (&Snlistp);
  defsubr (&Sconsp);
  defsubr (&Satom);
  defsubr (&Sintegerp);
  defsubr (&Sfixnump);
  defsubr (&Sinteger_or_marker_p);
  defsubr (&Snumberp);
  defsubr (&Snumber_or_marker_p);
  defsubr (&Sfloatp);
  defsubr (&Snatnump);
  defsubr (&Ssymbolp);
  defsubr (&Skeywordp);
  defsubr (&Sstringp);
  defsubr (&Smultibyte_string_p);
  defsubr (&Svectorp);
  defsubr (&Srecordp);
  defsubr (&Schar_table_p);
  defsubr (&Svector_or_char_table_p);
  defsubr (&Sbool_vector_p);
  defsubr (&Sarrayp);
  defsubr (&Ssequencep);
  defsubr (&Sbufferp);
  defsubr (&Smarkerp);
  defsubr (&Ssubrp);
  defsubr (&Sbyte_code_function_p);
  defsubr (&Smodule_function_p);
  defsubr (&Schar_or_string_p);
  defsubr (&Sthreadp);
  defsubr (&Smutexp);
  defsubr (&Scondition_variable_p);
  defsubr (&Sbignump);
  defsubr (&Scar);
  defsubr (&Scdr);
  defsubr (&Scar_safe);
  defsubr (&Scdr_safe);
  defsubr (&Ssetcar);
  defsubr (&Ssetcdr);
  defsubr (&Ssymbol_function);
  defsubr (&Sindirect_function);
  defsubr (&Ssymbol_plist);
  defsubr (&Ssymbol_name);
  defsubr (&Smakunbound);
  defsubr (&Sfmakunbound);
  defsubr (&Sboundp);
  defsubr (&Sfboundp);
  defsubr (&Sfset);
  defsubr (&Sdefalias);
  defsubr (&Ssetplist);
  defsubr (&Ssymbol_value);
  defsubr (&Sset);
  defsubr (&Sdefault_boundp);
  defsubr (&Sdefault_value);
  defsubr (&Sset_default);
  defsubr (&Ssetq_default);
  defsubr (&Smake_variable_buffer_local);
  defsubr (&Smake_local_variable);
  defsubr (&Skill_local_variable);
  defsubr (&Slocal_variable_p);
  defsubr (&Slocal_variable_if_set_p);
  defsubr (&Svariable_binding_locus);
  defsubr (&Saref);
  defsubr (&Saset);
  defsubr (&Snumber_to_string);
  defsubr (&Sstring_to_number);
  defsubr (&Seqlsign);
  defsubr (&Slss);
  defsubr (&Sgtr);
  defsubr (&Sleq);
  defsubr (&Sgeq);
  defsubr (&Sneq);
  defsubr (&Splus);
  defsubr (&Sminus);
  defsubr (&Stimes);
  defsubr (&Squo);
  defsubr (&Srem);
  defsubr (&Smod);
  defsubr (&Smax);
  defsubr (&Smin);
  defsubr (&Slogand);
  defsubr (&Slogior);
  defsubr (&Slogxor);
  defsubr (&Slogcount);
  defsubr (&Slsh);
  defsubr (&Sash);
  defsubr (&Sadd1);
  defsubr (&Ssub1);
  defsubr (&Slognot);
  defsubr (&Sbyteorder);
  defsubr (&Ssubr_arity);
  defsubr (&Ssubr_name);
#ifdef HAVE_MODULES
  defsubr (&Suser_ptrp);
#endif

  defsubr (&Sbool_vector_exclusive_or);
  defsubr (&Sbool_vector_union);
  defsubr (&Sbool_vector_intersection);
  defsubr (&Sbool_vector_set_difference);
  defsubr (&Sbool_vector_not);
  defsubr (&Sbool_vector_subsetp);
  defsubr (&Sbool_vector_count_consecutive);
  defsubr (&Sbool_vector_count_population);

  set_symbol_function (Qwholenump, XSYMBOL (Qnatnump)->u.s.function);

  DEFVAR_LISP ("most-positive-fixnum", Vmost_positive_fixnum,
	       doc: /* The greatest integer that is represented efficiently.
This variable cannot be set; trying to do so will signal an error.  */);
  Vmost_positive_fixnum = make_fixnum (MOST_POSITIVE_FIXNUM);
  make_symbol_constant (intern_c_string ("most-positive-fixnum"));

  DEFVAR_LISP ("most-negative-fixnum", Vmost_negative_fixnum,
	       doc: /* The least integer that is represented efficiently.
This variable cannot be set; trying to do so will signal an error.  */);
  Vmost_negative_fixnum = make_fixnum (MOST_NEGATIVE_FIXNUM);
  make_symbol_constant (intern_c_string ("most-negative-fixnum"));

  DEFSYM (Qwatchers, "watchers");
  DEFSYM (Qmakunbound, "makunbound");
  DEFSYM (Qunlet, "unlet");
  DEFSYM (Qset, "set");
  DEFSYM (Qset_default, "set-default");
  defsubr (&Sadd_variable_watcher);
  defsubr (&Sremove_variable_watcher);
  defsubr (&Sget_variable_watchers);
}<|MERGE_RESOLUTION|>--- conflicted
+++ resolved
@@ -73,13 +73,8 @@
   eassert (KBOARD_OBJFWDP (a));
   return &a->u_kboard_objfwd;
 }
-<<<<<<< HEAD
 struct Lisp_Intfwd *
-XINTFWD (union Lisp_Fwd *a)
-=======
-static struct Lisp_Intfwd *
 XFIXNUMFWD (union Lisp_Fwd *a)
->>>>>>> d113142a
 {
   eassert (INTFWDP (a));
   return &a->u_intfwd;
