/* Primitive operations on Lisp data types for GNU Emacs Lisp interpreter.
   Copyright (C) 1985-1986, 1988, 1993-1995, 1997-2020 Free Software
   Foundation, Inc.

This file is part of GNU Emacs.

GNU Emacs is free software: you can redistribute it and/or modify
it under the terms of the GNU General Public License as published by
the Free Software Foundation, either version 3 of the License, or (at
your option) any later version.

GNU Emacs is distributed in the hope that it will be useful,
but WITHOUT ANY WARRANTY; without even the implied warranty of
MERCHANTABILITY or FITNESS FOR A PARTICULAR PURPOSE.  See the
GNU General Public License for more details.

You should have received a copy of the GNU General Public License
along with GNU Emacs.  If not, see <https://www.gnu.org/licenses/>.  */


#include <config.h>

#include <math.h>
#include <stdio.h>

#include <byteswap.h>
#include <count-one-bits.h>
#include <count-trailing-zeros.h>
#include <intprops.h>

#include "lisp.h"
#include "bignum.h"
#include "puresize.h"
#include "character.h"
#include "buffer.h"
#include "keyboard.h"
#include "process.h"
#include "frame.h"
#include "keymap.h"

static void swap_in_symval_forwarding (struct Lisp_Symbol *,
				       struct Lisp_Buffer_Local_Value *);

static bool
BOOLFWDP (lispfwd a)
{
  return XFWDTYPE (a) == Lisp_Fwd_Bool;
}
static bool
INTFWDP (lispfwd a)
{
  return XFWDTYPE (a) == Lisp_Fwd_Int;
}
static bool
KBOARD_OBJFWDP (lispfwd a)
{
  return XFWDTYPE (a) == Lisp_Fwd_Kboard_Obj;
}
static bool
OBJFWDP (lispfwd a)
{
  return XFWDTYPE (a) == Lisp_Fwd_Obj;
}

static struct Lisp_Boolfwd const *
XBOOLFWD (lispfwd a)
{
  eassert (BOOLFWDP (a));
  return a.fwdptr;
}
static struct Lisp_Kboard_Objfwd const *
XKBOARD_OBJFWD (lispfwd a)
{
  eassert (KBOARD_OBJFWDP (a));
  return a.fwdptr;
}
<<<<<<< HEAD
struct Lisp_Intfwd *
XFIXNUMFWD (union Lisp_Fwd *a)
=======
static struct Lisp_Intfwd const *
XFIXNUMFWD (lispfwd a)
>>>>>>> 64d2e5a7
{
  eassert (INTFWDP (a));
  return a.fwdptr;
}
static struct Lisp_Objfwd const *
XOBJFWD (lispfwd a)
{
  eassert (OBJFWDP (a));
  return a.fwdptr;
}

static void
CHECK_SUBR (Lisp_Object x)
{
  CHECK_TYPE (SUBRP (x), Qsubrp, x);
}

static void
set_blv_found (struct Lisp_Buffer_Local_Value *blv, int found)
{
  eassert (found == !EQ (blv->defcell, blv->valcell));
  blv->found = found;
}

static Lisp_Object
blv_value (struct Lisp_Buffer_Local_Value *blv)
{
  return XCDR (blv->valcell);
}

static void
set_blv_value (struct Lisp_Buffer_Local_Value *blv, Lisp_Object val)
{
  XSETCDR (blv->valcell, val);
}

static void
set_blv_where (struct Lisp_Buffer_Local_Value *blv, Lisp_Object val)
{
  blv->where = val;
}

static void
set_blv_defcell (struct Lisp_Buffer_Local_Value *blv, Lisp_Object val)
{
  blv->defcell = val;
}

static void
set_blv_valcell (struct Lisp_Buffer_Local_Value *blv, Lisp_Object val)
{
  blv->valcell = val;
}

static AVOID
wrong_length_argument (Lisp_Object a1, Lisp_Object a2, Lisp_Object a3)
{
  Lisp_Object size1 = make_fixnum (bool_vector_size (a1));
  Lisp_Object size2 = make_fixnum (bool_vector_size (a2));
  if (NILP (a3))
    xsignal2 (Qwrong_length_argument, size1, size2);
  else
    xsignal3 (Qwrong_length_argument, size1, size2,
	      make_fixnum (bool_vector_size (a3)));
}

AVOID
wrong_type_argument (Lisp_Object predicate, Lisp_Object value)
{
  eassert (!TAGGEDP (value, Lisp_Type_Unused0));
  xsignal2 (Qwrong_type_argument, predicate, value);
}

void
pure_write_error (Lisp_Object obj)
{
  xsignal2 (Qerror, build_string ("Attempt to modify read-only object"), obj);
}

void
args_out_of_range (Lisp_Object a1, Lisp_Object a2)
{
  xsignal2 (Qargs_out_of_range, a1, a2);
}

void
args_out_of_range_3 (Lisp_Object a1, Lisp_Object a2, Lisp_Object a3)
{
  xsignal3 (Qargs_out_of_range, a1, a2, a3);
}

void
circular_list (Lisp_Object list)
{
  xsignal1 (Qcircular_list, list);
}


/* Data type predicates.  */

DEFUN ("eq", Feq, Seq, 2, 2, 0,
       doc: /* Return t if the two args are the same Lisp object.  */
       attributes: const)
  (Lisp_Object obj1, Lisp_Object obj2)
{
  if (EQ (obj1, obj2))
    return Qt;
  return Qnil;
}

DEFUN ("null", Fnull, Snull, 1, 1, 0,
       doc: /* Return t if OBJECT is nil, and return nil otherwise.  */
       attributes: const)
  (Lisp_Object object)
{
  if (NILP (object))
    return Qt;
  return Qnil;
}

DEFUN ("type-of", Ftype_of, Stype_of, 1, 1, 0,
       doc: /* Return a symbol representing the type of OBJECT.
The symbol returned names the object's basic type;
for example, (type-of 1) returns `integer'.  */)
  (Lisp_Object object)
{
  switch (XTYPE (object))
    {
    case_Lisp_Int:
      return Qinteger;

    case Lisp_Symbol:
      return Qsymbol;

    case Lisp_String:
      return Qstring;

    case Lisp_Cons:
      return Qcons;

    case Lisp_Vectorlike:
      switch (PSEUDOVECTOR_TYPE (XVECTOR (object)))
        {
        case PVEC_NORMAL_VECTOR: return Qvector;
	case PVEC_BIGNUM: return Qinteger;
	case PVEC_MARKER: return Qmarker;
	case PVEC_OVERLAY: return Qoverlay;
	case PVEC_FINALIZER: return Qfinalizer;
	case PVEC_USER_PTR: return Quser_ptr;
        case PVEC_WINDOW_CONFIGURATION: return Qwindow_configuration;
        case PVEC_PROCESS: return Qprocess;
        case PVEC_WINDOW: return Qwindow;
        case PVEC_SUBR: return Qsubr;
        case PVEC_COMPILED: return Qcompiled_function;
        case PVEC_BUFFER: return Qbuffer;
        case PVEC_CHAR_TABLE: return Qchar_table;
        case PVEC_BOOL_VECTOR: return Qbool_vector;
        case PVEC_FRAME: return Qframe;
        case PVEC_HASH_TABLE: return Qhash_table;
        case PVEC_FONT:
          if (FONT_SPEC_P (object))
	    return Qfont_spec;
          if (FONT_ENTITY_P (object))
	    return Qfont_entity;
          if (FONT_OBJECT_P (object))
	    return Qfont_object;
          else
            emacs_abort (); /* return Qfont?  */
        case PVEC_THREAD: return Qthread;
        case PVEC_MUTEX: return Qmutex;
        case PVEC_CONDVAR: return Qcondition_variable;
        case PVEC_TERMINAL: return Qterminal;
        case PVEC_RECORD:
          {
            Lisp_Object t = AREF (object, 0);
            if (RECORDP (t) && 1 < PVSIZE (t))
              /* Return the type name field of the class!  */
              return AREF (t, 1);
            else
              return t;
          }
        case PVEC_MODULE_FUNCTION:
          return Qmodule_function;
        case PVEC_XWIDGET:
          return Qxwidget;
        case PVEC_XWIDGET_VIEW:
          return Qxwidget_view;
        /* "Impossible" cases.  */
	case PVEC_MISC_PTR:
        case PVEC_OTHER:
        case PVEC_SUB_CHAR_TABLE:
        case PVEC_FREE: ;
        }
      emacs_abort ();

    case Lisp_Float:
      return Qfloat;

    default:
      emacs_abort ();
    }
}

DEFUN ("consp", Fconsp, Sconsp, 1, 1, 0,
       doc: /* Return t if OBJECT is a cons cell.  */
       attributes: const)
  (Lisp_Object object)
{
  if (CONSP (object))
    return Qt;
  return Qnil;
}

DEFUN ("atom", Fatom, Satom, 1, 1, 0,
       doc: /* Return t if OBJECT is not a cons cell.  This includes nil.  */
       attributes: const)
  (Lisp_Object object)
{
  if (CONSP (object))
    return Qnil;
  return Qt;
}

DEFUN ("listp", Flistp, Slistp, 1, 1, 0,
       doc: /* Return t if OBJECT is a list, that is, a cons cell or nil.
Otherwise, return nil.  */
       attributes: const)
  (Lisp_Object object)
{
  if (CONSP (object) || NILP (object))
    return Qt;
  return Qnil;
}

DEFUN ("nlistp", Fnlistp, Snlistp, 1, 1, 0,
       doc: /* Return t if OBJECT is not a list.  Lists include nil.  */
       attributes: const)
  (Lisp_Object object)
{
  if (CONSP (object) || NILP (object))
    return Qnil;
  return Qt;
}

DEFUN ("symbolp", Fsymbolp, Ssymbolp, 1, 1, 0,
       doc: /* Return t if OBJECT is a symbol.  */
       attributes: const)
  (Lisp_Object object)
{
  if (SYMBOLP (object))
    return Qt;
  return Qnil;
}

DEFUN ("keywordp", Fkeywordp, Skeywordp, 1, 1, 0,
       doc: /* Return t if OBJECT is a keyword.
This means that it is a symbol with a print name beginning with `:'
interned in the initial obarray.  */)
  (Lisp_Object object)
{
  if (SYMBOLP (object)
      && SREF (SYMBOL_NAME (object), 0) == ':'
      && SYMBOL_INTERNED_IN_INITIAL_OBARRAY_P (object))
    return Qt;
  return Qnil;
}

DEFUN ("vectorp", Fvectorp, Svectorp, 1, 1, 0,
       doc: /* Return t if OBJECT is a vector.  */)
  (Lisp_Object object)
{
  if (VECTORP (object))
    return Qt;
  return Qnil;
}

DEFUN ("recordp", Frecordp, Srecordp, 1, 1, 0,
       doc: /* Return t if OBJECT is a record.  */)
  (Lisp_Object object)
{
  if (RECORDP (object))
    return Qt;
  return Qnil;
}

DEFUN ("stringp", Fstringp, Sstringp, 1, 1, 0,
       doc: /* Return t if OBJECT is a string.  */
       attributes: const)
  (Lisp_Object object)
{
  if (STRINGP (object))
    return Qt;
  return Qnil;
}

DEFUN ("multibyte-string-p", Fmultibyte_string_p, Smultibyte_string_p,
       1, 1, 0,
       doc: /* Return t if OBJECT is a multibyte string.
Return nil if OBJECT is either a unibyte string, or not a string.  */)
  (Lisp_Object object)
{
  if (STRINGP (object) && STRING_MULTIBYTE (object))
    return Qt;
  return Qnil;
}

DEFUN ("char-table-p", Fchar_table_p, Schar_table_p, 1, 1, 0,
       doc: /* Return t if OBJECT is a char-table.  */)
  (Lisp_Object object)
{
  if (CHAR_TABLE_P (object))
    return Qt;
  return Qnil;
}

DEFUN ("vector-or-char-table-p", Fvector_or_char_table_p,
       Svector_or_char_table_p, 1, 1, 0,
       doc: /* Return t if OBJECT is a char-table or vector.  */)
  (Lisp_Object object)
{
  if (VECTORP (object) || CHAR_TABLE_P (object))
    return Qt;
  return Qnil;
}

DEFUN ("bool-vector-p", Fbool_vector_p, Sbool_vector_p, 1, 1, 0,
       doc: /* Return t if OBJECT is a bool-vector.  */)
  (Lisp_Object object)
{
  if (BOOL_VECTOR_P (object))
    return Qt;
  return Qnil;
}

DEFUN ("arrayp", Farrayp, Sarrayp, 1, 1, 0,
       doc: /* Return t if OBJECT is an array (string or vector).  */)
  (Lisp_Object object)
{
  if (ARRAYP (object))
    return Qt;
  return Qnil;
}

DEFUN ("sequencep", Fsequencep, Ssequencep, 1, 1, 0,
       doc: /* Return t if OBJECT is a sequence (list or array).  */)
  (register Lisp_Object object)
{
  if (CONSP (object) || NILP (object) || ARRAYP (object))
    return Qt;
  return Qnil;
}

DEFUN ("bufferp", Fbufferp, Sbufferp, 1, 1, 0,
       doc: /* Return t if OBJECT is an editor buffer.  */)
  (Lisp_Object object)
{
  if (BUFFERP (object))
    return Qt;
  return Qnil;
}

DEFUN ("markerp", Fmarkerp, Smarkerp, 1, 1, 0,
       doc: /* Return t if OBJECT is a marker (editor pointer).  */)
  (Lisp_Object object)
{
  if (MARKERP (object))
    return Qt;
  return Qnil;
}

#ifdef HAVE_MODULES
DEFUN ("user-ptrp", Fuser_ptrp, Suser_ptrp, 1, 1, 0,
       doc: /* Return t if OBJECT is a module user pointer.  */)
     (Lisp_Object object)
{
  if (USER_PTRP (object))
    return Qt;
  return Qnil;
}
#endif

DEFUN ("subrp", Fsubrp, Ssubrp, 1, 1, 0,
       doc: /* Return t if OBJECT is a built-in function.  */)
  (Lisp_Object object)
{
  if (SUBRP (object))
    return Qt;
  return Qnil;
}

DEFUN ("byte-code-function-p", Fbyte_code_function_p, Sbyte_code_function_p,
       1, 1, 0,
       doc: /* Return t if OBJECT is a byte-compiled function object.  */)
  (Lisp_Object object)
{
  if (COMPILEDP (object))
    return Qt;
  return Qnil;
}

DEFUN ("module-function-p", Fmodule_function_p, Smodule_function_p, 1, 1, NULL,
       doc: /* Return t if OBJECT is a function loaded from a dynamic module.  */
       attributes: const)
  (Lisp_Object object)
{
  return MODULE_FUNCTIONP (object) ? Qt : Qnil;
}

DEFUN ("char-or-string-p", Fchar_or_string_p, Schar_or_string_p, 1, 1, 0,
       doc: /* Return t if OBJECT is a character or a string.  */
       attributes: const)
  (register Lisp_Object object)
{
  if (CHARACTERP (object) || STRINGP (object))
    return Qt;
  return Qnil;
}

DEFUN ("integerp", Fintegerp, Sintegerp, 1, 1, 0,
       doc: /* Return t if OBJECT is an integer.  */
       attributes: const)
  (Lisp_Object object)
{
  if (INTEGERP (object))
    return Qt;
  return Qnil;
}

DEFUN ("integer-or-marker-p", Finteger_or_marker_p, Sinteger_or_marker_p, 1, 1, 0,
       doc: /* Return t if OBJECT is an integer or a marker (editor pointer).  */)
  (register Lisp_Object object)
{
  if (MARKERP (object) || INTEGERP (object))
    return Qt;
  return Qnil;
}

DEFUN ("natnump", Fnatnump, Snatnump, 1, 1, 0,
       doc: /* Return t if OBJECT is a nonnegative integer.  */
       attributes: const)
  (Lisp_Object object)
{
  return ((FIXNUMP (object) ? 0 <= XFIXNUM (object)
	   : BIGNUMP (object) && 0 <= mpz_sgn (*xbignum_val (object)))
	  ? Qt : Qnil);
}

DEFUN ("numberp", Fnumberp, Snumberp, 1, 1, 0,
       doc: /* Return t if OBJECT is a number (floating point or integer).  */
       attributes: const)
  (Lisp_Object object)
{
  if (NUMBERP (object))
    return Qt;
  else
    return Qnil;
}

DEFUN ("number-or-marker-p", Fnumber_or_marker_p,
       Snumber_or_marker_p, 1, 1, 0,
       doc: /* Return t if OBJECT is a number or a marker.  */)
  (Lisp_Object object)
{
  if (NUMBERP (object) || MARKERP (object))
    return Qt;
  return Qnil;
}

DEFUN ("floatp", Ffloatp, Sfloatp, 1, 1, 0,
       doc: /* Return t if OBJECT is a floating point number.  */
       attributes: const)
  (Lisp_Object object)
{
  if (FLOATP (object))
    return Qt;
  return Qnil;
}

DEFUN ("threadp", Fthreadp, Sthreadp, 1, 1, 0,
       doc: /* Return t if OBJECT is a thread.  */)
  (Lisp_Object object)
{
  if (THREADP (object))
    return Qt;
  return Qnil;
}

DEFUN ("mutexp", Fmutexp, Smutexp, 1, 1, 0,
       doc: /* Return t if OBJECT is a mutex.  */)
  (Lisp_Object object)
{
  if (MUTEXP (object))
    return Qt;
  return Qnil;
}

DEFUN ("condition-variable-p", Fcondition_variable_p, Scondition_variable_p,
       1, 1, 0,
       doc: /* Return t if OBJECT is a condition variable.  */)
  (Lisp_Object object)
{
  if (CONDVARP (object))
    return Qt;
  return Qnil;
}

/* Extract and set components of lists.  */

DEFUN ("car", Fcar, Scar, 1, 1, 0,
       doc: /* Return the car of LIST.  If arg is nil, return nil.
Error if arg is not nil and not a cons cell.  See also `car-safe'.

See Info node `(elisp)Cons Cells' for a discussion of related basic
Lisp concepts such as car, cdr, cons cell and list.  */)
  (register Lisp_Object list)
{
  return CAR (list);
}

DEFUN ("car-safe", Fcar_safe, Scar_safe, 1, 1, 0,
       doc: /* Return the car of OBJECT if it is a cons cell, or else nil.  */)
  (Lisp_Object object)
{
  return CAR_SAFE (object);
}

DEFUN ("cdr", Fcdr, Scdr, 1, 1, 0,
       doc: /* Return the cdr of LIST.  If arg is nil, return nil.
Error if arg is not nil and not a cons cell.  See also `cdr-safe'.

See Info node `(elisp)Cons Cells' for a discussion of related basic
Lisp concepts such as cdr, car, cons cell and list.  */)
  (register Lisp_Object list)
{
  return CDR (list);
}

DEFUN ("cdr-safe", Fcdr_safe, Scdr_safe, 1, 1, 0,
       doc: /* Return the cdr of OBJECT if it is a cons cell, or else nil.  */)
  (Lisp_Object object)
{
  return CDR_SAFE (object);
}

DEFUN ("setcar", Fsetcar, Ssetcar, 2, 2, 0,
       doc: /* Set the car of CELL to be NEWCAR.  Returns NEWCAR.  */)
  (register Lisp_Object cell, Lisp_Object newcar)
{
  CHECK_CONS (cell);
  CHECK_IMPURE (cell, XCONS (cell));
  XSETCAR (cell, newcar);
  return newcar;
}

DEFUN ("setcdr", Fsetcdr, Ssetcdr, 2, 2, 0,
       doc: /* Set the cdr of CELL to be NEWCDR.  Returns NEWCDR.  */)
  (register Lisp_Object cell, Lisp_Object newcdr)
{
  CHECK_CONS (cell);
  CHECK_IMPURE (cell, XCONS (cell));
  XSETCDR (cell, newcdr);
  return newcdr;
}

/* Extract and set components of symbols.  */

DEFUN ("boundp", Fboundp, Sboundp, 1, 1, 0,
       doc: /* Return t if SYMBOL's value is not void.
Note that if `lexical-binding' is in effect, this refers to the
global value outside of any lexical scope.  */)
  (register Lisp_Object symbol)
{
  Lisp_Object valcontents;
  struct Lisp_Symbol *sym;
  CHECK_SYMBOL (symbol);
  sym = XSYMBOL (symbol);

 start:
  switch (sym->u.s.redirect)
    {
    case SYMBOL_PLAINVAL: valcontents = SYMBOL_VAL (sym); break;
    case SYMBOL_VARALIAS: sym = indirect_variable (sym); goto start;
    case SYMBOL_LOCALIZED:
      {
	struct Lisp_Buffer_Local_Value *blv = SYMBOL_BLV (sym);
	if (blv->fwd.fwdptr)
	  /* In set_internal, we un-forward vars when their value is
	     set to Qunbound.  */
    	  return Qt;
	else
	  {
	    swap_in_symval_forwarding (sym, blv);
	    valcontents = blv_value (blv);
	  }
	break;
      }
    case SYMBOL_FORWARDED:
      /* In set_internal, we un-forward vars when their value is
	 set to Qunbound.  */
      return Qt;
    default: emacs_abort ();
    }

  return (EQ (valcontents, Qunbound) ? Qnil : Qt);
}

/* It has been previously suggested to make this function an alias for
   symbol-function, but upon discussion at Bug#23957, there is a risk
   breaking backward compatibility, as some users of fboundp may
   expect `t' in particular, rather than any true value.  */
DEFUN ("fboundp", Ffboundp, Sfboundp, 1, 1, 0,
       doc: /* Return t if SYMBOL's function definition is not void.  */)
  (Lisp_Object symbol)
{
  CHECK_SYMBOL (symbol);
  return NILP (XSYMBOL (symbol)->u.s.function) ? Qnil : Qt;
}

DEFUN ("makunbound", Fmakunbound, Smakunbound, 1, 1, 0,
       doc: /* Empty out the value cell of SYMBOL, making it void as a variable.
Return SYMBOL.

If a variable is void, trying to evaluate the variable signals a
`void-variable' error, instead of returning a value.  For more
details, see Info node `(elisp) Void Variables'.

See also `fmakunbound'.  */)
  (register Lisp_Object symbol)
{
  CHECK_SYMBOL (symbol);
  if (SYMBOL_CONSTANT_P (symbol))
    xsignal1 (Qsetting_constant, symbol);
  Fset (symbol, Qunbound);
  return symbol;
}

DEFUN ("fmakunbound", Ffmakunbound, Sfmakunbound, 1, 1, 0,
       doc: /* Make SYMBOL's function definition be void.
Return SYMBOL.

If a function definition is void, trying to call a function by that
name will cause a `void-function' error.  For more details, see Info
node `(elisp) Function Cells'.

See also `makunbound'.  */)
  (register Lisp_Object symbol)
{
  CHECK_SYMBOL (symbol);
  if (NILP (symbol) || EQ (symbol, Qt))
    xsignal1 (Qsetting_constant, symbol);
  set_symbol_function (symbol, Qnil);
  return symbol;
}

DEFUN ("symbol-function", Fsymbol_function, Ssymbol_function, 1, 1, 0,
       doc: /* Return SYMBOL's function definition, or nil if that is void.  */)
  (Lisp_Object symbol)
{
  CHECK_SYMBOL (symbol);
  return XSYMBOL (symbol)->u.s.function;
}

DEFUN ("symbol-plist", Fsymbol_plist, Ssymbol_plist, 1, 1, 0,
       doc: /* Return SYMBOL's property list.  */)
  (Lisp_Object symbol)
{
  CHECK_SYMBOL (symbol);
  return XSYMBOL (symbol)->u.s.plist;
}

DEFUN ("symbol-name", Fsymbol_name, Ssymbol_name, 1, 1, 0,
       doc: /* Return SYMBOL's name, a string.  */)
  (register Lisp_Object symbol)
{
  register Lisp_Object name;

  CHECK_SYMBOL (symbol);
  name = SYMBOL_NAME (symbol);
  return name;
}

DEFUN ("fset", Ffset, Sfset, 2, 2, 0,
       doc: /* Set SYMBOL's function definition to DEFINITION, and return DEFINITION.  */)
  (register Lisp_Object symbol, Lisp_Object definition)
{
  register Lisp_Object function;
  CHECK_SYMBOL (symbol);
  /* Perhaps not quite the right error signal, but seems good enough.  */
  if (NILP (symbol) && !NILP (definition))
    /* There are so many other ways to shoot oneself in the foot, I don't
       think this one little sanity check is worth its cost, but anyway.  */
    xsignal1 (Qsetting_constant, symbol);

  function = XSYMBOL (symbol)->u.s.function;

  if (!NILP (Vautoload_queue) && !NILP (function))
    Vautoload_queue = Fcons (Fcons (symbol, function), Vautoload_queue);

  if (AUTOLOADP (function))
    Fput (symbol, Qautoload, XCDR (function));

  eassert (valid_lisp_object_p (definition));

  set_symbol_function (symbol, definition);

  return definition;
}

DEFUN ("defalias", Fdefalias, Sdefalias, 2, 3, 0,
       doc: /* Set SYMBOL's function definition to DEFINITION.
Associates the function with the current load file, if any.
The optional third argument DOCSTRING specifies the documentation string
for SYMBOL; if it is omitted or nil, SYMBOL uses the documentation string
determined by DEFINITION.

Internally, this normally uses `fset', but if SYMBOL has a
`defalias-fset-function' property, the associated value is used instead.

The return value is undefined.  */)
  (register Lisp_Object symbol, Lisp_Object definition, Lisp_Object docstring)
{
  CHECK_SYMBOL (symbol);
  if (!NILP (Vpurify_flag)
      /* If `definition' is a keymap, immutable (and copying) is wrong.  */
      && !KEYMAPP (definition))
    definition = Fpurecopy (definition);

  {
    bool autoload = AUTOLOADP (definition);
    if (!will_dump_p () || !autoload)
      { /* Only add autoload entries after dumping, because the ones before are
	   not useful and else we get loads of them from the loaddefs.el.  */

	if (AUTOLOADP (XSYMBOL (symbol)->u.s.function))
	  /* Remember that the function was already an autoload.  */
	  LOADHIST_ATTACH (Fcons (Qt, symbol));
	LOADHIST_ATTACH (Fcons (autoload ? Qautoload : Qdefun, symbol));
      }
  }

  { /* Handle automatic advice activation.  */
    Lisp_Object hook = Fget (symbol, Qdefalias_fset_function);
    if (!NILP (hook))
      call2 (hook, symbol, definition);
    else
      Ffset (symbol, definition);
  }

  if (!NILP (docstring))
    Fput (symbol, Qfunction_documentation, docstring);
  /* We used to return `definition', but now that `defun' and `defmacro' expand
     to a call to `defalias', we return `symbol' for backward compatibility
     (bug#11686).  */
  return symbol;
}

DEFUN ("setplist", Fsetplist, Ssetplist, 2, 2, 0,
       doc: /* Set SYMBOL's property list to NEWPLIST, and return NEWPLIST.  */)
  (register Lisp_Object symbol, Lisp_Object newplist)
{
  CHECK_SYMBOL (symbol);
  set_symbol_plist (symbol, newplist);
  return newplist;
}

DEFUN ("subr-arity", Fsubr_arity, Ssubr_arity, 1, 1, 0,
       doc: /* Return minimum and maximum number of args allowed for SUBR.
SUBR must be a built-in function.
The returned value is a pair (MIN . MAX).  MIN is the minimum number
of args.  MAX is the maximum number or the symbol `many', for a
function with `&rest' args, or `unevalled' for a special form.  */)
  (Lisp_Object subr)
{
  short minargs, maxargs;
  CHECK_SUBR (subr);
  minargs = XSUBR (subr)->min_args;
  maxargs = XSUBR (subr)->max_args;
  return Fcons (make_fixnum (minargs),
		maxargs == MANY ?        Qmany
		: maxargs == UNEVALLED ? Qunevalled
		:                        make_fixnum (maxargs));
}

DEFUN ("subr-name", Fsubr_name, Ssubr_name, 1, 1, 0,
       doc: /* Return name of subroutine SUBR.
SUBR must be a built-in function.  */)
  (Lisp_Object subr)
{
  const char *name;
  CHECK_SUBR (subr);
  name = XSUBR (subr)->symbol_name;
  return build_string (name);
}

DEFUN ("interactive-form", Finteractive_form, Sinteractive_form, 1, 1, 0,
       doc: /* Return the interactive form of CMD or nil if none.
If CMD is not a command, the return value is nil.
Value, if non-nil, is a list (interactive SPEC).  */)
  (Lisp_Object cmd)
{
  Lisp_Object fun = indirect_function (cmd); /* Check cycles.  */

  if (NILP (fun))
    return Qnil;

  /* Use an `interactive-form' property if present, analogous to the
     function-documentation property.  */
  fun = cmd;
  while (SYMBOLP (fun))
    {
      Lisp_Object tmp = Fget (fun, Qinteractive_form);
      if (!NILP (tmp))
	return tmp;
      else
	fun = Fsymbol_function (fun);
    }

  if (SUBRP (fun))
    {
      const char *spec = XSUBR (fun)->intspec;
      if (spec)
	return list2 (Qinteractive,
		      (*spec != '(') ? build_string (spec) :
		      Fcar (Fread_from_string (build_string (spec), Qnil, Qnil)));
    }
  else if (COMPILEDP (fun))
    {
      if (PVSIZE (fun) > COMPILED_INTERACTIVE)
	return list2 (Qinteractive, AREF (fun, COMPILED_INTERACTIVE));
    }
  else if (AUTOLOADP (fun))
    return Finteractive_form (Fautoload_do_load (fun, cmd, Qnil));
  else if (CONSP (fun))
    {
      Lisp_Object funcar = XCAR (fun);
      if (EQ (funcar, Qclosure))
	return Fassq (Qinteractive, Fcdr (Fcdr (XCDR (fun))));
      else if (EQ (funcar, Qlambda))
	return Fassq (Qinteractive, Fcdr (XCDR (fun)));
    }
  return Qnil;
}


/***********************************************************************
		Getting and Setting Values of Symbols
 ***********************************************************************/

/* Return the symbol holding SYMBOL's value.  Signal
   `cyclic-variable-indirection' if SYMBOL's chain of variable
   indirections contains a loop.  */

struct Lisp_Symbol *
indirect_variable (struct Lisp_Symbol *symbol)
{
  struct Lisp_Symbol *tortoise, *hare;

  hare = tortoise = symbol;

  while (hare->u.s.redirect == SYMBOL_VARALIAS)
    {
      hare = SYMBOL_ALIAS (hare);
      if (hare->u.s.redirect != SYMBOL_VARALIAS)
	break;

      hare = SYMBOL_ALIAS (hare);
      tortoise = SYMBOL_ALIAS (tortoise);

      if (hare == tortoise)
	{
	  Lisp_Object tem;
	  XSETSYMBOL (tem, symbol);
	  xsignal1 (Qcyclic_variable_indirection, tem);
	}
    }

  return hare;
}


DEFUN ("indirect-variable", Findirect_variable, Sindirect_variable, 1, 1, 0,
       doc: /* Return the variable at the end of OBJECT's variable chain.
If OBJECT is a symbol, follow its variable indirections (if any), and
return the variable at the end of the chain of aliases.  See Info node
`(elisp)Variable Aliases'.

If OBJECT is not a symbol, just return it.  If there is a loop in the
chain of aliases, signal a `cyclic-variable-indirection' error.  */)
  (Lisp_Object object)
{
  if (SYMBOLP (object))
    {
      struct Lisp_Symbol *sym = indirect_variable (XSYMBOL (object));
      XSETSYMBOL (object, sym);
    }
  return object;
}


/* Given the raw contents of a symbol value cell,
   return the Lisp value of the symbol.
   This does not handle buffer-local variables; use
   swap_in_symval_forwarding for that.  */

Lisp_Object
do_symval_forwarding (lispfwd valcontents)
{
  switch (XFWDTYPE (valcontents))
    {
    case Lisp_Fwd_Int:
      return make_int (*XFIXNUMFWD (valcontents)->intvar);

    case Lisp_Fwd_Bool:
      return (*XBOOLFWD (valcontents)->boolvar ? Qt : Qnil);

    case Lisp_Fwd_Obj:
      return *XOBJFWD (valcontents)->objvar;

    case Lisp_Fwd_Buffer_Obj:
      return per_buffer_value (current_buffer,
			       XBUFFER_OBJFWD (valcontents)->offset);

    case Lisp_Fwd_Kboard_Obj:
      /* We used to simply use current_kboard here, but from Lisp
	 code, its value is often unexpected.  It seems nicer to
	 allow constructions like this to work as intuitively expected:

	 (with-selected-frame frame
	 (define-key local-function-map "\eOP" [f1]))

	 On the other hand, this affects the semantics of
	 last-command and real-last-command, and people may rely on
	 that.  I took a quick look at the Lisp codebase, and I
	 don't think anything will break.  --lorentey  */
      return *(Lisp_Object *)(XKBOARD_OBJFWD (valcontents)->offset
			      + (char *)FRAME_KBOARD (SELECTED_FRAME ()));
    default: emacs_abort ();
    }
}

/* Used to signal a user-friendly error when symbol WRONG is
   not a member of CHOICE, which should be a list of symbols.  */

void
wrong_choice (Lisp_Object choice, Lisp_Object wrong)
{
  ptrdiff_t i = 0, len = list_length (choice);
  Lisp_Object obj, *args;
  AUTO_STRING (one_of, "One of ");
  AUTO_STRING (comma, ", ");
  AUTO_STRING (or, " or ");
  AUTO_STRING (should_be_specified, " should be specified");

  USE_SAFE_ALLOCA;
  SAFE_ALLOCA_LISP (args, len * 2 + 1);

  args[i++] = one_of;

  for (obj = choice; !NILP (obj); obj = XCDR (obj))
    {
      args[i++] = SYMBOL_NAME (XCAR (obj));
      args[i++] = (NILP (XCDR (obj)) ? should_be_specified
		   : NILP (XCDR (XCDR (obj))) ? or : comma);
    }

  obj = Fconcat (i, args);

  /* No need to call SAFE_FREE, since signaling does that for us.  */
  (void) sa_count;

  xsignal2 (Qerror, obj, wrong);
}

/* Used to signal a user-friendly error if WRONG is not a number or
   integer/floating-point number outsize of inclusive MIN..MAX range.  */

static void
wrong_range (Lisp_Object min, Lisp_Object max, Lisp_Object wrong)
{
  AUTO_STRING (value_should_be_from, "Value should be from ");
  AUTO_STRING (to, " to ");
  xsignal2 (Qerror,
	    CALLN (Fconcat, value_should_be_from, Fnumber_to_string (min),
		   to, Fnumber_to_string (max)),
	    wrong);
}

/* Store NEWVAL into SYMBOL, where VALCONTENTS is found in the value cell
   of SYMBOL.  If SYMBOL is buffer-local, VALCONTENTS should be the
   buffer-independent contents of the value cell: forwarded just one
   step past the buffer-localness.

   BUF non-zero means set the value in buffer BUF instead of the
   current buffer.  This only plays a role for per-buffer variables.  */

static void
store_symval_forwarding (lispfwd valcontents, Lisp_Object newval,
			 struct buffer *buf)
{
  switch (XFWDTYPE (valcontents))
    {
    case Lisp_Fwd_Int:
      {
	intmax_t i;
	CHECK_INTEGER (newval);
	if (! integer_to_intmax (newval, &i))
	  xsignal1 (Qoverflow_error, newval);
	*XFIXNUMFWD (valcontents)->intvar = i;
      }
      break;

    case Lisp_Fwd_Bool:
      *XBOOLFWD (valcontents)->boolvar = !NILP (newval);
      break;

    case Lisp_Fwd_Obj:
      *XOBJFWD (valcontents)->objvar = newval;

      /* If this variable is a default for something stored
	 in the buffer itself, such as default-fill-column,
	 find the buffers that don't have local values for it
	 and update them.  */
      if (XOBJFWD (valcontents)->objvar > (Lisp_Object *) &buffer_defaults
	  && XOBJFWD (valcontents)->objvar < (Lisp_Object *) (&buffer_defaults + 1))
	{
	  int offset = ((char *) XOBJFWD (valcontents)->objvar
			- (char *) &buffer_defaults);
	  int idx = PER_BUFFER_IDX (offset);

	  Lisp_Object tail, buf;

	  if (idx <= 0)
	    break;

	  FOR_EACH_LIVE_BUFFER (tail, buf)
	    {
	      struct buffer *b = XBUFFER (buf);

	      if (! PER_BUFFER_VALUE_P (b, idx))
		set_per_buffer_value (b, offset, newval);
	    }
	}
      break;

    case Lisp_Fwd_Buffer_Obj:
      {
	int offset = XBUFFER_OBJFWD (valcontents)->offset;
	Lisp_Object predicate = XBUFFER_OBJFWD (valcontents)->predicate;

	if (!NILP (newval) && !NILP (predicate))
	  {
	    eassert (SYMBOLP (predicate));
	    Lisp_Object choiceprop = Fget (predicate, Qchoice);
	    if (!NILP (choiceprop))
	      {
		if (NILP (Fmemq (newval, choiceprop)))
		  wrong_choice (choiceprop, newval);
	      }
	    else
	      {
		Lisp_Object rangeprop = Fget (predicate, Qrange);
		if (CONSP (rangeprop))
		  {
		    Lisp_Object min = XCAR (rangeprop), max = XCDR (rangeprop);
		    if (! NUMBERP (newval)
			|| NILP (CALLN (Fleq, min, newval, max)))
		      wrong_range (min, max, newval);
		  }
		else if (FUNCTIONP (predicate))
		  {
		    if (NILP (call1 (predicate, newval)))
		      wrong_type_argument (predicate, newval);
		  }
	      }
	  }
	if (buf == NULL)
	  buf = current_buffer;
	set_per_buffer_value (buf, offset, newval);
      }
      break;

    case Lisp_Fwd_Kboard_Obj:
      {
	char *base = (char *) FRAME_KBOARD (SELECTED_FRAME ());
	char *p = base + XKBOARD_OBJFWD (valcontents)->offset;
	*(Lisp_Object *) p = newval;
      }
      break;

    default:
      emacs_abort (); /* goto def; */
    }
}

/* Set up SYMBOL to refer to its global binding.  This makes it safe
   to alter the status of other bindings.  BEWARE: this may be called
   during the mark phase of GC, where we assume that Lisp_Object slots
   of BLV are marked after this function has changed them.  */

void
swap_in_global_binding (struct Lisp_Symbol *symbol)
{
  struct Lisp_Buffer_Local_Value *blv = SYMBOL_BLV (symbol);

  /* Unload the previously loaded binding.  */
  if (blv->fwd.fwdptr)
    set_blv_value (blv, do_symval_forwarding (blv->fwd));

  /* Select the global binding in the symbol.  */
  set_blv_valcell (blv, blv->defcell);
  if (blv->fwd.fwdptr)
    store_symval_forwarding (blv->fwd, XCDR (blv->defcell), NULL);

  /* Indicate that the global binding is set up now.  */
  set_blv_where (blv, Qnil);
  set_blv_found (blv, false);
}

/* Set up the buffer-local symbol SYMBOL for validity in the current buffer.
   VALCONTENTS is the contents of its value cell,
   which points to a struct Lisp_Buffer_Local_Value.

   Return the value forwarded one step past the buffer-local stage.
   This could be another forwarding pointer.  */

static void
swap_in_symval_forwarding (struct Lisp_Symbol *symbol, struct Lisp_Buffer_Local_Value *blv)
{
  register Lisp_Object tem1;

  eassert (blv == SYMBOL_BLV (symbol));

  tem1 = blv->where;

  if (NILP (tem1)
      || current_buffer != XBUFFER (tem1))
    {

      /* Unload the previously loaded binding.  */
      tem1 = blv->valcell;
      if (blv->fwd.fwdptr)
	set_blv_value (blv, do_symval_forwarding (blv->fwd));
      /* Choose the new binding.  */
      {
	Lisp_Object var;
	XSETSYMBOL (var, symbol);
	tem1 = assq_no_quit (var, BVAR (current_buffer, local_var_alist));
	set_blv_where (blv, Fcurrent_buffer ());
      }
      if (!(blv->found = !NILP (tem1)))
	tem1 = blv->defcell;

      /* Load the new binding.  */
      set_blv_valcell (blv, tem1);
      if (blv->fwd.fwdptr)
	store_symval_forwarding (blv->fwd, blv_value (blv), NULL);
    }
}

/* Find the value of a symbol, returning Qunbound if it's not bound.
   This is helpful for code which just wants to get a variable's value
   if it has one, without signaling an error.
   Note that it must not be possible to quit
   within this function.  Great care is required for this.  */

Lisp_Object
find_symbol_value (Lisp_Object symbol)
{
  struct Lisp_Symbol *sym;

  CHECK_SYMBOL (symbol);
  sym = XSYMBOL (symbol);

 start:
  switch (sym->u.s.redirect)
    {
    case SYMBOL_VARALIAS: sym = indirect_variable (sym); goto start;
    case SYMBOL_PLAINVAL: return SYMBOL_VAL (sym);
    case SYMBOL_LOCALIZED:
      {
	struct Lisp_Buffer_Local_Value *blv = SYMBOL_BLV (sym);
	swap_in_symval_forwarding (sym, blv);
	return (blv->fwd.fwdptr
		? do_symval_forwarding (blv->fwd)
		: blv_value (blv));
      }
    case SYMBOL_FORWARDED:
      return do_symval_forwarding (SYMBOL_FWD (sym));
    default: emacs_abort ();
    }
}

DEFUN ("symbol-value", Fsymbol_value, Ssymbol_value, 1, 1, 0,
       doc: /* Return SYMBOL's value.  Error if that is void.
Note that if `lexical-binding' is in effect, this returns the
global value outside of any lexical scope.  */)
  (Lisp_Object symbol)
{
  Lisp_Object val;

  val = find_symbol_value (symbol);
  if (!EQ (val, Qunbound))
    return val;

  xsignal1 (Qvoid_variable, symbol);
}

DEFUN ("set", Fset, Sset, 2, 2, 0,
       doc: /* Set SYMBOL's value to NEWVAL, and return NEWVAL.  */)
  (register Lisp_Object symbol, Lisp_Object newval)
{
  set_internal (symbol, newval, Qnil, SET_INTERNAL_SET);
  return newval;
}

/* Store the value NEWVAL into SYMBOL.
   If buffer-locality is an issue, WHERE specifies which context to use.
   (nil stands for the current buffer/frame).

   If BINDFLAG is SET_INTERNAL_SET, then if this symbol is supposed to
   become local in every buffer where it is set, then we make it
   local.  If BINDFLAG is SET_INTERNAL_BIND or SET_INTERNAL_UNBIND, we
   don't do that.  */

void
set_internal (Lisp_Object symbol, Lisp_Object newval, Lisp_Object where,
              enum Set_Internal_Bind bindflag)
{
  bool voide = EQ (newval, Qunbound);

  /* If restoring in a dead buffer, do nothing.  */
  /* if (BUFFERP (where) && NILP (XBUFFER (where)->name))
      return; */

  CHECK_SYMBOL (symbol);
  struct Lisp_Symbol *sym = XSYMBOL (symbol);
  switch (sym->u.s.trapped_write)
    {
    case SYMBOL_NOWRITE:
      if (NILP (Fkeywordp (symbol))
          || !EQ (newval, Fsymbol_value (symbol)))
        xsignal1 (Qsetting_constant, symbol);
      else
        /* Allow setting keywords to their own value.  */
        return;

    case SYMBOL_TRAPPED_WRITE:
      /* Setting due to thread-switching doesn't count.  */
      if (bindflag != SET_INTERNAL_THREAD_SWITCH)
        notify_variable_watchers (symbol, voide? Qnil : newval,
                                  (bindflag == SET_INTERNAL_BIND? Qlet :
                                   bindflag == SET_INTERNAL_UNBIND? Qunlet :
                                   voide? Qmakunbound : Qset),
                                  where);
      break;

    case SYMBOL_UNTRAPPED_WRITE:
      break;

    default: emacs_abort ();
    }

 start:
  switch (sym->u.s.redirect)
    {
    case SYMBOL_VARALIAS: sym = indirect_variable (sym); goto start;
    case SYMBOL_PLAINVAL: SET_SYMBOL_VAL (sym , newval); return;
    case SYMBOL_LOCALIZED:
      {
	struct Lisp_Buffer_Local_Value *blv = SYMBOL_BLV (sym);
	if (NILP (where))
	  XSETBUFFER (where, current_buffer);

	/* If the current buffer is not the buffer whose binding is
	   loaded, or if it's a Lisp_Buffer_Local_Value and
	   the default binding is loaded, the loaded binding may be the
	   wrong one.  */
	if (!EQ (blv->where, where)
	    /* Also unload a global binding (if the var is local_if_set).  */
	    || (EQ (blv->valcell, blv->defcell)))
	  {
	    /* The currently loaded binding is not necessarily valid.
	       We need to unload it, and choose a new binding.  */

	    /* Write out `realvalue' to the old loaded binding.  */
	    if (blv->fwd.fwdptr)
	      set_blv_value (blv, do_symval_forwarding (blv->fwd));

	    /* Find the new binding.  */
	    XSETSYMBOL (symbol, sym); /* May have changed via aliasing.  */
	    Lisp_Object tem1
	      = assq_no_quit (symbol,
			      BVAR (XBUFFER (where), local_var_alist));
	    set_blv_where (blv, where);
	    blv->found = true;

	    if (NILP (tem1))
	      {
		/* This buffer still sees the default value.  */

		/* If the variable is a Lisp_Some_Buffer_Local_Value,
		   or if this is `let' rather than `set',
		   make CURRENT-ALIST-ELEMENT point to itself,
		   indicating that we're seeing the default value.
		   Likewise if the variable has been let-bound
		   in the current buffer.  */
		if (bindflag || !blv->local_if_set
		    || let_shadows_buffer_binding_p (sym))
		  {
		    blv->found = false;
		    tem1 = blv->defcell;
		  }
		/* If it's a local_if_set, being set not bound,
		   and we're not within a let that was made for this buffer,
		   create a new buffer-local binding for the variable.
		   That means, give this buffer a new assoc for a local value
		   and load that binding.  */
		else
		  {
		    tem1 = Fcons (symbol, XCDR (blv->defcell));
		    bset_local_var_alist
		      (XBUFFER (where),
		       Fcons (tem1, BVAR (XBUFFER (where), local_var_alist)));
		  }
	      }

	    /* Record which binding is now loaded.  */
	    set_blv_valcell (blv, tem1);
	  }

	/* Store the new value in the cons cell.  */
	set_blv_value (blv, newval);

	if (blv->fwd.fwdptr)
	  {
	    if (voide)
	      /* If storing void (making the symbol void), forward only through
		 buffer-local indicator, not through Lisp_Objfwd, etc.  */
	      blv->fwd.fwdptr = NULL;
	    else
	      store_symval_forwarding (blv->fwd, newval,
				       BUFFERP (where)
				       ? XBUFFER (where) : current_buffer);
	  }
	break;
      }
    case SYMBOL_FORWARDED:
      {
	struct buffer *buf
	  = BUFFERP (where) ? XBUFFER (where) : current_buffer;
	lispfwd innercontents = SYMBOL_FWD (sym);
	if (BUFFER_OBJFWDP (innercontents))
	  {
	    int offset = XBUFFER_OBJFWD (innercontents)->offset;
	    int idx = PER_BUFFER_IDX (offset);
	    if (idx > 0
                && bindflag == SET_INTERNAL_SET
		&& !let_shadows_buffer_binding_p (sym))
	      SET_PER_BUFFER_VALUE_P (buf, idx, 1);
	  }

	if (voide)
	  { /* If storing void (making the symbol void), forward only through
	       buffer-local indicator, not through Lisp_Objfwd, etc.  */
	    sym->u.s.redirect = SYMBOL_PLAINVAL;
	    SET_SYMBOL_VAL (sym, newval);
	  }
	else
	  store_symval_forwarding (/* sym, */ innercontents, newval, buf);
	break;
      }
    default: emacs_abort ();
    }
  return;
}

static void
set_symbol_trapped_write (Lisp_Object symbol, enum symbol_trapped_write trap)
{
  struct Lisp_Symbol *sym = XSYMBOL (symbol);
  if (sym->u.s.trapped_write == SYMBOL_NOWRITE)
    xsignal1 (Qtrapping_constant, symbol);
  sym->u.s.trapped_write = trap;
}

static void
restore_symbol_trapped_write (Lisp_Object symbol)
{
  set_symbol_trapped_write (symbol, SYMBOL_TRAPPED_WRITE);
}

static void
harmonize_variable_watchers (Lisp_Object alias, Lisp_Object base_variable)
{
  if (!EQ (base_variable, alias)
      && EQ (base_variable, Findirect_variable (alias)))
    set_symbol_trapped_write
      (alias, XSYMBOL (base_variable)->u.s.trapped_write);
}

DEFUN ("add-variable-watcher", Fadd_variable_watcher, Sadd_variable_watcher,
       2, 2, 0,
       doc: /* Cause WATCH-FUNCTION to be called when SYMBOL is about to be set.

It will be called with 4 arguments: (SYMBOL NEWVAL OPERATION WHERE).
SYMBOL is the variable being changed.
NEWVAL is the value it will be changed to.  (The variable still has
the old value when WATCH-FUNCTION is called.)
OPERATION is a symbol representing the kind of change, one of: `set',
`let', `unlet', `makunbound', and `defvaralias'.
WHERE is a buffer if the buffer-local value of the variable is being
changed, nil otherwise.

All writes to aliases of SYMBOL will call WATCH-FUNCTION too.  */)
  (Lisp_Object symbol, Lisp_Object watch_function)
{
  symbol = Findirect_variable (symbol);
  set_symbol_trapped_write (symbol, SYMBOL_TRAPPED_WRITE);
  map_obarray (Vobarray, harmonize_variable_watchers, symbol);

  Lisp_Object watchers = Fget (symbol, Qwatchers);
  Lisp_Object member = Fmember (watch_function, watchers);
  if (NILP (member))
    Fput (symbol, Qwatchers, Fcons (watch_function, watchers));
  return Qnil;
}

DEFUN ("remove-variable-watcher", Fremove_variable_watcher, Sremove_variable_watcher,
       2, 2, 0,
       doc: /* Undo the effect of `add-variable-watcher'.
Remove WATCH-FUNCTION from the list of functions to be called when
SYMBOL (or its aliases) are set.  */)
  (Lisp_Object symbol, Lisp_Object watch_function)
{
  symbol = Findirect_variable (symbol);
  Lisp_Object watchers = Fget (symbol, Qwatchers);
  watchers = Fdelete (watch_function, watchers);
  if (NILP (watchers))
    {
      set_symbol_trapped_write (symbol, SYMBOL_UNTRAPPED_WRITE);
      map_obarray (Vobarray, harmonize_variable_watchers, symbol);
    }
  Fput (symbol, Qwatchers, watchers);
  return Qnil;
}

DEFUN ("get-variable-watchers", Fget_variable_watchers, Sget_variable_watchers,
       1, 1, 0,
       doc: /* Return a list of SYMBOL's active watchers.  */)
  (Lisp_Object symbol)
{
  return (SYMBOL_TRAPPED_WRITE_P (symbol) == SYMBOL_TRAPPED_WRITE)
    ? Fget (Findirect_variable (symbol), Qwatchers)
    : Qnil;
}

void
notify_variable_watchers (Lisp_Object symbol,
                          Lisp_Object newval,
                          Lisp_Object operation,
                          Lisp_Object where)
{
  symbol = Findirect_variable (symbol);

  ptrdiff_t count = SPECPDL_INDEX ();
  record_unwind_protect (restore_symbol_trapped_write, symbol);
  /* Avoid recursion.  */
  set_symbol_trapped_write (symbol, SYMBOL_UNTRAPPED_WRITE);

  if (NILP (where)
      && !EQ (operation, Qset_default) && !EQ (operation, Qmakunbound)
      && !NILP (Flocal_variable_if_set_p (symbol, Fcurrent_buffer ())))
    {
      XSETBUFFER (where, current_buffer);
    }

  if (EQ (operation, Qset_default))
    operation = Qset;

  for (Lisp_Object watchers = Fget (symbol, Qwatchers);
       CONSP (watchers);
       watchers = XCDR (watchers))
    {
      Lisp_Object watcher = XCAR (watchers);
      /* Call subr directly to avoid gc.  */
      if (SUBRP (watcher))
        {
          Lisp_Object args[] = { symbol, newval, operation, where };
          funcall_subr (XSUBR (watcher), ARRAYELTS (args), args);
        }
      else
        CALLN (Ffuncall, watcher, symbol, newval, operation, where);
    }

  unbind_to (count, Qnil);
}


/* Access or set a buffer-local symbol's default value.  */

/* Return the default value of SYMBOL, but don't check for voidness.
   Return Qunbound if it is void.  */

Lisp_Object
default_value (Lisp_Object symbol)
{
  struct Lisp_Symbol *sym;

  CHECK_SYMBOL (symbol);
  sym = XSYMBOL (symbol);

 start:
  switch (sym->u.s.redirect)
    {
    case SYMBOL_VARALIAS: sym = indirect_variable (sym); goto start;
    case SYMBOL_PLAINVAL: return SYMBOL_VAL (sym);
    case SYMBOL_LOCALIZED:
      {
	/* If var is set up for a buffer that lacks a local value for it,
	   the current value is nominally the default value.
	   But the `realvalue' slot may be more up to date, since
	   ordinary setq stores just that slot.  So use that.  */
	struct Lisp_Buffer_Local_Value *blv = SYMBOL_BLV (sym);
	if (blv->fwd.fwdptr && EQ (blv->valcell, blv->defcell))
	  return do_symval_forwarding (blv->fwd);
	else
	  return XCDR (blv->defcell);
      }
    case SYMBOL_FORWARDED:
      {
	lispfwd valcontents = SYMBOL_FWD (sym);

	/* For a built-in buffer-local variable, get the default value
	   rather than letting do_symval_forwarding get the current value.  */
	if (BUFFER_OBJFWDP (valcontents))
	  {
	    int offset = XBUFFER_OBJFWD (valcontents)->offset;
	    if (PER_BUFFER_IDX (offset) != 0)
	      return per_buffer_default (offset);
	  }

	/* For other variables, get the current value.  */
	return do_symval_forwarding (valcontents);
      }
    default: emacs_abort ();
    }
}

DEFUN ("default-boundp", Fdefault_boundp, Sdefault_boundp, 1, 1, 0,
       doc: /* Return t if SYMBOL has a non-void default value.
This is the value that is seen in buffers that do not have their own values
for this variable.  */)
  (Lisp_Object symbol)
{
  register Lisp_Object value;

  value = default_value (symbol);
  return (EQ (value, Qunbound) ? Qnil : Qt);
}

DEFUN ("default-value", Fdefault_value, Sdefault_value, 1, 1, 0,
       doc: /* Return SYMBOL's default value.
This is the value that is seen in buffers that do not have their own values
for this variable.  The default value is meaningful for variables with
local bindings in certain buffers.  */)
  (Lisp_Object symbol)
{
  Lisp_Object value = default_value (symbol);
  if (!EQ (value, Qunbound))
    return value;

  xsignal1 (Qvoid_variable, symbol);
}

void
set_default_internal (Lisp_Object symbol, Lisp_Object value,
                      enum Set_Internal_Bind bindflag)
{
  CHECK_SYMBOL (symbol);
  struct Lisp_Symbol *sym = XSYMBOL (symbol);
  switch (sym->u.s.trapped_write)
    {
    case SYMBOL_NOWRITE:
      if (NILP (Fkeywordp (symbol))
          || !EQ (value, Fsymbol_value (symbol)))
        xsignal1 (Qsetting_constant, symbol);
      else
        /* Allow setting keywords to their own value.  */
        return;

    case SYMBOL_TRAPPED_WRITE:
      /* Don't notify here if we're going to call Fset anyway.  */
      if (sym->u.s.redirect != SYMBOL_PLAINVAL
          /* Setting due to thread switching doesn't count.  */
          && bindflag != SET_INTERNAL_THREAD_SWITCH)
        notify_variable_watchers (symbol, value, Qset_default, Qnil);
      break;

    case SYMBOL_UNTRAPPED_WRITE:
      break;

    default: emacs_abort ();
    }

 start:
  switch (sym->u.s.redirect)
    {
    case SYMBOL_VARALIAS: sym = indirect_variable (sym); goto start;
    case SYMBOL_PLAINVAL: set_internal (symbol, value, Qnil, bindflag); return;
    case SYMBOL_LOCALIZED:
      {
	struct Lisp_Buffer_Local_Value *blv = SYMBOL_BLV (sym);

	/* Store new value into the DEFAULT-VALUE slot.  */
	XSETCDR (blv->defcell, value);

	/* If the default binding is now loaded, set the REALVALUE slot too.  */
	if (blv->fwd.fwdptr && EQ (blv->defcell, blv->valcell))
	  store_symval_forwarding (blv->fwd, value, NULL);
        return;
      }
    case SYMBOL_FORWARDED:
      {
	lispfwd valcontents = SYMBOL_FWD (sym);

	/* Handle variables like case-fold-search that have special slots
	   in the buffer.
	   Make them work apparently like Lisp_Buffer_Local_Value variables.  */
	if (BUFFER_OBJFWDP (valcontents))
	  {
	    int offset = XBUFFER_OBJFWD (valcontents)->offset;
	    int idx = PER_BUFFER_IDX (offset);

	    set_per_buffer_default (offset, value);

	    /* If this variable is not always local in all buffers,
	       set it in the buffers that don't nominally have a local value.  */
	    if (idx > 0)
	      {
		Lisp_Object buf, tail;

		/* Do this only in live buffers, so that if there are
		   a lot of buffers which are dead, that doesn't slow
		   down let-binding of variables that are
		   automatically local when set, like
		   case-fold-search.  This is for Lisp programs that
		   let-bind such variables in their inner loops.  */
		FOR_EACH_LIVE_BUFFER (tail, buf)
		  {
		    struct buffer *b = XBUFFER (buf);

		    if (!PER_BUFFER_VALUE_P (b, idx))
		      set_per_buffer_value (b, offset, value);
		  }
	      }
	  }
	else
          set_internal (symbol, value, Qnil, bindflag);
        return;
      }
    default: emacs_abort ();
    }
}

DEFUN ("set-default", Fset_default, Sset_default, 2, 2, 0,
       doc: /* Set SYMBOL's default value to VALUE.  SYMBOL and VALUE are evaluated.
The default value is seen in buffers that do not have their own values
for this variable.  */)
  (Lisp_Object symbol, Lisp_Object value)
{
  set_default_internal (symbol, value, SET_INTERNAL_SET);
  return value;
}

/* Lisp functions for creating and removing buffer-local variables.  */

union Lisp_Val_Fwd
  {
    Lisp_Object value;
    lispfwd fwd;
  };

static struct Lisp_Buffer_Local_Value *
make_blv (struct Lisp_Symbol *sym, bool forwarded,
	  union Lisp_Val_Fwd valcontents)
{
  struct Lisp_Buffer_Local_Value *blv = xmalloc (sizeof *blv);
  Lisp_Object symbol;
  Lisp_Object tem;

 XSETSYMBOL (symbol, sym);
 tem = Fcons (symbol, (forwarded
                       ? do_symval_forwarding (valcontents.fwd)
                       : valcontents.value));

  /* Buffer_Local_Values cannot have as realval a buffer-local
     or keyboard-local forwarding.  */
  eassert (!(forwarded && BUFFER_OBJFWDP (valcontents.fwd)));
  eassert (!(forwarded && KBOARD_OBJFWDP (valcontents.fwd)));
  if (forwarded)
    blv->fwd = valcontents.fwd;
  else
    blv->fwd.fwdptr = NULL;
  set_blv_where (blv, Qnil);
  blv->local_if_set = 0;
  set_blv_defcell (blv, tem);
  set_blv_valcell (blv, tem);
  set_blv_found (blv, false);
  __lsan_ignore_object (blv);
  return blv;
}

DEFUN ("make-variable-buffer-local", Fmake_variable_buffer_local,
       Smake_variable_buffer_local, 1, 1, "vMake Variable Buffer Local: ",
       doc: /* Make VARIABLE become buffer-local whenever it is set.
At any time, the value for the current buffer is in effect,
unless the variable has never been set in this buffer,
in which case the default value is in effect.
Note that binding the variable with `let', or setting it while
a `let'-style binding made in this buffer is in effect,
does not make the variable buffer-local.  Return VARIABLE.

This globally affects all uses of this variable, so it belongs together with
the variable declaration, rather than with its uses (if you just want to make
a variable local to the current buffer for one particular use, use
`make-local-variable').  Buffer-local bindings are normally cleared
while setting up a new major mode, unless they have a `permanent-local'
property.

The function `default-value' gets the default value and `set-default' sets it.  */)
  (register Lisp_Object variable)
{
  struct Lisp_Symbol *sym;
  struct Lisp_Buffer_Local_Value *blv = NULL;
  union Lisp_Val_Fwd valcontents UNINIT;
  bool forwarded UNINIT;

  CHECK_SYMBOL (variable);
  sym = XSYMBOL (variable);

 start:
  switch (sym->u.s.redirect)
    {
    case SYMBOL_VARALIAS: sym = indirect_variable (sym); goto start;
    case SYMBOL_PLAINVAL:
      forwarded = 0; valcontents.value = SYMBOL_VAL (sym);
      if (EQ (valcontents.value, Qunbound))
	valcontents.value = Qnil;
      break;
    case SYMBOL_LOCALIZED:
      blv = SYMBOL_BLV (sym);
      break;
    case SYMBOL_FORWARDED:
      forwarded = 1; valcontents.fwd = SYMBOL_FWD (sym);
      if (KBOARD_OBJFWDP (valcontents.fwd))
	error ("Symbol %s may not be buffer-local",
	       SDATA (SYMBOL_NAME (variable)));
      else if (BUFFER_OBJFWDP (valcontents.fwd))
	return variable;
      break;
    default: emacs_abort ();
    }

  if (SYMBOL_CONSTANT_P (variable))
    xsignal1 (Qsetting_constant, variable);

  if (!blv)
    {
      blv = make_blv (sym, forwarded, valcontents);
      sym->u.s.redirect = SYMBOL_LOCALIZED;
      SET_SYMBOL_BLV (sym, blv);
    }

  blv->local_if_set = 1;
  return variable;
}

DEFUN ("make-local-variable", Fmake_local_variable, Smake_local_variable,
       1, 1, "vMake Local Variable: ",
       doc: /* Make VARIABLE have a separate value in the current buffer.
Other buffers will continue to share a common default value.
\(The buffer-local value of VARIABLE starts out as the same value
VARIABLE previously had.  If VARIABLE was void, it remains void.)
Return VARIABLE.

If the variable is already arranged to become local when set,
this function causes a local value to exist for this buffer,
just as setting the variable would do.

This function returns VARIABLE, and therefore
  (set (make-local-variable \\='VARIABLE) VALUE-EXP)
works.

See also `make-variable-buffer-local'.

Do not use `make-local-variable' to make a hook variable buffer-local.
Instead, use `add-hook' and specify t for the LOCAL argument.  */)
  (Lisp_Object variable)
{
  Lisp_Object tem;
  bool forwarded UNINIT;
  union Lisp_Val_Fwd valcontents UNINIT;
  struct Lisp_Symbol *sym;
  struct Lisp_Buffer_Local_Value *blv = NULL;

  CHECK_SYMBOL (variable);
  sym = XSYMBOL (variable);

 start:
  switch (sym->u.s.redirect)
    {
    case SYMBOL_VARALIAS: sym = indirect_variable (sym); goto start;
    case SYMBOL_PLAINVAL:
      forwarded = 0; valcontents.value = SYMBOL_VAL (sym); break;
    case SYMBOL_LOCALIZED:
      blv = SYMBOL_BLV (sym);
      break;
    case SYMBOL_FORWARDED:
      forwarded = 1; valcontents.fwd = SYMBOL_FWD (sym);
      if (KBOARD_OBJFWDP (valcontents.fwd))
	error ("Symbol %s may not be buffer-local",
	       SDATA (SYMBOL_NAME (variable)));
      break;
    default: emacs_abort ();
    }

  if (sym->u.s.trapped_write == SYMBOL_NOWRITE)
    xsignal1 (Qsetting_constant, variable);

  if (blv ? blv->local_if_set
      : (forwarded && BUFFER_OBJFWDP (valcontents.fwd)))
    {
      tem = Fboundp (variable);
      /* Make sure the symbol has a local value in this particular buffer,
	 by setting it to the same value it already has.  */
      Fset (variable, (EQ (tem, Qt) ? Fsymbol_value (variable) : Qunbound));
      return variable;
    }
  if (!blv)
    {
      blv = make_blv (sym, forwarded, valcontents);
      sym->u.s.redirect = SYMBOL_LOCALIZED;
      SET_SYMBOL_BLV (sym, blv);
    }

  /* Make sure this buffer has its own value of symbol.  */
  XSETSYMBOL (variable, sym);	/* Update in case of aliasing.  */
  tem = Fassq (variable, BVAR (current_buffer, local_var_alist));
  if (NILP (tem))
    {
      if (let_shadows_buffer_binding_p (sym))
	{
	  AUTO_STRING (format,
		       "Making %s buffer-local while locally let-bound!");
	  CALLN (Fmessage, format, SYMBOL_NAME (variable));
	}

      if (BUFFERP (blv->where) && current_buffer == XBUFFER (blv->where))
        /* Make sure the current value is permanently recorded, if it's the
           default value.  */
        swap_in_global_binding (sym);

      bset_local_var_alist
	(current_buffer,
	 Fcons (Fcons (variable, XCDR (blv->defcell)),
		BVAR (current_buffer, local_var_alist)));

      /* If the symbol forwards into a C variable, then load the binding
         for this buffer now, to preserve the invariant that forwarded
         variables must always hold the value corresponding to the
         current buffer (they are swapped eagerly).
         Otherwise, if C code modifies the variable before we load the
         binding in, then that new value would clobber the default binding
         the next time we unload it.  See bug#34318.  */
      if (blv->fwd.fwdptr)
        swap_in_symval_forwarding (sym, blv);
    }

  return variable;
}

DEFUN ("kill-local-variable", Fkill_local_variable, Skill_local_variable,
       1, 1, "vKill Local Variable: ",
       doc: /* Make VARIABLE no longer have a separate value in the current buffer.
From now on the default value will apply in this buffer.  Return VARIABLE.  */)
  (register Lisp_Object variable)
{
  register Lisp_Object tem;
  struct Lisp_Buffer_Local_Value *blv;
  struct Lisp_Symbol *sym;

  CHECK_SYMBOL (variable);
  sym = XSYMBOL (variable);

 start:
  switch (sym->u.s.redirect)
    {
    case SYMBOL_VARALIAS: sym = indirect_variable (sym); goto start;
    case SYMBOL_PLAINVAL: return variable;
    case SYMBOL_FORWARDED:
      {
	lispfwd valcontents = SYMBOL_FWD (sym);
	if (BUFFER_OBJFWDP (valcontents))
	  {
	    int offset = XBUFFER_OBJFWD (valcontents)->offset;
	    int idx = PER_BUFFER_IDX (offset);

	    if (idx > 0)
	      {
		SET_PER_BUFFER_VALUE_P (current_buffer, idx, 0);
		set_per_buffer_value (current_buffer, offset,
				      per_buffer_default (offset));
	      }
	  }
	return variable;
      }
    case SYMBOL_LOCALIZED:
      blv = SYMBOL_BLV (sym);
      break;
    default: emacs_abort ();
    }

  if (sym->u.s.trapped_write == SYMBOL_TRAPPED_WRITE)
    notify_variable_watchers (variable, Qnil, Qmakunbound, Fcurrent_buffer ());

  /* Get rid of this buffer's alist element, if any.  */
  XSETSYMBOL (variable, sym);	/* Propagate variable indirection.  */
  tem = Fassq (variable, BVAR (current_buffer, local_var_alist));
  if (!NILP (tem))
    bset_local_var_alist
      (current_buffer,
       Fdelq (tem, BVAR (current_buffer, local_var_alist)));

  /* If the symbol is set up with the current buffer's binding
     loaded, recompute its value.  We have to do it now, or else
     forwarded objects won't work right.  */
  {
    Lisp_Object buf; XSETBUFFER (buf, current_buffer);
    if (EQ (buf, blv->where))
      swap_in_global_binding (sym);
  }

  return variable;
}

/* Lisp functions for creating and removing buffer-local variables.  */

DEFUN ("local-variable-p", Flocal_variable_p, Slocal_variable_p,
       1, 2, 0,
       doc: /* Non-nil if VARIABLE has a local binding in buffer BUFFER.
BUFFER defaults to the current buffer.  */)
  (Lisp_Object variable, Lisp_Object buffer)
{
  struct buffer *buf = decode_buffer (buffer);
  struct Lisp_Symbol *sym;

  CHECK_SYMBOL (variable);
  sym = XSYMBOL (variable);

 start:
  switch (sym->u.s.redirect)
    {
    case SYMBOL_VARALIAS: sym = indirect_variable (sym); goto start;
    case SYMBOL_PLAINVAL: return Qnil;
    case SYMBOL_LOCALIZED:
      {
	Lisp_Object tail, elt, tmp;
	struct Lisp_Buffer_Local_Value *blv = SYMBOL_BLV (sym);
	XSETBUFFER (tmp, buf);
	XSETSYMBOL (variable, sym); /* Update in case of aliasing.  */

	if (EQ (blv->where, tmp)) /* The binding is already loaded.  */
	  return blv_found (blv) ? Qt : Qnil;
	else
	  for (tail = BVAR (buf, local_var_alist); CONSP (tail); tail = XCDR (tail))
	    {
	      elt = XCAR (tail);
	      if (EQ (variable, XCAR (elt)))
		return Qt;
	    }
	return Qnil;
      }
    case SYMBOL_FORWARDED:
      {
	lispfwd valcontents = SYMBOL_FWD (sym);
	if (BUFFER_OBJFWDP (valcontents))
	  {
	    int offset = XBUFFER_OBJFWD (valcontents)->offset;
	    int idx = PER_BUFFER_IDX (offset);
	    if (idx == -1 || PER_BUFFER_VALUE_P (buf, idx))
	      return Qt;
	  }
	return Qnil;
      }
    default: emacs_abort ();
    }
}

DEFUN ("local-variable-if-set-p", Flocal_variable_if_set_p, Slocal_variable_if_set_p,
       1, 2, 0,
       doc: /* Non-nil if VARIABLE is local in buffer BUFFER when set there.
BUFFER defaults to the current buffer.

More precisely, return non-nil if either VARIABLE already has a local
value in BUFFER, or if VARIABLE is automatically buffer-local (see
`make-variable-buffer-local').  */)
  (register Lisp_Object variable, Lisp_Object buffer)
{
  struct Lisp_Symbol *sym;

  CHECK_SYMBOL (variable);
  sym = XSYMBOL (variable);

 start:
  switch (sym->u.s.redirect)
    {
    case SYMBOL_VARALIAS: sym = indirect_variable (sym); goto start;
    case SYMBOL_PLAINVAL: return Qnil;
    case SYMBOL_LOCALIZED:
      {
	struct Lisp_Buffer_Local_Value *blv = SYMBOL_BLV (sym);
	if (blv->local_if_set)
	  return Qt;
	XSETSYMBOL (variable, sym); /* Update in case of aliasing.  */
	return Flocal_variable_p (variable, buffer);
      }
    case SYMBOL_FORWARDED:
      /* All BUFFER_OBJFWD slots become local if they are set.  */
      return (BUFFER_OBJFWDP (SYMBOL_FWD (sym)) ? Qt : Qnil);
    default: emacs_abort ();
    }
}

DEFUN ("variable-binding-locus", Fvariable_binding_locus, Svariable_binding_locus,
       1, 1, 0,
       doc: /* Return a value indicating where VARIABLE's current binding comes from.
If the current binding is buffer-local, the value is the current buffer.
If the current binding is global (the default), the value is nil.  */)
  (register Lisp_Object variable)
{
  struct Lisp_Symbol *sym;

  CHECK_SYMBOL (variable);
  sym = XSYMBOL (variable);

  /* Make sure the current binding is actually swapped in.  */
  find_symbol_value (variable);

 start:
  switch (sym->u.s.redirect)
    {
    case SYMBOL_VARALIAS: sym = indirect_variable (sym); goto start;
    case SYMBOL_PLAINVAL: return Qnil;
    case SYMBOL_FORWARDED:
      {
	lispfwd valcontents = SYMBOL_FWD (sym);
	if (KBOARD_OBJFWDP (valcontents))
	  return Fframe_terminal (selected_frame);
	else if (!BUFFER_OBJFWDP (valcontents))
	  return Qnil;
      }
      FALLTHROUGH;
    case SYMBOL_LOCALIZED:
      /* For a local variable, record both the symbol and which
	 buffer's or frame's value we are saving.  */
      if (!NILP (Flocal_variable_p (variable, Qnil)))
	return Fcurrent_buffer ();
      else if (sym->u.s.redirect == SYMBOL_LOCALIZED
	       && blv_found (SYMBOL_BLV (sym)))
	return SYMBOL_BLV (sym)->where;
      else
	return Qnil;
    default: emacs_abort ();
    }
}


/* Find the function at the end of a chain of symbol function indirections.  */

/* If OBJECT is a symbol, find the end of its function chain and
   return the value found there.  If OBJECT is not a symbol, just
   return it.  If there is a cycle in the function chain, signal a
   cyclic-function-indirection error.

   This is like Findirect_function, except that it doesn't signal an
   error if the chain ends up unbound.  */
Lisp_Object
indirect_function (register Lisp_Object object)
{
  Lisp_Object tortoise, hare;

  hare = tortoise = object;

  for (;;)
    {
      if (!SYMBOLP (hare) || NILP (hare))
	break;
      hare = XSYMBOL (hare)->u.s.function;
      if (!SYMBOLP (hare) || NILP (hare))
	break;
      hare = XSYMBOL (hare)->u.s.function;

      tortoise = XSYMBOL (tortoise)->u.s.function;

      if (EQ (hare, tortoise))
	xsignal1 (Qcyclic_function_indirection, object);
    }

  return hare;
}

DEFUN ("indirect-function", Findirect_function, Sindirect_function, 1, 2, 0,
       doc: /* Return the function at the end of OBJECT's function chain.
If OBJECT is not a symbol, just return it.  Otherwise, follow all
function indirections to find the final function binding and return it.
Signal a cyclic-function-indirection error if there is a loop in the
function chain of symbols.  */)
  (register Lisp_Object object, Lisp_Object noerror)
{
  Lisp_Object result;

  /* Optimize for no indirection.  */
  result = object;
  if (SYMBOLP (result) && !NILP (result)
      && (result = XSYMBOL (result)->u.s.function, SYMBOLP (result)))
    result = indirect_function (result);
  if (!NILP (result))
    return result;

  return Qnil;
}

/* Extract and set vector and string elements.  */

DEFUN ("aref", Faref, Saref, 2, 2, 0,
       doc: /* Return the element of ARRAY at index IDX.
ARRAY may be a vector, a string, a char-table, a bool-vector, a record,
or a byte-code object.  IDX starts at 0.  */)
  (register Lisp_Object array, Lisp_Object idx)
{
  register EMACS_INT idxval;

  CHECK_FIXNUM (idx);
  idxval = XFIXNUM (idx);
  if (STRINGP (array))
    {
      int c;
      ptrdiff_t idxval_byte;

      if (idxval < 0 || idxval >= SCHARS (array))
	args_out_of_range (array, idx);
      if (! STRING_MULTIBYTE (array))
	return make_fixnum ((unsigned char) SREF (array, idxval));
      idxval_byte = string_char_to_byte (array, idxval);

      c = STRING_CHAR (SDATA (array) + idxval_byte);
      return make_fixnum (c);
    }
  else if (BOOL_VECTOR_P (array))
    {
      if (idxval < 0 || idxval >= bool_vector_size (array))
	args_out_of_range (array, idx);
      return bool_vector_ref (array, idxval);
    }
  else if (CHAR_TABLE_P (array))
    {
      CHECK_CHARACTER (idx);
      return CHAR_TABLE_REF (array, idxval);
    }
  else
    {
      ptrdiff_t size = 0;
      if (VECTORP (array))
	size = ASIZE (array);
      else if (COMPILEDP (array) || RECORDP (array))
	size = PVSIZE (array);
      else
	wrong_type_argument (Qarrayp, array);

      if (idxval < 0 || idxval >= size)
	args_out_of_range (array, idx);
      return AREF (array, idxval);
    }
}

DEFUN ("aset", Faset, Saset, 3, 3, 0,
       doc: /* Store into the element of ARRAY at index IDX the value NEWELT.
Return NEWELT.  ARRAY may be a vector, a string, a char-table or a
bool-vector.  IDX starts at 0.  */)
  (register Lisp_Object array, Lisp_Object idx, Lisp_Object newelt)
{
  register EMACS_INT idxval;

  CHECK_FIXNUM (idx);
  idxval = XFIXNUM (idx);
  if (! RECORDP (array))
    CHECK_ARRAY (array, Qarrayp);

  if (VECTORP (array))
    {
      CHECK_IMPURE (array, XVECTOR (array));
      if (idxval < 0 || idxval >= ASIZE (array))
	args_out_of_range (array, idx);
      ASET (array, idxval, newelt);
    }
  else if (BOOL_VECTOR_P (array))
    {
      if (idxval < 0 || idxval >= bool_vector_size (array))
	args_out_of_range (array, idx);
      bool_vector_set (array, idxval, !NILP (newelt));
    }
  else if (CHAR_TABLE_P (array))
    {
      CHECK_CHARACTER (idx);
      CHAR_TABLE_SET (array, idxval, newelt);
    }
  else if (RECORDP (array))
    {
      if (idxval < 0 || idxval >= PVSIZE (array))
	args_out_of_range (array, idx);
      ASET (array, idxval, newelt);
    }
  else /* STRINGP */
    {
      CHECK_IMPURE (array, XSTRING (array));
      if (idxval < 0 || idxval >= SCHARS (array))
	args_out_of_range (array, idx);
      CHECK_CHARACTER (newelt);
      int c = XFIXNAT (newelt);
      ptrdiff_t idxval_byte;
      int prev_bytes;
      unsigned char workbuf[MAX_MULTIBYTE_LENGTH], *p0 = workbuf, *p1;

      if (STRING_MULTIBYTE (array))
	{
	  idxval_byte = string_char_to_byte (array, idxval);
	  p1 = SDATA (array) + idxval_byte;
	  prev_bytes = BYTES_BY_CHAR_HEAD (*p1);
	}
      else if (SINGLE_BYTE_CHAR_P (c))
	{
	  SSET (array, idxval, c);
	  return newelt;
	}
      else
	{
	  for (ptrdiff_t i = SBYTES (array) - 1; i >= 0; i--)
	    if (!ASCII_CHAR_P (SREF (array, i)))
	      args_out_of_range (array, newelt);
	  /* ARRAY is an ASCII string.  Convert it to a multibyte string.  */
	  STRING_SET_MULTIBYTE (array);
	  idxval_byte = idxval;
	  p1 = SDATA (array) + idxval_byte;
	  prev_bytes = 1;
	}

      int new_bytes = CHAR_STRING (c, p0);
      if (prev_bytes != new_bytes)
	p1 = resize_string_data (array, idxval_byte, prev_bytes, new_bytes);

      do
	*p1++ = *p0++;
      while (--new_bytes != 0);
    }

  return newelt;
}

/* Arithmetic functions */

static Lisp_Object
check_integer_coerce_marker (Lisp_Object x)
{
  if (MARKERP (x))
    return make_fixnum (marker_position (x));
  CHECK_TYPE (INTEGERP (x), Qinteger_or_marker_p, x);
  return x;
}

static Lisp_Object
check_number_coerce_marker (Lisp_Object x)
{
  if (MARKERP (x))
    return make_fixnum (marker_position (x));
  CHECK_TYPE (NUMBERP (x), Qnumber_or_marker_p, x);
  return x;
}

Lisp_Object
arithcompare (Lisp_Object num1, Lisp_Object num2,
	      enum Arith_Comparison comparison)
{
  EMACS_INT i1 = 0, i2 = 0;
  bool lt, eq = true, gt;
  bool test;

  num1 = check_number_coerce_marker (num1);
  num2 = check_number_coerce_marker (num2);

  /* If the comparison is mostly done by comparing two doubles,
     set LT, EQ, and GT to the <, ==, > results of that comparison,
     respectively, taking care to avoid problems if either is a NaN,
     and trying to avoid problems on platforms where variables (in
     violation of the C standard) can contain excess precision.
     Regardless, set I1 and I2 to integers that break ties if the
     two-double comparison is either not done or reports
     equality.  */

  if (FLOATP (num1))
    {
      double f1 = XFLOAT_DATA (num1);
      if (FLOATP (num2))
	{
	  double f2 = XFLOAT_DATA (num2);
	  lt = f1 < f2;
	  eq = f1 == f2;
	  gt = f1 > f2;
	}
      else if (FIXNUMP (num2))
	{
	  /* Compare a float NUM1 to an integer NUM2 by converting the
	     integer I2 (i.e., NUM2) to the double F2 (a conversion that
	     can round on some platforms, if I2 is large enough), and then
	     converting F2 back to the integer I1 (a conversion that is
	     always exact), so that I1 exactly equals ((double) NUM2).  If
	     floating-point comparison reports a tie, NUM1 = F1 = F2 = I1
	     (exactly) so I1 - I2 = NUM1 - NUM2 (exactly), so comparing I1
	     to I2 will break the tie correctly.  */
	  double f2 = XFIXNUM (num2);
	  lt = f1 < f2;
	  eq = f1 == f2;
	  gt = f1 > f2;
	  i1 = f2;
	  i2 = XFIXNUM (num2);
	}
      else if (isnan (f1))
	lt = eq = gt = false;
      else
	i2 = mpz_cmp_d (*xbignum_val (num2), f1);
    }
  else if (FIXNUMP (num1))
    {
      if (FLOATP (num2))
	{
	  /* Compare an integer NUM1 to a float NUM2.  This is the
	     converse of comparing float to integer (see above).  */
	  double f1 = XFIXNUM (num1), f2 = XFLOAT_DATA (num2);
	  lt = f1 < f2;
	  eq = f1 == f2;
	  gt = f1 > f2;
	  i1 = XFIXNUM (num1);
	  i2 = f1;
	}
      else if (FIXNUMP (num2))
	{
	  i1 = XFIXNUM (num1);
	  i2 = XFIXNUM (num2);
	}
      else
	i2 = mpz_sgn (*xbignum_val (num2));
    }
  else if (FLOATP (num2))
    {
      double f2 = XFLOAT_DATA (num2);
      if (isnan (f2))
	lt = eq = gt = false;
      else
	i1 = mpz_cmp_d (*xbignum_val (num1), f2);
    }
  else if (FIXNUMP (num2))
    i1 = mpz_sgn (*xbignum_val (num1));
  else
    i1 = mpz_cmp (*xbignum_val (num1), *xbignum_val (num2));

  if (eq)
    {
      /* The two-double comparison either reported equality, or was not done.
	 Break the tie by comparing the integers.  */
      lt = i1 < i2;
      eq = i1 == i2;
      gt = i1 > i2;
    }

  switch (comparison)
    {
    case ARITH_EQUAL:
      test = eq;
      break;

    case ARITH_NOTEQUAL:
      test = !eq;
      break;

    case ARITH_LESS:
      test = lt;
      break;

    case ARITH_LESS_OR_EQUAL:
      test = lt | eq;
      break;

    case ARITH_GRTR:
      test = gt;
      break;

    case ARITH_GRTR_OR_EQUAL:
      test = gt | eq;
      break;

    default:
      eassume (false);
    }

  return test ? Qt : Qnil;
}

static Lisp_Object
arithcompare_driver (ptrdiff_t nargs, Lisp_Object *args,
                     enum Arith_Comparison comparison)
{
  for (ptrdiff_t i = 1; i < nargs; i++)
    if (NILP (arithcompare (args[i - 1], args[i], comparison)))
      return Qnil;
  return Qt;
}

DEFUN ("=", Feqlsign, Seqlsign, 1, MANY, 0,
       doc: /* Return t if args, all numbers or markers, are equal.
usage: (= NUMBER-OR-MARKER &rest NUMBERS-OR-MARKERS)  */)
  (ptrdiff_t nargs, Lisp_Object *args)
{
  return arithcompare_driver (nargs, args, ARITH_EQUAL);
}

DEFUN ("<", Flss, Slss, 1, MANY, 0,
       doc: /* Return t if each arg (a number or marker), is less than the next arg.
usage: (< NUMBER-OR-MARKER &rest NUMBERS-OR-MARKERS)  */)
  (ptrdiff_t nargs, Lisp_Object *args)
{
  return arithcompare_driver (nargs, args, ARITH_LESS);
}

DEFUN (">", Fgtr, Sgtr, 1, MANY, 0,
       doc: /* Return t if each arg (a number or marker) is greater than the next arg.
usage: (> NUMBER-OR-MARKER &rest NUMBERS-OR-MARKERS)  */)
  (ptrdiff_t nargs, Lisp_Object *args)
{
  return arithcompare_driver (nargs, args, ARITH_GRTR);
}

DEFUN ("<=", Fleq, Sleq, 1, MANY, 0,
       doc: /* Return t if each arg (a number or marker) is less than or equal to the next.
usage: (<= NUMBER-OR-MARKER &rest NUMBERS-OR-MARKERS)  */)
  (ptrdiff_t nargs, Lisp_Object *args)
{
  return arithcompare_driver (nargs, args, ARITH_LESS_OR_EQUAL);
}

DEFUN (">=", Fgeq, Sgeq, 1, MANY, 0,
       doc: /* Return t if each arg (a number or marker) is greater than or equal to the next.
usage: (>= NUMBER-OR-MARKER &rest NUMBERS-OR-MARKERS)  */)
  (ptrdiff_t nargs, Lisp_Object *args)
{
  return arithcompare_driver (nargs, args, ARITH_GRTR_OR_EQUAL);
}

DEFUN ("/=", Fneq, Sneq, 2, 2, 0,
       doc: /* Return t if first arg is not equal to second arg.  Both must be numbers or markers.  */)
  (register Lisp_Object num1, Lisp_Object num2)
{
  return arithcompare (num1, num2, ARITH_NOTEQUAL);
}

/* Convert the cons-of-integers, integer, or float value C to an
   unsigned value with maximum value MAX, where MAX is one less than a
   power of 2.  Signal an error if C does not have a valid format or
   is out of range.

   Although Emacs represents large integers with bignums instead of
   cons-of-integers or floats, for now this function still accepts the
   obsolete forms in case some old Lisp code still generates them.  */
uintmax_t
cons_to_unsigned (Lisp_Object c, uintmax_t max)
{
  bool valid = false;
  uintmax_t val UNINIT;

  if (FLOATP (c))
    {
      double d = XFLOAT_DATA (c);
      if (d >= 0 && d < 1.0 + max)
	{
	  val = d;
	  valid = val == d;
	}
    }
  else
    {
      Lisp_Object hi = CONSP (c) ? XCAR (c) : c;
      valid = INTEGERP (hi) && integer_to_uintmax (hi, &val);

      if (valid && CONSP (c))
	{
	  uintmax_t top = val;
	  Lisp_Object rest = XCDR (c);
	  if (top <= UINTMAX_MAX >> 24 >> 16
	      && CONSP (rest)
	      && FIXNATP (XCAR (rest)) && XFIXNAT (XCAR (rest)) < 1 << 24
	      && FIXNATP (XCDR (rest)) && XFIXNAT (XCDR (rest)) < 1 << 16)
	    {
	      uintmax_t mid = XFIXNAT (XCAR (rest));
	      val = top << 24 << 16 | mid << 16 | XFIXNAT (XCDR (rest));
	    }
	  else
	    {
	      valid = top <= UINTMAX_MAX >> 16;
	      if (valid)
		{
		  if (CONSP (rest))
		    rest = XCAR (rest);
		  valid = FIXNATP (rest) && XFIXNAT (rest) < 1 << 16;
		  if (valid)
		    val = top << 16 | XFIXNAT (rest);
		}
	    }
	}
    }

  if (! (valid && val <= max))
    error ("Not an in-range integer, integral float, or cons of integers");
  return val;
}

/* Convert the cons-of-integers, integer, or float value C to a signed
   value with extrema MIN and MAX.  MAX should be one less than a
   power of 2, and MIN should be zero or the negative of a power of 2.
   Signal an error if C does not have a valid format or is out of
   range.

   Although Emacs represents large integers with bignums instead of
   cons-of-integers or floats, for now this function still accepts the
   obsolete forms in case some old Lisp code still generates them.  */
intmax_t
cons_to_signed (Lisp_Object c, intmax_t min, intmax_t max)
{
  bool valid = false;
  intmax_t val UNINIT;

  if (FLOATP (c))
    {
      double d = XFLOAT_DATA (c);
      if (d >= min && d < 1.0 + max)
	{
	  val = d;
	  valid = val == d;
	}
    }
  else
    {
      Lisp_Object hi = CONSP (c) ? XCAR (c) : c;
      valid = INTEGERP (hi) && integer_to_intmax (hi, &val);

      if (valid && CONSP (c))
	{
	  intmax_t top = val;
	  Lisp_Object rest = XCDR (c);
	  if (top >= INTMAX_MIN >> 24 >> 16 && top <= INTMAX_MAX >> 24 >> 16
	      && CONSP (rest)
	      && FIXNATP (XCAR (rest)) && XFIXNAT (XCAR (rest)) < 1 << 24
	      && FIXNATP (XCDR (rest)) && XFIXNAT (XCDR (rest)) < 1 << 16)
	    {
	      intmax_t mid = XFIXNAT (XCAR (rest));
	      val = top << 24 << 16 | mid << 16 | XFIXNAT (XCDR (rest));
	    }
	  else
	    {
	      valid = INTMAX_MIN >> 16 <= top && top <= INTMAX_MAX >> 16;
	      if (valid)
		{
		  if (CONSP (rest))
		    rest = XCAR (rest);
		  valid = FIXNATP (rest) && XFIXNAT (rest) < 1 << 16;
		  if (valid)
		    val = top << 16 | XFIXNAT (rest);
		}
	    }
	}
    }

  if (! (valid && min <= val && val <= max))
    error ("Not an in-range integer, integral float, or cons of integers");
  return val;
}

DEFUN ("number-to-string", Fnumber_to_string, Snumber_to_string, 1, 1, 0,
       doc: /* Return the decimal representation of NUMBER as a string.
Uses a minus sign if negative.
NUMBER may be an integer or a floating point number.  */)
  (Lisp_Object number)
{
  char buffer[max (FLOAT_TO_STRING_BUFSIZE, INT_BUFSIZE_BOUND (EMACS_INT))];
  int len;

  CHECK_NUMBER (number);

  if (BIGNUMP (number))
    return bignum_to_string (number, 10);

  if (FLOATP (number))
    len = float_to_string (buffer, XFLOAT_DATA (number));
  else
    len = sprintf (buffer, "%"pI"d", XFIXNUM (number));

  return make_unibyte_string (buffer, len);
}

DEFUN ("string-to-number", Fstring_to_number, Sstring_to_number, 1, 2, 0,
       doc: /* Parse STRING as a decimal number and return the number.
Ignore leading spaces and tabs, and all trailing chars.  Return 0 if
STRING cannot be parsed as an integer or floating point number.

If BASE, interpret STRING as a number in that base.  If BASE isn't
present, base 10 is used.  BASE must be between 2 and 16 (inclusive).
If the base used is not 10, STRING is always parsed as an integer.  */)
  (register Lisp_Object string, Lisp_Object base)
{
  int b;

  CHECK_STRING (string);

  if (NILP (base))
    b = 10;
  else
    {
      CHECK_FIXNUM (base);
      if (! (XFIXNUM (base) >= 2 && XFIXNUM (base) <= 16))
	xsignal1 (Qargs_out_of_range, base);
      b = XFIXNUM (base);
    }

  char *p = SSDATA (string);
  while (*p == ' ' || *p == '\t')
    p++;

  Lisp_Object val = string_to_number (p, b, 0);
  return NILP (val) ? make_fixnum (0) : val;
}

enum arithop
  {
    Aadd,
    Asub,
    Amult,
    Adiv,
    Alogand,
    Alogior,
    Alogxor
  };
static bool
floating_point_op (enum arithop code)
{
  return code <= Adiv;
}

/* Return the result of applying the floating-point operation CODE to
   the NARGS arguments starting at ARGS.  If ARGNUM is positive,
   ARGNUM of the arguments were already consumed, yielding ACCUM.
   0 <= ARGNUM < NARGS, 2 <= NARGS, and NEXT is the value of
   ARGS[ARGSNUM], converted to double.  */

static Lisp_Object
floatop_arith_driver (enum arithop code, ptrdiff_t nargs, Lisp_Object *args,
		      ptrdiff_t argnum, double accum, double next)
{
  if (argnum == 0)
    {
      accum = next;
      goto next_arg;
    }

  while (true)
    {
      switch (code)
	{
	case Aadd : accum += next; break;
	case Asub : accum -= next; break;
	case Amult: accum *= next; break;
	case Adiv:
	  if (! IEEE_FLOATING_POINT && next == 0)
	    xsignal0 (Qarith_error);
	  accum /= next;
	  break;
	default: eassume (false);
	}

    next_arg:
      argnum++;
      if (argnum == nargs)
	return make_float (accum);
      next = XFLOATINT (check_number_coerce_marker (args[argnum]));
    }
}

/* Like floatop_arith_driver, except CODE might not be a floating-point
   operation, and NEXT is a Lisp float rather than a C double.  */

static Lisp_Object
float_arith_driver (enum arithop code, ptrdiff_t nargs, Lisp_Object *args,
		    ptrdiff_t argnum, double accum, Lisp_Object next)
{
  if (! floating_point_op (code))
    wrong_type_argument (Qinteger_or_marker_p, next);
  return floatop_arith_driver (code, nargs, args, argnum, accum,
			       XFLOAT_DATA (next));
}

/* Return the result of applying the arithmetic operation CODE to the
   NARGS arguments starting at ARGS.  If ARGNUM is positive, ARGNUM of
   the arguments were already consumed, yielding IACCUM.  0 <= ARGNUM
   < NARGS, 2 <= NARGS, and VAL is the value of ARGS[ARGSNUM],
   converted to integer.  */

static Lisp_Object
bignum_arith_driver (enum arithop code, ptrdiff_t nargs, Lisp_Object *args,
		     ptrdiff_t argnum, intmax_t iaccum, Lisp_Object val)
{
  mpz_t const *accum;
  if (argnum == 0)
    {
      accum = bignum_integer (&mpz[0], val);
      goto next_arg;
    }
  mpz_set_intmax (mpz[0], iaccum);
  accum = &mpz[0];

  while (true)
    {
      mpz_t const *next = bignum_integer (&mpz[1], val);

      switch (code)
	{
	case Aadd   :       mpz_add (mpz[0], *accum, *next); break;
	case Asub   :       mpz_sub (mpz[0], *accum, *next); break;
	case Amult  : emacs_mpz_mul (mpz[0], *accum, *next); break;
	case Alogand:       mpz_and (mpz[0], *accum, *next); break;
	case Alogior:       mpz_ior (mpz[0], *accum, *next); break;
	case Alogxor:       mpz_xor (mpz[0], *accum, *next); break;
	case Adiv:
	  if (mpz_sgn (*next) == 0)
	    xsignal0 (Qarith_error);
	  mpz_tdiv_q (mpz[0], *accum, *next);
	  break;
	default:
	  eassume (false);
	}
      accum = &mpz[0];

    next_arg:
      argnum++;
      if (argnum == nargs)
	return make_integer_mpz ();
      val = check_number_coerce_marker (args[argnum]);
      if (FLOATP (val))
	return float_arith_driver (code, nargs, args, argnum,
				   mpz_get_d_rounded (*accum), val);
    }
}

/* Return the result of applying the arithmetic operation CODE to the
   NARGS arguments starting at ARGS, with the first argument being the
   number VAL.  2 <= NARGS.  Check that the remaining arguments are
   numbers or markers.  */

static Lisp_Object
arith_driver (enum arithop code, ptrdiff_t nargs, Lisp_Object *args,
	      Lisp_Object val)
{
  eassume (2 <= nargs);

  ptrdiff_t argnum = 0;
  /* Set ACCUM to VAL's value if it is a fixnum, otherwise to some
     ignored value to avoid using an uninitialized variable later.  */
  intmax_t accum = XFIXNUM_RAW (val);

  if (FIXNUMP (val))
    while (true)
      {
	argnum++;
	if (argnum == nargs)
	  return make_int (accum);
	val = check_number_coerce_marker (args[argnum]);

	/* Set NEXT to the next value if it fits, else exit the loop.  */
	intmax_t next;
	if (! (INTEGERP (val) && integer_to_intmax (val, &next)))
	  break;

	/* Set ACCUM to the next operation's result if it fits,
	   else exit the loop.  */
	bool overflow;
	intmax_t a;
	switch (code)
	  {
	  case Aadd : overflow = INT_ADD_WRAPV (accum, next, &a); break;
	  case Amult: overflow = INT_MULTIPLY_WRAPV (accum, next, &a); break;
	  case Asub : overflow = INT_SUBTRACT_WRAPV (accum, next, &a); break;
	  case Adiv:
	    if (next == 0)
	      xsignal0 (Qarith_error);
	    /* This cannot overflow, as integer overflow can
	       occur only if the dividend is INTMAX_MIN, but
	       INTMAX_MIN < MOST_NEGATIVE_FIXNUM <= accum.  */
	    accum /= next;
	    continue;
	  case Alogand: accum &= next; continue;
	  case Alogior: accum |= next; continue;
	  case Alogxor: accum ^= next; continue;
	  default: eassume (false);
	  }
	if (overflow)
	  break;
	accum = a;
      }

  return (FLOATP (val)
	  ? float_arith_driver (code, nargs, args, argnum, accum, val)
	  : bignum_arith_driver (code, nargs, args, argnum, accum, val));
}


DEFUN ("+", Fplus, Splus, 0, MANY, 0,
       doc: /* Return sum of any number of arguments, which are numbers or markers.
usage: (+ &rest NUMBERS-OR-MARKERS)  */)
  (ptrdiff_t nargs, Lisp_Object *args)
{
  if (nargs == 0)
    return make_fixnum (0);
  Lisp_Object a = check_number_coerce_marker (args[0]);
  return nargs == 1 ? a : arith_driver (Aadd, nargs, args, a);
}

DEFUN ("-", Fminus, Sminus, 0, MANY, 0,
       doc: /* Negate number or subtract numbers or markers and return the result.
With one arg, negates it.  With more than one arg,
subtracts all but the first from the first.
usage: (- &optional NUMBER-OR-MARKER &rest MORE-NUMBERS-OR-MARKERS)  */)
  (ptrdiff_t nargs, Lisp_Object *args)
{
  if (nargs == 0)
    return make_fixnum (0);
  Lisp_Object a = check_number_coerce_marker (args[0]);
  if (nargs == 1)
    {
      if (FIXNUMP (a))
	return make_int (-XFIXNUM (a));
      if (FLOATP (a))
	return make_float (-XFLOAT_DATA (a));
      mpz_neg (mpz[0], *xbignum_val (a));
      return make_integer_mpz ();
    }
  return arith_driver (Asub, nargs, args, a);
}

DEFUN ("*", Ftimes, Stimes, 0, MANY, 0,
       doc: /* Return product of any number of arguments, which are numbers or markers.
usage: (* &rest NUMBERS-OR-MARKERS)  */)
  (ptrdiff_t nargs, Lisp_Object *args)
{
  if (nargs == 0)
    return make_fixnum (1);
  Lisp_Object a = check_number_coerce_marker (args[0]);
  return nargs == 1 ? a : arith_driver (Amult, nargs, args, a);
}

DEFUN ("/", Fquo, Squo, 1, MANY, 0,
       doc: /* Divide number by divisors and return the result.
With two or more arguments, return first argument divided by the rest.
With one argument, return 1 divided by the argument.
The arguments must be numbers or markers.
usage: (/ NUMBER &rest DIVISORS)  */)
  (ptrdiff_t nargs, Lisp_Object *args)
{
  Lisp_Object a = check_number_coerce_marker (args[0]);
  if (nargs == 1)
    {
      if (FIXNUMP (a))
	{
	  if (XFIXNUM (a) == 0)
	    xsignal0 (Qarith_error);
	  return make_fixnum (1 / XFIXNUM (a));
	}
      if (FLOATP (a))
	{
	  if (! IEEE_FLOATING_POINT && XFLOAT_DATA (a) == 0)
	    xsignal0 (Qarith_error);
	  return make_float (1 / XFLOAT_DATA (a));
	}
      /* Dividing 1 by any bignum yields 0.  */
      return make_fixnum (0);
    }

  /* Do all computation in floating-point if any arg is a float.  */
  for (ptrdiff_t argnum = 2; argnum < nargs; argnum++)
    if (FLOATP (args[argnum]))
      return floatop_arith_driver (Adiv, nargs, args, 0, 0, XFLOATINT (a));
  return arith_driver (Adiv, nargs, args, a);
}

/* Return NUM % DEN (or NUM mod DEN, if MODULO).  NUM and DEN must be
   integers.  */
static Lisp_Object
integer_remainder (Lisp_Object num, Lisp_Object den, bool modulo)
{
  if (FIXNUMP (den))
    {
      EMACS_INT d = XFIXNUM (den);
      if (d == 0)
	xsignal0 (Qarith_error);

      EMACS_INT r;
      bool have_r = false;
      if (FIXNUMP (num))
	{
	  r = XFIXNUM (num) % d;
	  have_r = true;
	}
      else if (eabs (d) <= ULONG_MAX)
	{
	  mpz_t const *n = xbignum_val (num);
	  bool neg_n = mpz_sgn (*n) < 0;
	  r = mpz_tdiv_ui (*n, eabs (d));
	  if (neg_n)
	    r = -r;
	  have_r = true;
	}

      if (have_r)
	{
	  /* If MODULO and the remainder has the wrong sign, fix it.  */
	  if (modulo && (d < 0 ? r > 0 : r < 0))
	    r += d;

	  return make_fixnum (r);
	}
    }

  mpz_t const *d = bignum_integer (&mpz[1], den);
  mpz_t *r = &mpz[0];
  mpz_tdiv_r (*r, *bignum_integer (&mpz[0], num), *d);

  if (modulo)
    {
      /* If the remainder has the wrong sign, fix it.  */
      int sgn_r = mpz_sgn (*r);
      if (mpz_sgn (*d) < 0 ? sgn_r > 0 : sgn_r < 0)
	mpz_add (*r, *r, *d);
    }

  return make_integer_mpz ();
}

DEFUN ("%", Frem, Srem, 2, 2, 0,
       doc: /* Return remainder of X divided by Y.
Both must be integers or markers.  */)
  (Lisp_Object x, Lisp_Object y)
{
  x = check_integer_coerce_marker (x);
  y = check_integer_coerce_marker (y);
  return integer_remainder (x, y, false);
}

DEFUN ("mod", Fmod, Smod, 2, 2, 0,
       doc: /* Return X modulo Y.
The result falls between zero (inclusive) and Y (exclusive).
Both X and Y must be numbers or markers.  */)
  (Lisp_Object x, Lisp_Object y)
{
  x = check_number_coerce_marker (x);
  y = check_number_coerce_marker (y);
  if (FLOATP (x) || FLOATP (y))
    return fmod_float (x, y);
  return integer_remainder (x, y, true);
}

static Lisp_Object
minmax_driver (ptrdiff_t nargs, Lisp_Object *args,
	       enum Arith_Comparison comparison)
{
  Lisp_Object accum = check_number_coerce_marker (args[0]);
  for (ptrdiff_t argnum = 1; argnum < nargs; argnum++)
    {
      Lisp_Object val = check_number_coerce_marker (args[argnum]);
      if (!NILP (arithcompare (val, accum, comparison)))
	accum = val;
      else if (FLOATP (val) && isnan (XFLOAT_DATA (val)))
	return val;
    }
  return accum;
}

DEFUN ("max", Fmax, Smax, 1, MANY, 0,
       doc: /* Return largest of all the arguments (which must be numbers or markers).
The value is always a number; markers are converted to numbers.
usage: (max NUMBER-OR-MARKER &rest NUMBERS-OR-MARKERS)  */)
  (ptrdiff_t nargs, Lisp_Object *args)
{
  return minmax_driver (nargs, args, ARITH_GRTR);
}

DEFUN ("min", Fmin, Smin, 1, MANY, 0,
       doc: /* Return smallest of all the arguments (which must be numbers or markers).
The value is always a number; markers are converted to numbers.
usage: (min NUMBER-OR-MARKER &rest NUMBERS-OR-MARKERS)  */)
  (ptrdiff_t nargs, Lisp_Object *args)
{
  return minmax_driver (nargs, args, ARITH_LESS);
}

DEFUN ("logand", Flogand, Slogand, 0, MANY, 0,
       doc: /* Return bitwise-and of all the arguments.
Arguments may be integers, or markers converted to integers.
usage: (logand &rest INTS-OR-MARKERS)  */)
  (ptrdiff_t nargs, Lisp_Object *args)
{
  if (nargs == 0)
    return make_fixnum (-1);
  Lisp_Object a = check_integer_coerce_marker (args[0]);
  return nargs == 1 ? a : arith_driver (Alogand, nargs, args, a);
}

DEFUN ("logior", Flogior, Slogior, 0, MANY, 0,
       doc: /* Return bitwise-or of all the arguments.
Arguments may be integers, or markers converted to integers.
usage: (logior &rest INTS-OR-MARKERS)  */)
  (ptrdiff_t nargs, Lisp_Object *args)
{
  if (nargs == 0)
    return make_fixnum (0);
  Lisp_Object a = check_integer_coerce_marker (args[0]);
  return nargs == 1 ? a : arith_driver (Alogior, nargs, args, a);
}

DEFUN ("logxor", Flogxor, Slogxor, 0, MANY, 0,
       doc: /* Return bitwise-exclusive-or of all the arguments.
Arguments may be integers, or markers converted to integers.
usage: (logxor &rest INTS-OR-MARKERS)  */)
  (ptrdiff_t nargs, Lisp_Object *args)
{
  if (nargs == 0)
    return make_fixnum (0);
  Lisp_Object a = check_integer_coerce_marker (args[0]);
  return nargs == 1 ? a : arith_driver (Alogxor, nargs, args, a);
}

DEFUN ("logcount", Flogcount, Slogcount, 1, 1, 0,
       doc: /* Return population count of VALUE.
This is the number of one bits in the two's complement representation
of VALUE.  If VALUE is negative, return the number of zero bits in the
representation.  */)
  (Lisp_Object value)
{
  CHECK_INTEGER (value);

  if (BIGNUMP (value))
    {
      mpz_t const *nonneg = xbignum_val (value);
      if (mpz_sgn (*nonneg) < 0)
	{
	  mpz_com (mpz[0], *nonneg);
	  nonneg = &mpz[0];
	}
      return make_fixnum (mpz_popcount (*nonneg));
    }

  eassume (FIXNUMP (value));
  EMACS_INT v = XFIXNUM (value) < 0 ? -1 - XFIXNUM (value) : XFIXNUM (value);
  return make_fixnum (EMACS_UINT_WIDTH <= UINT_WIDTH
		      ? count_one_bits (v)
		      : EMACS_UINT_WIDTH <= ULONG_WIDTH
		      ? count_one_bits_l (v)
		      : count_one_bits_ll (v));
}

DEFUN ("ash", Fash, Sash, 2, 2, 0,
       doc: /* Return VALUE with its bits shifted left by COUNT.
If COUNT is negative, shifting is actually to the right.
In this case, the sign bit is duplicated.  */)
  (Lisp_Object value, Lisp_Object count)
{
  CHECK_INTEGER (value);
  CHECK_INTEGER (count);

  if (! FIXNUMP (count))
    {
      if (EQ (value, make_fixnum (0)))
	return value;
      if (mpz_sgn (*xbignum_val (count)) < 0)
	{
	  EMACS_INT v = (FIXNUMP (value) ? XFIXNUM (value)
			 : mpz_sgn (*xbignum_val (value)));
	  return make_fixnum (v < 0 ? -1 : 0);
	}
      overflow_error ();
    }

  if (XFIXNUM (count) <= 0)
    {
      if (XFIXNUM (count) == 0)
	return value;

      if ((EMACS_INT) -1 >> 1 == -1 && FIXNUMP (value))
	{
	  EMACS_INT shift = -XFIXNUM (count);
	  EMACS_INT result
	    = (shift < EMACS_INT_WIDTH ? XFIXNUM (value) >> shift
	       : XFIXNUM (value) < 0 ? -1 : 0);
	  return make_fixnum (result);
	}
    }

  mpz_t const *zval = bignum_integer (&mpz[0], value);
  if (XFIXNUM (count) < 0)
    {
      if (TYPE_MAXIMUM (mp_bitcnt_t) < - XFIXNUM (count))
	return make_fixnum (mpz_sgn (*zval) < 0 ? -1 : 0);
      mpz_fdiv_q_2exp (mpz[0], *zval, - XFIXNUM (count));
    }
  else
    emacs_mpz_mul_2exp (mpz[0], *zval, XFIXNUM (count));
  return make_integer_mpz ();
}

/* Return X ** Y as an integer.  X and Y must be integers, and Y must
   be nonnegative.  */

Lisp_Object
expt_integer (Lisp_Object x, Lisp_Object y)
{
  /* Special cases for -1 <= x <= 1, which never overflow.  */
  if (EQ (x, make_fixnum (1)))
    return x;
  if (EQ (x, make_fixnum (0)))
    return EQ (x, y) ? make_fixnum (1) : x;
  if (EQ (x, make_fixnum (-1)))
    return ((FIXNUMP (y) ? XFIXNUM (y) & 1 : mpz_odd_p (*xbignum_val (y)))
	    ? x : make_fixnum (1));

  unsigned long exp;
  if (FIXNUMP (y))
    {
      if (ULONG_MAX < XFIXNUM (y))
	overflow_error ();
      exp = XFIXNUM (y);
    }
  else
    {
      if (ULONG_MAX <= MOST_POSITIVE_FIXNUM
	  || !mpz_fits_ulong_p (*xbignum_val (y)))
	overflow_error ();
      exp = mpz_get_ui (*xbignum_val (y));
    }

  emacs_mpz_pow_ui (mpz[0], *bignum_integer (&mpz[0], x), exp);
  return make_integer_mpz ();
}

DEFUN ("1+", Fadd1, Sadd1, 1, 1, 0,
       doc: /* Return NUMBER plus one.  NUMBER may be a number or a marker.
Markers are converted to integers.  */)
  (Lisp_Object number)
{
  number = check_number_coerce_marker (number);

  if (FIXNUMP (number))
    return make_int (XFIXNUM (number) + 1);
  if (FLOATP (number))
    return (make_float (1.0 + XFLOAT_DATA (number)));
  mpz_add_ui (mpz[0], *xbignum_val (number), 1);
  return make_integer_mpz ();
}

DEFUN ("1-", Fsub1, Ssub1, 1, 1, 0,
       doc: /* Return NUMBER minus one.  NUMBER may be a number or a marker.
Markers are converted to integers.  */)
  (Lisp_Object number)
{
  number = check_number_coerce_marker (number);

  if (FIXNUMP (number))
    return make_int (XFIXNUM (number) - 1);
  if (FLOATP (number))
    return (make_float (-1.0 + XFLOAT_DATA (number)));
  mpz_sub_ui (mpz[0], *xbignum_val (number), 1);
  return make_integer_mpz ();
}

DEFUN ("lognot", Flognot, Slognot, 1, 1, 0,
       doc: /* Return the bitwise complement of NUMBER.  NUMBER must be an integer.  */)
  (register Lisp_Object number)
{
  CHECK_INTEGER (number);
  if (FIXNUMP (number))
    return make_fixnum (~XFIXNUM (number));
  mpz_com (mpz[0], *xbignum_val (number));
  return make_integer_mpz ();
}

DEFUN ("byteorder", Fbyteorder, Sbyteorder, 0, 0, 0,
       doc: /* Return the byteorder for the machine.
Returns 66 (ASCII uppercase B) for big endian machines or 108 (ASCII
lowercase l) for small endian machines.  */
       attributes: const)
  (void)
{
  unsigned i = 0x04030201;
  int order = *(char *)&i == 1 ? 108 : 66;

  return make_fixnum (order);
}

/* Because we round up the bool vector allocate size to word_size
   units, we can safely read past the "end" of the vector in the
   operations below.  These extra bits are always zero.  */

static bits_word
bool_vector_spare_mask (EMACS_INT nr_bits)
{
  return (((bits_word) 1) << (nr_bits % BITS_PER_BITS_WORD)) - 1;
}

/* Shift VAL right by the width of an unsigned long long.
   ULLONG_WIDTH must be less than BITS_PER_BITS_WORD.  */

static bits_word
shift_right_ull (bits_word w)
{
  /* Pacify bogus GCC warning about shift count exceeding type width.  */
  int shift = ULLONG_WIDTH - BITS_PER_BITS_WORD < 0 ? ULLONG_WIDTH : 0;
  return w >> shift;
}

/* Return the number of 1 bits in W.  */

static int
count_one_bits_word (bits_word w)
{
  if (BITS_WORD_MAX <= UINT_MAX)
    return count_one_bits (w);
  else if (BITS_WORD_MAX <= ULONG_MAX)
    return count_one_bits_l (w);
  else
    {
      int i = 0, count = 0;
      while (count += count_one_bits_ll (w),
	     (i += ULLONG_WIDTH) < BITS_PER_BITS_WORD)
	w = shift_right_ull (w);
      return count;
    }
}

enum bool_vector_op { bool_vector_exclusive_or,
                      bool_vector_union,
                      bool_vector_intersection,
                      bool_vector_set_difference,
                      bool_vector_subsetp };

static Lisp_Object
bool_vector_binop_driver (Lisp_Object a,
                          Lisp_Object b,
                          Lisp_Object dest,
                          enum bool_vector_op op)
{
  EMACS_INT nr_bits;
  bits_word *adata, *bdata, *destdata;
  ptrdiff_t i = 0;
  ptrdiff_t nr_words;

  CHECK_BOOL_VECTOR (a);
  CHECK_BOOL_VECTOR (b);

  nr_bits = bool_vector_size (a);
  if (bool_vector_size (b) != nr_bits)
    wrong_length_argument (a, b, dest);

  nr_words = bool_vector_words (nr_bits);
  adata = bool_vector_data (a);
  bdata = bool_vector_data (b);

  if (NILP (dest))
    {
      dest = make_uninit_bool_vector (nr_bits);
      destdata = bool_vector_data (dest);
    }
  else
    {
      CHECK_BOOL_VECTOR (dest);
      destdata = bool_vector_data (dest);
      if (bool_vector_size (dest) != nr_bits)
	wrong_length_argument (a, b, dest);

      switch (op)
	{
	case bool_vector_exclusive_or:
	  for (; i < nr_words; i++)
	    if (destdata[i] != (adata[i] ^ bdata[i]))
	      goto set_dest;
	  break;

	case bool_vector_subsetp:
	  for (; i < nr_words; i++)
	    if (adata[i] &~ bdata[i])
	      return Qnil;
	  return Qt;

	case bool_vector_union:
	  for (; i < nr_words; i++)
	    if (destdata[i] != (adata[i] | bdata[i]))
	      goto set_dest;
	  break;

	case bool_vector_intersection:
	  for (; i < nr_words; i++)
	    if (destdata[i] != (adata[i] & bdata[i]))
	      goto set_dest;
	  break;

	case bool_vector_set_difference:
	  for (; i < nr_words; i++)
	    if (destdata[i] != (adata[i] &~ bdata[i]))
	      goto set_dest;
	  break;
	}

      return Qnil;
    }

 set_dest:
  switch (op)
    {
    case bool_vector_exclusive_or:
      for (; i < nr_words; i++)
	destdata[i] = adata[i] ^ bdata[i];
      break;

    case bool_vector_union:
      for (; i < nr_words; i++)
	destdata[i] = adata[i] | bdata[i];
      break;

    case bool_vector_intersection:
      for (; i < nr_words; i++)
	destdata[i] = adata[i] & bdata[i];
      break;

    case bool_vector_set_difference:
      for (; i < nr_words; i++)
	destdata[i] = adata[i] &~ bdata[i];
      break;

    default:
      eassume (0);
    }

  return dest;
}

/* PRECONDITION must be true.  Return VALUE.  This odd construction
   works around a bogus GCC diagnostic "shift count >= width of type".  */

static int
pre_value (bool precondition, int value)
{
  eassume (precondition);
  return precondition ? value : 0;
}

/* Compute the number of trailing zero bits in val.  If val is zero,
   return the number of bits in val.  */
static int
count_trailing_zero_bits (bits_word val)
{
  if (BITS_WORD_MAX == UINT_MAX)
    return count_trailing_zeros (val);
  if (BITS_WORD_MAX == ULONG_MAX)
    return count_trailing_zeros_l (val);
  if (BITS_WORD_MAX == ULLONG_MAX)
    return count_trailing_zeros_ll (val);

  /* The rest of this code is for the unlikely platform where bits_word differs
     in width from unsigned int, unsigned long, and unsigned long long.  */
  val |= ~ BITS_WORD_MAX;
  if (BITS_WORD_MAX <= UINT_MAX)
    return count_trailing_zeros (val);
  if (BITS_WORD_MAX <= ULONG_MAX)
    return count_trailing_zeros_l (val);
  else
    {
      int count;
      for (count = 0;
	   count < BITS_PER_BITS_WORD - ULLONG_WIDTH;
	   count += ULLONG_WIDTH)
	{
	  if (val & ULLONG_MAX)
	    return count + count_trailing_zeros_ll (val);
	  val = shift_right_ull (val);
	}

      if (BITS_PER_BITS_WORD % ULLONG_WIDTH != 0
	  && BITS_WORD_MAX == (bits_word) -1)
	val |= (bits_word) 1 << pre_value (ULONG_MAX < BITS_WORD_MAX,
					   BITS_PER_BITS_WORD % ULLONG_WIDTH);
      return count + count_trailing_zeros_ll (val);
    }
}

static bits_word
bits_word_to_host_endian (bits_word val)
{
#ifndef WORDS_BIGENDIAN
  return val;
#else
  if (BITS_WORD_MAX >> 31 == 1)
    return bswap_32 (val);
  if (BITS_WORD_MAX >> 31 >> 31 >> 1 == 1)
    return bswap_64 (val);
  {
    int i;
    bits_word r = 0;
    for (i = 0; i < sizeof val; i++)
      {
	r = ((r << 1 << (CHAR_BIT - 1))
	     | (val & ((1u << 1 << (CHAR_BIT - 1)) - 1)));
	val = val >> 1 >> (CHAR_BIT - 1);
      }
    return r;
  }
#endif
}

DEFUN ("bool-vector-exclusive-or", Fbool_vector_exclusive_or,
       Sbool_vector_exclusive_or, 2, 3, 0,
       doc: /* Return A ^ B, bitwise exclusive or.
If optional third argument C is given, store result into C.
A, B, and C must be bool vectors of the same length.
Return the destination vector if it changed or nil otherwise.  */)
  (Lisp_Object a, Lisp_Object b, Lisp_Object c)
{
  return bool_vector_binop_driver (a, b, c, bool_vector_exclusive_or);
}

DEFUN ("bool-vector-union", Fbool_vector_union,
       Sbool_vector_union, 2, 3, 0,
       doc: /* Return A | B, bitwise or.
If optional third argument C is given, store result into C.
A, B, and C must be bool vectors of the same length.
Return the destination vector if it changed or nil otherwise.  */)
  (Lisp_Object a, Lisp_Object b, Lisp_Object c)
{
  return bool_vector_binop_driver (a, b, c, bool_vector_union);
}

DEFUN ("bool-vector-intersection", Fbool_vector_intersection,
       Sbool_vector_intersection, 2, 3, 0,
       doc: /* Return A & B, bitwise and.
If optional third argument C is given, store result into C.
A, B, and C must be bool vectors of the same length.
Return the destination vector if it changed or nil otherwise.  */)
  (Lisp_Object a, Lisp_Object b, Lisp_Object c)
{
  return bool_vector_binop_driver (a, b, c, bool_vector_intersection);
}

DEFUN ("bool-vector-set-difference", Fbool_vector_set_difference,
       Sbool_vector_set_difference, 2, 3, 0,
       doc: /* Return A &~ B, set difference.
If optional third argument C is given, store result into C.
A, B, and C must be bool vectors of the same length.
Return the destination vector if it changed or nil otherwise.  */)
  (Lisp_Object a, Lisp_Object b, Lisp_Object c)
{
  return bool_vector_binop_driver (a, b, c, bool_vector_set_difference);
}

DEFUN ("bool-vector-subsetp", Fbool_vector_subsetp,
       Sbool_vector_subsetp, 2, 2, 0,
       doc: /* Return t if every t value in A is also t in B, nil otherwise.
A and B must be bool vectors of the same length.  */)
  (Lisp_Object a, Lisp_Object b)
{
  return bool_vector_binop_driver (a, b, b, bool_vector_subsetp);
}

DEFUN ("bool-vector-not", Fbool_vector_not,
       Sbool_vector_not, 1, 2, 0,
       doc: /* Compute ~A, set complement.
If optional second argument B is given, store result into B.
A and B must be bool vectors of the same length.
Return the destination vector.  */)
  (Lisp_Object a, Lisp_Object b)
{
  EMACS_INT nr_bits;
  bits_word *bdata, *adata;
  ptrdiff_t i;

  CHECK_BOOL_VECTOR (a);
  nr_bits = bool_vector_size (a);

  if (NILP (b))
    b = make_uninit_bool_vector (nr_bits);
  else
    {
      CHECK_BOOL_VECTOR (b);
      if (bool_vector_size (b) != nr_bits)
	wrong_length_argument (a, b, Qnil);
    }

  bdata = bool_vector_data (b);
  adata = bool_vector_data (a);

  for (i = 0; i < nr_bits / BITS_PER_BITS_WORD; i++)
    bdata[i] = BITS_WORD_MAX & ~adata[i];

  if (nr_bits % BITS_PER_BITS_WORD)
    {
      bits_word mword = bits_word_to_host_endian (adata[i]);
      mword = ~mword;
      mword &= bool_vector_spare_mask (nr_bits);
      bdata[i] = bits_word_to_host_endian (mword);
    }

  return b;
}

DEFUN ("bool-vector-count-population", Fbool_vector_count_population,
       Sbool_vector_count_population, 1, 1, 0,
       doc: /* Count how many elements in A are t.
A is a bool vector.  To count A's nil elements, subtract the return
value from A's length.  */)
  (Lisp_Object a)
{
  EMACS_INT count;
  EMACS_INT nr_bits;
  bits_word *adata;
  ptrdiff_t i, nwords;

  CHECK_BOOL_VECTOR (a);

  nr_bits = bool_vector_size (a);
  nwords = bool_vector_words (nr_bits);
  count = 0;
  adata = bool_vector_data (a);

  for (i = 0; i < nwords; i++)
    count += count_one_bits_word (adata[i]);

  return make_fixnum (count);
}

DEFUN ("bool-vector-count-consecutive", Fbool_vector_count_consecutive,
       Sbool_vector_count_consecutive, 3, 3, 0,
       doc: /* Count how many consecutive elements in A equal B starting at I.
A is a bool vector, B is t or nil, and I is an index into A.  */)
  (Lisp_Object a, Lisp_Object b, Lisp_Object i)
{
  EMACS_INT count;
  EMACS_INT nr_bits;
  int offset;
  bits_word *adata;
  bits_word twiddle;
  bits_word mword; /* Machine word.  */
  ptrdiff_t pos, pos0;
  ptrdiff_t nr_words;

  CHECK_BOOL_VECTOR (a);
  CHECK_FIXNAT (i);

  nr_bits = bool_vector_size (a);
  if (XFIXNAT (i) > nr_bits) /* Allow one past the end for convenience */
    args_out_of_range (a, i);

  adata = bool_vector_data (a);
  nr_words = bool_vector_words (nr_bits);
  pos = XFIXNAT (i) / BITS_PER_BITS_WORD;
  offset = XFIXNAT (i) % BITS_PER_BITS_WORD;
  count = 0;

  /* By XORing with twiddle, we transform the problem of "count
     consecutive equal values" into "count the zero bits".  The latter
     operation usually has hardware support.  */
  twiddle = NILP (b) ? 0 : BITS_WORD_MAX;

  /* Scan the remainder of the mword at the current offset.  */
  if (pos < nr_words && offset != 0)
    {
      mword = bits_word_to_host_endian (adata[pos]);
      mword ^= twiddle;
      mword >>= offset;

      /* Do not count the pad bits.  */
      mword |= (bits_word) 1 << (BITS_PER_BITS_WORD - offset);

      count = count_trailing_zero_bits (mword);
      pos++;
      if (count + offset < BITS_PER_BITS_WORD)
        return make_fixnum (count);
    }

  /* Scan whole words until we either reach the end of the vector or
     find an mword that doesn't completely match.  twiddle is
     endian-independent.  */
  pos0 = pos;
  while (pos < nr_words && adata[pos] == twiddle)
    pos++;
  count += (pos - pos0) * BITS_PER_BITS_WORD;

  if (pos < nr_words)
    {
      /* If we stopped because of a mismatch, see how many bits match
         in the current mword.  */
      mword = bits_word_to_host_endian (adata[pos]);
      mword ^= twiddle;
      count += count_trailing_zero_bits (mword);
    }
  else if (nr_bits % BITS_PER_BITS_WORD != 0)
    {
      /* If we hit the end, we might have overshot our count.  Reduce
         the total by the number of spare bits at the end of the
         vector.  */
      count -= BITS_PER_BITS_WORD - nr_bits % BITS_PER_BITS_WORD;
    }

  return make_fixnum (count);
}

void rust_init_syms(void);


void
syms_of_data (void)
{
  Lisp_Object error_tail, arith_tail;
  rust_init_syms();

  DEFSYM (Qquote, "quote");
  DEFSYM (Qlambda, "lambda");
  DEFSYM (Qerror_conditions, "error-conditions");
  DEFSYM (Qerror_message, "error-message");
  DEFSYM (Qtop_level, "top-level");

  DEFSYM (Qerror, "error");
  DEFSYM (Quser_error, "user-error");
  DEFSYM (Qquit, "quit");
  DEFSYM (Qwrong_length_argument, "wrong-length-argument");
  DEFSYM (Qwrong_type_argument, "wrong-type-argument");
  DEFSYM (Qargs_out_of_range, "args-out-of-range");
  DEFSYM (Qvoid_function, "void-function");
  DEFSYM (Qcyclic_function_indirection, "cyclic-function-indirection");
  DEFSYM (Qcyclic_variable_indirection, "cyclic-variable-indirection");
  DEFSYM (Qvoid_variable, "void-variable");
  DEFSYM (Qsetting_constant, "setting-constant");
  DEFSYM (Qtrapping_constant, "trapping-constant");
  DEFSYM (Qinvalid_read_syntax, "invalid-read-syntax");

  DEFSYM (Qinvalid_function, "invalid-function");
  DEFSYM (Qwrong_number_of_arguments, "wrong-number-of-arguments");
  DEFSYM (Qno_catch, "no-catch");
  DEFSYM (Qend_of_file, "end-of-file");
  DEFSYM (Qarith_error, "arith-error");
  DEFSYM (Qbeginning_of_buffer, "beginning-of-buffer");
  DEFSYM (Qend_of_buffer, "end-of-buffer");
  DEFSYM (Qbuffer_read_only, "buffer-read-only");
  DEFSYM (Qtext_read_only, "text-read-only");
  DEFSYM (Qmark_inactive, "mark-inactive");

  DEFSYM (Qlistp, "listp");
  DEFSYM (Qconsp, "consp");
  DEFSYM (Qsymbolp, "symbolp");
  DEFSYM (Qfixnump, "fixnump");
  DEFSYM (Qintegerp, "integerp");
  DEFSYM (Qnatnump, "natnump");
  DEFSYM (Qwholenump, "wholenump");
  DEFSYM (Qstringp, "stringp");
  DEFSYM (Qarrayp, "arrayp");
  DEFSYM (Qsequencep, "sequencep");
  DEFSYM (Qbufferp, "bufferp");
  DEFSYM (Qvectorp, "vectorp");
  DEFSYM (Qrecordp, "recordp");
  DEFSYM (Qbool_vector_p, "bool-vector-p");
  DEFSYM (Qchar_or_string_p, "char-or-string-p");
  DEFSYM (Qmarkerp, "markerp");
  DEFSYM (Quser_ptrp, "user-ptrp");
  DEFSYM (Qbuffer_or_string_p, "buffer-or-string-p");
  DEFSYM (Qinteger_or_marker_p, "integer-or-marker-p");
  DEFSYM (Qfboundp, "fboundp");

  DEFSYM (Qfloatp, "floatp");
  DEFSYM (Qnumberp, "numberp");
  DEFSYM (Qnumber_or_marker_p, "number-or-marker-p");

  DEFSYM (Qchar_table_p, "char-table-p");
  DEFSYM (Qvector_or_char_table_p, "vector-or-char-table-p");

  DEFSYM (Qsubrp, "subrp");
  DEFSYM (Qunevalled, "unevalled");
  DEFSYM (Qmany, "many");

  DEFSYM (Qcdr, "cdr");

  error_tail = pure_cons (Qerror, Qnil);

  /* ERROR is used as a signaler for random errors for which nothing else is
     right.  */

  Fput (Qerror, Qerror_conditions,
	error_tail);
  Fput (Qerror, Qerror_message,
	build_pure_c_string ("error"));

#define PUT_ERROR(sym, tail, msg)			\
  Fput (sym, Qerror_conditions, pure_cons (sym, tail)); \
  Fput (sym, Qerror_message, build_pure_c_string (msg))

  PUT_ERROR (Qquit, Qnil, "Quit");

  PUT_ERROR (Quser_error, error_tail, "");
  PUT_ERROR (Qwrong_length_argument, error_tail, "Wrong length argument");
  PUT_ERROR (Qwrong_type_argument, error_tail, "Wrong type argument");
  PUT_ERROR (Qargs_out_of_range, error_tail, "Args out of range");
  PUT_ERROR (Qvoid_function, error_tail,
	     "Symbol's function definition is void");
  PUT_ERROR (Qcyclic_function_indirection, error_tail,
	     "Symbol's chain of function indirections contains a loop");
  PUT_ERROR (Qcyclic_variable_indirection, error_tail,
	     "Symbol's chain of variable indirections contains a loop");
  DEFSYM (Qcircular_list, "circular-list");
  PUT_ERROR (Qcircular_list, error_tail, "List contains a loop");
  PUT_ERROR (Qvoid_variable, error_tail, "Symbol's value as variable is void");
  PUT_ERROR (Qsetting_constant, error_tail,
	     "Attempt to set a constant symbol");
  PUT_ERROR (Qtrapping_constant, error_tail,
             "Attempt to trap writes to a constant symbol");
  PUT_ERROR (Qinvalid_read_syntax, error_tail, "Invalid read syntax");
  PUT_ERROR (Qinvalid_function, error_tail, "Invalid function");
  PUT_ERROR (Qwrong_number_of_arguments, error_tail,
	     "Wrong number of arguments");
  PUT_ERROR (Qno_catch, error_tail, "No catch for tag");
  PUT_ERROR (Qend_of_file, error_tail, "End of file during parsing");

  arith_tail = pure_cons (Qarith_error, error_tail);
  Fput (Qarith_error, Qerror_conditions, arith_tail);
  Fput (Qarith_error, Qerror_message, build_pure_c_string ("Arithmetic error"));

  PUT_ERROR (Qbeginning_of_buffer, error_tail, "Beginning of buffer");
  PUT_ERROR (Qend_of_buffer, error_tail, "End of buffer");
  PUT_ERROR (Qbuffer_read_only, error_tail, "Buffer is read-only");
  PUT_ERROR (Qtext_read_only, pure_cons (Qbuffer_read_only, error_tail),
	     "Text is read-only");

  DEFSYM (Qrange_error, "range-error");
  DEFSYM (Qdomain_error, "domain-error");
  DEFSYM (Qsingularity_error, "singularity-error");
  DEFSYM (Qoverflow_error, "overflow-error");
  DEFSYM (Qunderflow_error, "underflow-error");

  PUT_ERROR (Qdomain_error, arith_tail, "Arithmetic domain error");

  PUT_ERROR (Qrange_error, arith_tail, "Arithmetic range error");

  PUT_ERROR (Qsingularity_error, Fcons (Qdomain_error, arith_tail),
	     "Arithmetic singularity error");

  PUT_ERROR (Qoverflow_error, Fcons (Qrange_error, arith_tail),
	     "Arithmetic overflow error");
  PUT_ERROR (Qunderflow_error, Fcons (Qrange_error, arith_tail),
	     "Arithmetic underflow error");

  /* Types that type-of returns.  */
  DEFSYM (Qinteger, "integer");
  DEFSYM (Qsymbol, "symbol");
  DEFSYM (Qstring, "string");
  DEFSYM (Qcons, "cons");
  DEFSYM (Qmarker, "marker");
  DEFSYM (Qoverlay, "overlay");
  DEFSYM (Qfinalizer, "finalizer");
  DEFSYM (Qmodule_function, "module-function");
  DEFSYM (Quser_ptr, "user-ptr");
  DEFSYM (Qfloat, "float");
  DEFSYM (Qwindow_configuration, "window-configuration");
  DEFSYM (Qprocess, "process");
  DEFSYM (Qwindow, "window");
  DEFSYM (Qsubr, "subr");
  DEFSYM (Qcompiled_function, "compiled-function");
  DEFSYM (Qbuffer, "buffer");
  DEFSYM (Qframe, "frame");
  DEFSYM (Qvector, "vector");
  DEFSYM (Qrecord, "record");
  DEFSYM (Qchar_table, "char-table");
  DEFSYM (Qbool_vector, "bool-vector");
  DEFSYM (Qhash_table, "hash-table");
  DEFSYM (Qthread, "thread");
  DEFSYM (Qmutex, "mutex");
  DEFSYM (Qcondition_variable, "condition-variable");
  DEFSYM (Qfont_spec, "font-spec");
  DEFSYM (Qfont_entity, "font-entity");
  DEFSYM (Qfont_object, "font-object");
  DEFSYM (Qterminal, "terminal");
  DEFSYM (Qxwidget, "xwidget");
  DEFSYM (Qxwidget_view, "xwidget-view");

  DEFSYM (Qdefun, "defun");

  DEFSYM (Qinteractive_form, "interactive-form");
  DEFSYM (Qdefalias_fset_function, "defalias-fset-function");

  defsubr (&Sindirect_variable);
  defsubr (&Sinteractive_form);
  defsubr (&Seq);
  defsubr (&Snull);
  defsubr (&Stype_of);
  defsubr (&Slistp);
  defsubr (&Snlistp);
  defsubr (&Sconsp);
  defsubr (&Satom);
  defsubr (&Sintegerp);
  defsubr (&Sinteger_or_marker_p);
  defsubr (&Snumberp);
  defsubr (&Snumber_or_marker_p);
  defsubr (&Sfloatp);
  defsubr (&Snatnump);
  defsubr (&Ssymbolp);
  defsubr (&Skeywordp);
  defsubr (&Sstringp);
  defsubr (&Smultibyte_string_p);
  defsubr (&Svectorp);
  defsubr (&Srecordp);
  defsubr (&Schar_table_p);
  defsubr (&Svector_or_char_table_p);
  defsubr (&Sbool_vector_p);
  defsubr (&Sarrayp);
  defsubr (&Ssequencep);
  defsubr (&Sbufferp);
  defsubr (&Smarkerp);
  defsubr (&Ssubrp);
  defsubr (&Sbyte_code_function_p);
  defsubr (&Smodule_function_p);
  defsubr (&Schar_or_string_p);
  defsubr (&Sthreadp);
  defsubr (&Smutexp);
  defsubr (&Scondition_variable_p);
  defsubr (&Scar);
  defsubr (&Scdr);
  defsubr (&Scar_safe);
  defsubr (&Scdr_safe);
  defsubr (&Ssetcar);
  defsubr (&Ssetcdr);
  defsubr (&Ssymbol_function);
  defsubr (&Sindirect_function);
  defsubr (&Ssymbol_plist);
  defsubr (&Ssymbol_name);
  defsubr (&Smakunbound);
  defsubr (&Sfmakunbound);
  defsubr (&Sboundp);
  defsubr (&Sfboundp);
  defsubr (&Sfset);
  defsubr (&Sdefalias);
  defsubr (&Ssetplist);
  defsubr (&Ssymbol_value);
  defsubr (&Sset);
  defsubr (&Sdefault_boundp);
  defsubr (&Sdefault_value);
  defsubr (&Sset_default);
  defsubr (&Smake_variable_buffer_local);
  defsubr (&Smake_local_variable);
  defsubr (&Skill_local_variable);
  defsubr (&Slocal_variable_p);
  defsubr (&Slocal_variable_if_set_p);
  defsubr (&Svariable_binding_locus);
  defsubr (&Saref);
  defsubr (&Saset);
  defsubr (&Snumber_to_string);
  defsubr (&Sstring_to_number);
  defsubr (&Seqlsign);
  defsubr (&Slss);
  defsubr (&Sgtr);
  defsubr (&Sleq);
  defsubr (&Sgeq);
  defsubr (&Sneq);
  defsubr (&Splus);
  defsubr (&Sminus);
  defsubr (&Stimes);
  defsubr (&Squo);
  defsubr (&Srem);
  defsubr (&Smod);
  defsubr (&Smax);
  defsubr (&Smin);
  defsubr (&Slogand);
  defsubr (&Slogior);
  defsubr (&Slogxor);
  defsubr (&Slogcount);
  defsubr (&Sash);
  defsubr (&Sadd1);
  defsubr (&Ssub1);
  defsubr (&Slognot);
  defsubr (&Sbyteorder);
  defsubr (&Ssubr_arity);
  defsubr (&Ssubr_name);
#ifdef HAVE_MODULES
  defsubr (&Suser_ptrp);
#endif

  defsubr (&Sbool_vector_exclusive_or);
  defsubr (&Sbool_vector_union);
  defsubr (&Sbool_vector_intersection);
  defsubr (&Sbool_vector_set_difference);
  defsubr (&Sbool_vector_not);
  defsubr (&Sbool_vector_subsetp);
  defsubr (&Sbool_vector_count_consecutive);
  defsubr (&Sbool_vector_count_population);

  set_symbol_function (Qwholenump, XSYMBOL (Qnatnump)->u.s.function);

  DEFVAR_LISP ("most-positive-fixnum", Vmost_positive_fixnum,
	       doc: /* The greatest integer that is represented efficiently.
This variable cannot be set; trying to do so will signal an error.  */);
  Vmost_positive_fixnum = make_fixnum (MOST_POSITIVE_FIXNUM);
  make_symbol_constant (intern_c_string ("most-positive-fixnum"));

  DEFVAR_LISP ("most-negative-fixnum", Vmost_negative_fixnum,
	       doc: /* The least integer that is represented efficiently.
This variable cannot be set; trying to do so will signal an error.  */);
  Vmost_negative_fixnum = make_fixnum (MOST_NEGATIVE_FIXNUM);
  make_symbol_constant (intern_c_string ("most-negative-fixnum"));

  DEFSYM (Qwatchers, "watchers");
  DEFSYM (Qmakunbound, "makunbound");
  DEFSYM (Qunlet, "unlet");
  DEFSYM (Qset, "set");
  DEFSYM (Qset_default, "set-default");
  defsubr (&Sadd_variable_watcher);
  defsubr (&Sremove_variable_watcher);
  defsubr (&Sget_variable_watchers);
}<|MERGE_RESOLUTION|>--- conflicted
+++ resolved
@@ -74,13 +74,8 @@
   eassert (KBOARD_OBJFWDP (a));
   return a.fwdptr;
 }
-<<<<<<< HEAD
-struct Lisp_Intfwd *
-XFIXNUMFWD (union Lisp_Fwd *a)
-=======
-static struct Lisp_Intfwd const *
+struct Lisp_Intfwd const *
 XFIXNUMFWD (lispfwd a)
->>>>>>> 64d2e5a7
 {
   eassert (INTFWDP (a));
   return a.fwdptr;
