--- conflicted
+++ resolved
@@ -4732,15 +4732,6 @@
 {
   bool retval = 0;
 
-<<<<<<< HEAD
-  if (f
-#ifndef HAVE_PGTK
-      && event->type == ButtonPress && event->xbutton.button < 4
-#else
-      && event->type == GDK_BUTTON_PRESS && event->button.button < 4
-#endif
-      )
-=======
 #ifdef HAVE_XINPUT2
   XIDeviceEvent *xev = (XIDeviceEvent *) event->xcookie.data;
   if (f && ((FRAME_DISPLAY_INFO (f)->supports_xi2
@@ -4753,9 +4744,14 @@
 	    || (event->type == ButtonPress
 		&& event->xbutton.button < 4)))
 #else
-  if (f && event->type == ButtonPress && event->xbutton.button < 4)
+  if (f
+#ifndef HAVE_PGTK
+      && event->type == ButtonPress && event->xbutton.button < 4
+#else
+      && event->type == GDK_BUTTON_PRESS && event->button.button < 4
+#endif
+      )
 #endif /* HAVE_XINPUT2 */
->>>>>>> d8dd705e
     {
       /* Check if press occurred outside the edit widget.  */
 #ifndef HAVE_PGTK
@@ -4776,17 +4772,13 @@
 #else
       gwin = gdk_display_get_window_at_pointer (gdpy, NULL, NULL);
 #endif
-<<<<<<< HEAD
       retval = gwin != gtk_widget_get_window (f->output_data.xp->edit_widget);
-=======
-      retval = gwin != gtk_widget_get_window (f->output_data.x->edit_widget);
 #ifdef HAVE_XINPUT2
       GtkWidget *grab = gtk_grab_get_current ();
       if (event->type == GenericEvent
 	  && event->xgeneric.evtype == XI_Motion)
 	retval = retval || (grab && GTK_IS_SCROLLBAR (grab));
 #endif
->>>>>>> d8dd705e
     }
 #ifdef HAVE_XINPUT2
   else if (f && ((FRAME_DISPLAY_INFO (f)->supports_xi2
@@ -4803,17 +4795,14 @@
   else if (f
 #ifndef HAVE_PGTK
            && ((event->type == ButtonRelease && event->xbutton.button < 4)
-<<<<<<< HEAD
                || event->type == MotionNotify)
 #else
            && ((event->type == GDK_BUTTON_RELEASE && event->button.button < 4)
                || event->type == GDK_MOTION_NOTIFY)
 #endif
 	   )
-=======
                || event->type == MotionNotify))
 #endif /* HAVE_XINPUT2 */
->>>>>>> d8dd705e
     {
       /* If we are releasing or moving the scroll bar, it has the grab.  */
       GtkWidget *w = gtk_grab_get_current ();
