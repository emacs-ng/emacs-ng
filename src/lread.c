--- conflicted
+++ resolved
@@ -4099,47 +4099,6 @@
 }
  
-<<<<<<< HEAD
-=======
-void
-map_obarray (Lisp_Object obarray, void (*fn) (Lisp_Object, Lisp_Object), Lisp_Object arg)
-{
-  ptrdiff_t i;
-  register Lisp_Object tail;
-  CHECK_VECTOR (obarray);
-  for (i = ASIZE (obarray) - 1; i >= 0; i--)
-    {
-      tail = AREF (obarray, i);
-      if (SYMBOLP (tail))
-	while (1)
-	  {
-	    (*fn) (tail, arg);
-	    if (XSYMBOL (tail)->u.s.next == 0)
-	      break;
-	    XSETSYMBOL (tail, XSYMBOL (tail)->u.s.next);
-	  }
-    }
-}
-
-static void
-mapatoms_1 (Lisp_Object sym, Lisp_Object function)
-{
-  call1 (function, sym);
-}
-
-DEFUN ("mapatoms", Fmapatoms, Smapatoms, 1, 2, 0,
-       doc: /* Call FUNCTION on every symbol in OBARRAY.
-OBARRAY defaults to the value of `obarray'.  */)
-  (Lisp_Object function, Lisp_Object obarray)
-{
-  if (NILP (obarray)) obarray = Vobarray;
-  obarray = check_obarray (obarray);
-
-  map_obarray (obarray, mapatoms_1, function);
-  return Qnil;
-}
-
->>>>>>> f1204e1d
 #define OBARRAY_SIZE 15121
 
 void
@@ -4191,82 +4150,6 @@
 }
 #endif /* NOTDEF */
 
-<<<<<<< HEAD
-=======
-/* Define an "integer variable"; a symbol whose value is forwarded to a
-   C variable of type EMACS_INT.  Sample call (with "xx" to fool make-docfile):
-   DEFxxVAR_INT ("emacs-priority", &emacs_priority, "Documentation");  */
-void
-defvar_int (struct Lisp_Intfwd *i_fwd,
-	    const char *namestring, EMACS_INT *address)
-{
-  Lisp_Object sym;
-  sym = intern_c_string (namestring);
-  i_fwd->type = Lisp_Fwd_Int;
-  i_fwd->intvar = address;
-  XSYMBOL (sym)->u.s.declared_special = true;
-  XSYMBOL (sym)->u.s.redirect = SYMBOL_FORWARDED;
-  SET_SYMBOL_FWD (XSYMBOL (sym), (union Lisp_Fwd *)i_fwd);
-}
-
-/* Similar but define a variable whose value is t if address contains 1,
-   nil if address contains 0.  */
-void
-defvar_bool (struct Lisp_Boolfwd *b_fwd,
-	     const char *namestring, bool *address)
-{
-  Lisp_Object sym;
-  sym = intern_c_string (namestring);
-  b_fwd->type = Lisp_Fwd_Bool;
-  b_fwd->boolvar = address;
-  XSYMBOL (sym)->u.s.declared_special = true;
-  XSYMBOL (sym)->u.s.redirect = SYMBOL_FORWARDED;
-  SET_SYMBOL_FWD (XSYMBOL (sym), (union Lisp_Fwd *)b_fwd);
-  Vbyte_boolean_vars = Fcons (sym, Vbyte_boolean_vars);
-}
-
-/* Similar but define a variable whose value is the Lisp Object stored
-   at address.  Two versions: with and without gc-marking of the C
-   variable.  The nopro version is used when that variable will be
-   gc-marked for some other reason, since marking the same slot twice
-   can cause trouble with strings.  */
-void
-defvar_lisp_nopro (struct Lisp_Objfwd *o_fwd,
-		   const char *namestring, Lisp_Object *address)
-{
-  Lisp_Object sym;
-  sym = intern_c_string (namestring);
-  o_fwd->type = Lisp_Fwd_Obj;
-  o_fwd->objvar = address;
-  XSYMBOL (sym)->u.s.declared_special = true;
-  XSYMBOL (sym)->u.s.redirect = SYMBOL_FORWARDED;
-  SET_SYMBOL_FWD (XSYMBOL (sym), (union Lisp_Fwd *)o_fwd);
-}
-
-void
-defvar_lisp (struct Lisp_Objfwd *o_fwd,
-	     const char *namestring, Lisp_Object *address)
-{
-  defvar_lisp_nopro (o_fwd, namestring, address);
-  staticpro (address);
-}
-
-/* Similar but define a variable whose value is the Lisp Object stored
-   at a particular offset in the current kboard object.  */
-
-void
-defvar_kboard (struct Lisp_Kboard_Objfwd *ko_fwd,
-	       const char *namestring, int offset)
-{
-  Lisp_Object sym;
-  sym = intern_c_string (namestring);
-  ko_fwd->type = Lisp_Fwd_Kboard_Obj;
-  ko_fwd->offset = offset;
-  XSYMBOL (sym)->u.s.declared_special = true;
-  XSYMBOL (sym)->u.s.redirect = SYMBOL_FORWARDED;
-  SET_SYMBOL_FWD (XSYMBOL (sym), (union Lisp_Fwd *)ko_fwd);
-}
->>>>>>> f1204e1d
  
 /* Check that the elements of lpath exist.  */
