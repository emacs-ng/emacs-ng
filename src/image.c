/* Functions for image support on window system.

Copyright (C) 1989-2024 Free Software Foundation, Inc.

This file is part of GNU Emacs.

GNU Emacs is free software: you can redistribute it and/or modify
it under the terms of the GNU General Public License as published by
the Free Software Foundation, either version 3 of the License, or (at
your option) any later version.

GNU Emacs is distributed in the hope that it will be useful,
but WITHOUT ANY WARRANTY; without even the implied warranty of
MERCHANTABILITY or FITNESS FOR A PARTICULAR PURPOSE.  See the
GNU General Public License for more details.

You should have received a copy of the GNU General Public License
along with GNU Emacs.  If not, see <https://www.gnu.org/licenses/>.  */

#include <config.h>

#include <fcntl.h>
#include <math.h>
#include <unistd.h>

/* Include this before including <setjmp.h> to work around bugs with
   older libpng; see Bug#17429.  */
#if defined HAVE_PNG
# include <png.h>
#endif

#include <setjmp.h>

#include <math.h>
#include <stdint.h>
#include <c-ctype.h>
#include <flexmember.h>

#include "lisp.h"
#include "frame.h"
#include "process.h"
#include "window.h"
#include "buffer.h"
#include "dispextern.h"
#include "blockinput.h"
#include "sysstdio.h"
#include "systime.h"
#include <epaths.h>
#include "coding.h"
#include "termhooks.h"
#include "font.h"
#include "pdumper.h"

#ifdef HAVE_SYS_STAT_H
#include <sys/stat.h>
#endif /* HAVE_SYS_STAT_H */

#ifdef HAVE_SYS_TYPES_H
#include <sys/types.h>
#endif /* HAVE_SYS_TYPES_H */

#ifdef HAVE_WINDOW_SYSTEM
#include TERM_HEADER
#endif /* HAVE_WINDOW_SYSTEM */

#if defined HAVE_PGTK && defined USE_WEBRENDER
#undef HAVE_PGTK
#endif
#if defined HAVE_NS && defined USE_WEBRENDER
#undef HAVE_NS
#endif
#if defined USE_CAIRO && defined USE_WEBRENDER
#undef USE_CAIRO
#endif

/* Work around GCC bug 54561.  */
#if GNUC_PREREQ (4, 3, 0)
# pragma GCC diagnostic ignored "-Wclobbered"
#endif

#ifdef HAVE_X_WINDOWS
typedef struct x_bitmap_record Bitmap_Record;
#ifndef USE_CAIRO
#define GET_PIXEL(ximg, x, y) XGetPixel (ximg, x, y)
#define PUT_PIXEL XPutPixel
#define NO_PIXMAP None

#define PIX_MASK_RETAIN	0
#define PIX_MASK_DRAW	1
#endif	/* !USE_CAIRO */
#endif /* HAVE_X_WINDOWS */

#if defined(USE_CAIRO) || defined(HAVE_NS)
#define RGB_TO_ULONG(r, g, b) (((r) << 16) | ((g) << 8) | (b))
#ifndef HAVE_NS
#define ARGB_TO_ULONG(a, r, g, b) (((a) << 24) | ((r) << 16) | ((g) << 8) | (b))
#endif
#define RED_FROM_ULONG(color)	(((color) >> 16) & 0xff)
#define GREEN_FROM_ULONG(color)	(((color) >> 8) & 0xff)
#define BLUE_FROM_ULONG(color)	((color) & 0xff)
#define RED16_FROM_ULONG(color)		(RED_FROM_ULONG (color) * 0x101)
#define GREEN16_FROM_ULONG(color)	(GREEN_FROM_ULONG (color) * 0x101)
#define BLUE16_FROM_ULONG(color)	(BLUE_FROM_ULONG (color) * 0x101)
#endif

#ifdef USE_CAIRO
#define GET_PIXEL image_pix_context_get_pixel
#define PUT_PIXEL image_pix_container_put_pixel
#define NO_PIXMAP 0

#define PIX_MASK_RETAIN	0
#define PIX_MASK_DRAW	255

static unsigned long image_alloc_image_color (struct frame *, struct image *,
					      Lisp_Object, unsigned long);
#endif	/* USE_CAIRO */

#if defined HAVE_PGTK && defined HAVE_IMAGEMAGICK
/* In pgtk, we don't want to create scaled image.  If we create scaled
 * image on scale=2.0 environment, the created image is half size and
 * Gdk scales it back, and the result is blurry.  To avoid this, we
 * hold original size image as far as we can, and let Gdk to scale it
 * when it is shown.  */
# define DONT_CREATE_TRANSFORMED_IMAGEMAGICK_IMAGE
#endif

#ifdef HAVE_NTGUI

/* We need (or want) w32.h only when we're _not_ compiling for Cygwin.  */
#ifdef WINDOWSNT
# include "w32common.h"
# include "w32.h"
#endif

typedef struct w32_bitmap_record Bitmap_Record;
#define GET_PIXEL(ximg, x, y) GetPixel (ximg, x, y)
#define PUT_PIXEL XPutPixel
#define NO_PIXMAP 0

#define PIX_MASK_RETAIN	0
#define PIX_MASK_DRAW	1

#define XBM_BIT_SHUFFLE(b) (~(b))

#else

#define XBM_BIT_SHUFFLE(b) (b)

#endif /* HAVE_NTGUI */

#ifdef HAVE_NS
typedef struct ns_bitmap_record Bitmap_Record;

#define GET_PIXEL(ximg, x, y) XGetPixel (ximg, x, y)
#define PUT_PIXEL XPutPixel
#define NO_PIXMAP 0

#define PIX_MASK_RETAIN	0
#define PIX_MASK_DRAW	1

#endif /* HAVE_NS */

#ifdef HAVE_PGTK
typedef struct pgtk_bitmap_record Bitmap_Record;
#endif /* HAVE_PGTK */

#if (defined HAVE_X_WINDOWS \
     && ! (defined HAVE_NTGUI || defined USE_CAIRO || defined HAVE_NS))
/* W32_TODO : Color tables on W32.  */
# define COLOR_TABLE_SUPPORT 1
#endif

#ifdef HAVE_HAIKU
#include "haiku_support.h"
typedef struct haiku_bitmap_record Bitmap_Record;

#define GET_PIXEL(ximg, x, y) haiku_get_pixel (ximg, x, y)
#define PUT_PIXEL haiku_put_pixel
#define NO_PIXMAP 0

#define PIX_MASK_RETAIN	0
#define PIX_MASK_DRAW	1

#define RGB_TO_ULONG(r, g, b) (((r) << 16) | ((g) << 8) | (b))
#define RED_FROM_ULONG(color)	(((color) >> 16) & 0xff)
#define GREEN_FROM_ULONG(color)	(((color) >> 8) & 0xff)
#define BLUE_FROM_ULONG(color)	((color) & 0xff)
#define RED16_FROM_ULONG(color)		(RED_FROM_ULONG (color) * 0x101)
#define GREEN16_FROM_ULONG(color)	(GREEN_FROM_ULONG (color) * 0x101)
#define BLUE16_FROM_ULONG(color)	(BLUE_FROM_ULONG (color) * 0x101)

#endif

#ifdef USE_WEBRENDER
typedef struct wr_bitmap_record Bitmap_Record;

#define GET_PIXEL(ximg, x, y) wr_get_pixel(ximg, x, y)
#define PUT_PIXEL(ximg, x, y, pixel) wr_put_pixel(ximg, x, y, pixel)
#define NO_PIXMAP 0

#define PIX_MASK_RETAIN	0
#define PIX_MASK_DRAW	1

void image_sync_to_pixmaps (struct frame *, struct image *);

void image_pixmap_draw_cross(struct frame *, Emacs_Pixmap, int, int, unsigned int,
  unsigned int, unsigned long);

#endif /* USE_WEBRENDER */

#ifdef HAVE_ANDROID
#include "androidterm.h"

typedef struct android_bitmap_record Bitmap_Record;

typedef struct android_image XImage;
typedef android_pixmap Pixmap;

#define GET_PIXEL(ximg, x, y) 		android_get_pixel (ximg, x, y)
#define PUT_PIXEL(ximg, x, y, pixel)    android_put_pixel (ximg, x, y, pixel)
#define NO_PIXMAP			0

#define PIX_MASK_RETAIN	0
#define PIX_MASK_DRAW	1

#define RGB_TO_ULONG(r, g, b) (((r) << 16) | ((g) << 8) | (b))
#define RED_FROM_ULONG(color)	(((color) >> 16) & 0xff)
#define GREEN_FROM_ULONG(color)	(((color) >> 8) & 0xff)
#define BLUE_FROM_ULONG(color)	((color) & 0xff)
#define RED16_FROM_ULONG(color)		(RED_FROM_ULONG (color) * 0x101)
#define GREEN16_FROM_ULONG(color)	(GREEN_FROM_ULONG (color) * 0x101)
#define BLUE16_FROM_ULONG(color)	(BLUE_FROM_ULONG (color) * 0x101)

/* DPYINFO->n_planes is unsuitable for this file, because it accepts
   values that may not be supported for pixmap creation.  */
#define n_planes n_image_planes
#endif

static void image_disable_image (struct frame *, struct image *);
static void image_edge_detection (struct frame *, struct image *, Lisp_Object,
                                  Lisp_Object);

static void init_color_table (void);
static unsigned long lookup_rgb_color (struct frame *f, int r, int g, int b);
#ifdef COLOR_TABLE_SUPPORT
static void free_color_table (void);
static unsigned long *colors_in_color_table (int *n);
#endif

#ifdef HAVE_NTGUI
static HBITMAP w32_create_pixmap_from_bitmap_data (int, int, char *);

#endif

#if defined (HAVE_WEBP) || defined (HAVE_GIF)
static void anim_prune_animation_cache (Lisp_Object);
#endif

#ifdef USE_CAIRO

static Emacs_Pix_Container
image_create_pix_container (unsigned int width, unsigned int height,
			    unsigned int depth)
{
  Emacs_Pix_Container pimg;

  pimg = xmalloc (sizeof (*pimg));
  pimg->width = width;
  pimg->height = height;
  pimg->bits_per_pixel = depth == 1 ? 8 : 32;
  pimg->bytes_per_line = cairo_format_stride_for_width ((depth == 1
							 ? CAIRO_FORMAT_A8
							 : CAIRO_FORMAT_RGB24),
							width);
  pimg->data = xmalloc (pimg->bytes_per_line * height);

  return pimg;
}

static void
image_pix_container_put_pixel (Emacs_Pix_Container image,
			       int x, int y, unsigned long pixel)
{
  if (image->bits_per_pixel == 32)
    ((uint32_t *)(image->data + y * image->bytes_per_line))[x] = pixel;
  else
    ((uint8_t *)(image->data + y * image->bytes_per_line))[x] = pixel;
}

static unsigned long
image_pix_context_get_pixel (Emacs_Pix_Context image, int x, int y)
{
  if (image->bits_per_pixel == 32)
    return ((uint32_t *)(image->data + y * image->bytes_per_line))[x];
  else
    return ((uint8_t *)(image->data + y * image->bytes_per_line))[x];
}

static Emacs_Pix_Container
image_pix_container_create_from_bitmap_data (struct frame *f,
					     char *data, unsigned int width,
					     unsigned int height,
					     unsigned long fg,
					     unsigned long bg)
{
  Emacs_Pix_Container pimg = image_create_pix_container (width, height, 0);
  int bytes_per_line = (width + (CHAR_BIT - 1)) / CHAR_BIT;

  for (int y = 0; y < height; y++)
    {
      for (int x = 0; x < width; x++)
	PUT_PIXEL (pimg, x, y,
		   (data[x / CHAR_BIT] >> (x % CHAR_BIT)) & 1 ? fg : bg);
      data += bytes_per_line;
    }

  return pimg;
}

static cairo_surface_t *
cr_create_surface_from_pix_containers (Emacs_Pix_Container pimg,
				       Emacs_Pix_Container mask)
{
  cairo_surface_t *surface;

  if (mask)
    {
      int x, y;

      for (y = 0; y < pimg->height; y++)
	for (x = 0; x < pimg->width; x++)
	  {
	    unsigned long color, alpha;
	    int r, g, b;

	    color = GET_PIXEL (pimg, x, y);
	    alpha = GET_PIXEL (mask, x, y);
	    r = (RED_FROM_ULONG (color) * alpha + 0x7f) / 0xff;
	    g = (GREEN_FROM_ULONG (color) * alpha + 0x7f) / 0xff;
	    b = (BLUE_FROM_ULONG (color) * alpha + 0x7f) / 0xff;
	    PUT_PIXEL (pimg, x, y, ARGB_TO_ULONG (alpha, r, g, b));
	  }
      xfree (mask->data);
      mask->data = NULL;
    }
  surface = cairo_image_surface_create_for_data ((unsigned char *) pimg->data,
						 (mask ? CAIRO_FORMAT_ARGB32
						  : CAIRO_FORMAT_RGB24),
						 pimg->width, pimg->height,
						 pimg->bytes_per_line);
  static const cairo_user_data_key_t key;
  cairo_surface_set_user_data (surface, &key, pimg->data, xfree);
  pimg->data = NULL;

  return surface;
}

static void
cr_put_image_to_cr_data (struct image *img)
{
  cairo_pattern_t *pattern = NULL;
  cairo_surface_t *surface = cr_create_surface_from_pix_containers (img->pixmap,
								    img->mask);
  if (surface)
    {
      pattern = cairo_pattern_create_for_surface (surface);
      if (img->cr_data)
	{
	  cairo_matrix_t matrix;
	  cairo_pattern_get_matrix (img->cr_data, &matrix);
	  cairo_pattern_set_matrix (pattern, &matrix);
          cairo_pattern_set_filter
            (pattern, cairo_pattern_get_filter (img->cr_data));
	  cairo_pattern_destroy (img->cr_data);
	}
      cairo_surface_destroy (surface);
    }

  img->cr_data = pattern;
}

#endif	/* USE_CAIRO */

#ifdef HAVE_NS
/* Use with images created by ns_image_for_XPM.  */
static unsigned long
XGetPixel (Emacs_Pix_Container image, int x, int y)
{
  return ns_get_pixel (image, x, y);
}

/* Use with images created by ns_image_for_XPM; alpha set to 1;
   pixel is assumed to be in RGB form.  */
static void
XPutPixel (Emacs_Pix_Container image, int x, int y, unsigned long pixel)
{
  ns_put_pixel (image, x, y, pixel);
}
#endif /* HAVE_NS */

/* Code to deal with bitmaps.  Bitmaps are referenced by their bitmap
   id, which is just an int that this section returns.  Bitmaps are
   reference counted so they can be shared among frames.

   Bitmap indices are guaranteed to be > 0, so a negative number can
   be used to indicate no bitmap.

   If you use image_create_bitmap_from_data, then you must keep track
   of the bitmaps yourself.  That is, creating a bitmap from the same
   data more than once will not be caught.  */

/* Functions to access the contents of a bitmap, given an id.  */

#ifdef HAVE_X_WINDOWS
static int
x_bitmap_height (struct frame *f, ptrdiff_t id)
{
  return FRAME_DISPLAY_INFO (f)->bitmaps[id - 1].height;
}

static int
x_bitmap_width (struct frame *f, ptrdiff_t id)
{
  return FRAME_DISPLAY_INFO (f)->bitmaps[id - 1].width;
}

#ifdef USE_CAIRO
cairo_pattern_t *
x_bitmap_stipple (struct frame *f, Pixmap pixmap)
{
  Display_Info *dpyinfo = FRAME_DISPLAY_INFO (f);

  for (ptrdiff_t i = 0; i < dpyinfo->bitmaps_last; i++)
    {
      struct x_bitmap_record *bm = dpyinfo->bitmaps + i;

      if (bm->refcount && bm->pixmap == pixmap && bm->depth == 1)
	{
	  if (bm->stipple == NULL)
	    {
	      cairo_surface_t *surface
		= cairo_xlib_surface_create_for_bitmap (FRAME_X_DISPLAY (f),
							pixmap,
							FRAME_X_SCREEN (f),
							bm->width, bm->height);
	      cairo_pattern_t *pattern
		= cairo_pattern_create_for_surface (surface);
	      cairo_surface_destroy (surface);
	      cairo_pattern_set_extend (pattern, CAIRO_EXTEND_REPEAT);
	      bm->stipple = pattern;
	    }

	  return bm->stipple;
	}
    }

  return NULL;
}

#endif	/* USE_CAIRO */
#endif

#if defined (HAVE_X_WINDOWS) || defined (HAVE_NTGUI) || defined (HAVE_ANDROID)
ptrdiff_t
image_bitmap_pixmap (struct frame *f, ptrdiff_t id)
{
  /* HAVE_NTGUI needs the explicit cast here.  */
  return (ptrdiff_t) FRAME_DISPLAY_INFO (f)->bitmaps[id - 1].pixmap;
}
#endif

#ifdef HAVE_X_WINDOWS
int
x_bitmap_mask (struct frame *f, ptrdiff_t id)
{
  return FRAME_DISPLAY_INFO (f)->bitmaps[id - 1].mask;
}
#endif

/* Allocate a new bitmap record.  Returns index of new record.  */

static ptrdiff_t
image_allocate_bitmap_record (struct frame *f)
{
  Display_Info *dpyinfo = FRAME_DISPLAY_INFO (f);
  ptrdiff_t i;

  if (dpyinfo->bitmaps_last < dpyinfo->bitmaps_size)
    return ++dpyinfo->bitmaps_last;

  for (i = 0; i < dpyinfo->bitmaps_size; ++i)
    if (dpyinfo->bitmaps[i].refcount == 0)
      return i + 1;

  dpyinfo->bitmaps =
    xpalloc (dpyinfo->bitmaps, &dpyinfo->bitmaps_size,
	     10, -1, sizeof *dpyinfo->bitmaps);
  return ++dpyinfo->bitmaps_last;
}

/* Add one reference to the reference count of the bitmap with id ID.  */

void
image_reference_bitmap (struct frame *f, ptrdiff_t id)
{
  ++FRAME_DISPLAY_INFO (f)->bitmaps[id - 1].refcount;
}

#ifdef HAVE_PGTK

/* Create a Cairo pattern from the bitmap BITS, which should be WIDTH
   and HEIGHT in size.  BITS's fill order is LSB first, meaning that
   the value of the left most pixel within a byte is its least
   significant bit.  */

static cairo_pattern_t *
image_bitmap_to_cr_pattern (char *bits, int width, int height)
{
  cairo_surface_t *surface;
  unsigned char *data;
  int stride;
  cairo_pattern_t *pattern;
#ifdef WORDS_BIGENDIAN
  int x;
  static const unsigned char table[] = {
    0x00, 0x80, 0x40, 0xc0, 0x20, 0xa0, 0x60, 0xe0,
    0x10, 0x90, 0x50, 0xd0, 0x30, 0xb0, 0x70, 0xf0,
    0x08, 0x88, 0x48, 0xc8, 0x28, 0xa8, 0x68, 0xe8,
    0x18, 0x98, 0x58, 0xd8, 0x38, 0xb8, 0x78, 0xf8,
    0x04, 0x84, 0x44, 0xc4, 0x24, 0xa4, 0x64, 0xe4,
    0x14, 0x94, 0x54, 0xd4, 0x34, 0xb4, 0x74, 0xf4,
    0x0c, 0x8c, 0x4c, 0xcc, 0x2c, 0xac, 0x6c, 0xec,
    0x1c, 0x9c, 0x5c, 0xdc, 0x3c, 0xbc, 0x7c, 0xfc,
    0x02, 0x82, 0x42, 0xc2, 0x22, 0xa2, 0x62, 0xe2,
    0x12, 0x92, 0x52, 0xd2, 0x32, 0xb2, 0x72, 0xf2,
    0x0a, 0x8a, 0x4a, 0xca, 0x2a, 0xaa, 0x6a, 0xea,
    0x1a, 0x9a, 0x5a, 0xda, 0x3a, 0xba, 0x7a, 0xfa,
    0x06, 0x86, 0x46, 0xc6, 0x26, 0xa6, 0x66, 0xe6,
    0x16, 0x96, 0x56, 0xd6, 0x36, 0xb6, 0x76, 0xf6,
    0x0e, 0x8e, 0x4e, 0xce, 0x2e, 0xae, 0x6e, 0xee,
    0x1e, 0x9e, 0x5e, 0xde, 0x3e, 0xbe, 0x7e, 0xfe,
    0x01, 0x81, 0x41, 0xc1, 0x21, 0xa1, 0x61, 0xe1,
    0x11, 0x91, 0x51, 0xd1, 0x31, 0xb1, 0x71, 0xf1,
    0x09, 0x89, 0x49, 0xc9, 0x29, 0xa9, 0x69, 0xe9,
    0x19, 0x99, 0x59, 0xd9, 0x39, 0xb9, 0x79, 0xf9,
    0x05, 0x85, 0x45, 0xc5, 0x25, 0xa5, 0x65, 0xe5,
    0x15, 0x95, 0x55, 0xd5, 0x35, 0xb5, 0x75, 0xf5,
    0x0d, 0x8d, 0x4d, 0xcd, 0x2d, 0xad, 0x6d, 0xed,
    0x1d, 0x9d, 0x5d, 0xdd, 0x3d, 0xbd, 0x7d, 0xfd,
    0x03, 0x83, 0x43, 0xc3, 0x23, 0xa3, 0x63, 0xe3,
    0x13, 0x93, 0x53, 0xd3, 0x33, 0xb3, 0x73, 0xf3,
    0x0b, 0x8b, 0x4b, 0xcb, 0x2b, 0xab, 0x6b, 0xeb,
    0x1b, 0x9b, 0x5b, 0xdb, 0x3b, 0xbb, 0x7b, 0xfb,
    0x07, 0x87, 0x47, 0xc7, 0x27, 0xa7, 0x67, 0xe7,
    0x17, 0x97, 0x57, 0xd7, 0x37, 0xb7, 0x77, 0xf7,
    0x0f, 0x8f, 0x4f, 0xcf, 0x2f, 0xaf, 0x6f, 0xef,
  };
#endif /* WORDS_BIGENDIAN */

  surface = cairo_image_surface_create (CAIRO_FORMAT_A1, width,
					height);

  if (cairo_surface_status (surface) != CAIRO_STATUS_SUCCESS)
    memory_full (0);

  cairo_surface_flush (surface);
  data = cairo_image_surface_get_data (surface);
  stride = cairo_image_surface_get_stride (surface);

#ifdef WORDS_BIGENDIAN
  /* Big endian systems require that individual bytes be inverted to
     compensate for the different fill order used by Cairo.  */
  while (height--)
    {
      memcpy (data, bits, (width + 7) / 8);
      for (x = 0; x < (width + 7) / 8; ++x)
	data[x] = table[data[x]];
      data += stride;
      bits += (width + 7) / 8;
    }
#else /* !WORDS_BIGENDIAN */
  /* Cairo uses LSB first fill order for bitmaps on little-endian
     systems, so copy each row over.  */

  while (height--)
    {
      memcpy (data, bits, (width + 7) / 8);
      data += stride;
      bits += (width + 7) / 8;
    }
#endif /* WORDS_BIGENDIAN */

  cairo_surface_mark_dirty (surface);
  pattern = cairo_pattern_create_for_surface (surface);
  if (cairo_pattern_status (pattern) != CAIRO_STATUS_SUCCESS)
    memory_full (0);

  /* The pattern now holds a reference to the surface.  */
  cairo_surface_destroy (surface);
  cairo_pattern_set_extend (pattern, CAIRO_EXTEND_REPEAT);
  return pattern;
}

#endif /* HAVE_PGTK */

/* Create a bitmap for frame F from a HEIGHT x WIDTH array of bits at BITS.  */

ptrdiff_t
image_create_bitmap_from_data (struct frame *f, char *bits,
                               unsigned int width, unsigned int height)
{
  Display_Info *dpyinfo = FRAME_DISPLAY_INFO (f);
  ptrdiff_t id;

#ifdef HAVE_X_WINDOWS
  Pixmap bitmap;
  bitmap = XCreateBitmapFromData (FRAME_X_DISPLAY (f),
				  dpyinfo->root_window,
				  bits, width, height);
  if (! bitmap)
    return -1;
#endif /* HAVE_X_WINDOWS */

#if defined HAVE_ANDROID && !defined ANDROID_STUBIFY
  android_pixmap bitmap;

  bitmap = android_create_bitmap_from_data (bits, width, height);

  if (!bitmap)
    return -1;
#elif defined HAVE_ANDROID
  ((void) dpyinfo);
  emacs_abort ();
#endif /* HAVE_ANDROID && !defined ANDROID_STUBIFY */

#ifdef HAVE_NTGUI
  Emacs_Pixmap stipple;
  Emacs_Pixmap bitmap = CreateBitmap (width, height, dpyinfo->n_planes,
				      dpyinfo->n_cbits, bits);

  /* Convert X bitmap to W32 bitmap.  */
  /* Windows mono bitmaps are reversed compared with X.  */
  USE_SAFE_ALLOCA;

  {
    char *invertedBits;
    int nbytes = (width + CHAR_BIT - 1) / CHAR_BIT * height, i;

    invertedBits = bits;

    SAFE_NALLOCA (bits, 1, nbytes);

    for (i = 0; i < nbytes; i++)
      bits[i] = XBM_BIT_SHUFFLE (invertedBits[i]);
  }

  stipple = w32_create_pixmap_from_bitmap_data (width, height, bits);

  SAFE_FREE ();

  if (!bitmap || !stipple)
    return -1;
#endif /* HAVE_NTGUI */

#ifdef HAVE_NS
  void *bitmap = ns_image_from_XBM (bits, width, height, 0, 0);
  if (!bitmap)
      return -1;
#endif

#ifdef HAVE_PGTK
  cairo_pattern_t *pattern;

  pattern = image_bitmap_to_cr_pattern (bits, width, height);
#endif /* HAVE_PGTK */

#ifdef HAVE_HAIKU
  void *bitmap, *stipple;
  int bytes_per_line, x, y;

  bitmap = BBitmap_new (width, height, false);

  if (!bitmap)
    return -1;

  bytes_per_line = (width + 7) / 8;
  stipple = xmalloc (height * bytes_per_line);
  memcpy (stipple, bits, height * bytes_per_line);

  for (y = 0; y < height; y++)
    {
      for (x = 0; x < width; x++)
	PUT_PIXEL (bitmap, x, y, ((bits[8] >> (x % 8)) & 1
				  ? f->foreground_pixel
				  : f->background_pixel));
      bits += bytes_per_line;
    }
#endif

  id = image_allocate_bitmap_record (f);

#ifdef HAVE_NS
  dpyinfo->bitmaps[id - 1].img = bitmap;
  dpyinfo->bitmaps[id - 1].depth = 1;
#endif

#ifdef HAVE_PGTK
  dpyinfo->bitmaps[id - 1].depth = 1;
  dpyinfo->bitmaps[id - 1].pattern = pattern;
#endif

#ifdef HAVE_HAIKU
  dpyinfo->bitmaps[id - 1].img = bitmap;
  dpyinfo->bitmaps[id - 1].depth = 1;
  dpyinfo->bitmaps[id - 1].stipple_bits = stipple;
  dpyinfo->bitmaps[id - 1].stipple_foreground
    = f->foreground_pixel & 0xffffffff;
  dpyinfo->bitmaps[id - 1].stipple_background
    = f->background_pixel & 0xffffffff;
#endif

  dpyinfo->bitmaps[id - 1].file = NULL;
  dpyinfo->bitmaps[id - 1].height = height;
  dpyinfo->bitmaps[id - 1].width = width;
  dpyinfo->bitmaps[id - 1].refcount = 1;

#if defined HAVE_X_WINDOWS || defined HAVE_ANDROID
#ifndef ANDROID_STUBIFY
  dpyinfo->bitmaps[id - 1].pixmap = bitmap;
#endif /* ANDROID_STUBIFY */
  dpyinfo->bitmaps[id - 1].have_mask = false;
  dpyinfo->bitmaps[id - 1].depth = 1;
#ifdef USE_CAIRO
  dpyinfo->bitmaps[id - 1].stipple = NULL;
#endif	/* USE_CAIRO */
#endif /* HAVE_X_WINDOWS || HAVE_ANDROID */

#ifdef HAVE_NTGUI
  dpyinfo->bitmaps[id - 1].pixmap = bitmap;
  dpyinfo->bitmaps[id - 1].stipple = stipple;
  dpyinfo->bitmaps[id - 1].hinst = NULL;
  dpyinfo->bitmaps[id - 1].depth = 1;
#endif /* HAVE_NTGUI */

  return id;
}

#if defined HAVE_ANDROID && !defined ANDROID_STUBIFY
#include "android.h"

/* This abstraction allows directly loading images from assets without
   copying them to a file descriptor first.  */
typedef struct android_fd_or_asset image_fd;
#else /* !defined HAVE_ANDROID || defined ANDROID_STUBIFY */
typedef int image_fd;
#endif /* defined HAVE_ANDROID && !defined ANDROID_STUBIFY */

#if defined HAVE_HAIKU || defined HAVE_NS || defined HAVE_PGTK	\
  || defined HAVE_ANDROID || defined HAVE_NTGUI
static char *slurp_file (image_fd, ptrdiff_t *);
static Lisp_Object image_find_image_fd (Lisp_Object, image_fd *);
static bool xbm_read_bitmap_data (struct frame *, char *, char *,
				  int *, int *, char **, bool);
#endif

/* Create bitmap from file FILE for frame F.  */

ptrdiff_t
image_create_bitmap_from_file (struct frame *f, Lisp_Object file)
{
<<<<<<< HEAD
#if defined (HAVE_NTGUI)
  return -1;  /* W32_TODO : bitmap support */
#elif defined (USE_WEBRENDER)
#else
=======
>>>>>>> fad7109e
  Display_Info *dpyinfo = FRAME_DISPLAY_INFO (f);

#ifdef HAVE_NTGUI
  ptrdiff_t id, size;
  int width, height, rc;
  image_fd fd;
  char *contents, *data;
  Emacs_Pixmap bitmap;

  if (!STRINGP (image_find_image_fd (file, &fd)))
    return -1;

  contents = slurp_file (fd, &size);

  if (!contents)
    return -1;

  rc = xbm_read_bitmap_data (f, contents, contents + size,
			     &width, &height, &data, 0);

  if (!rc)
    {
      xfree (contents);
      return -1;
    }

  {
    /* Windows mono bitmaps are reversed compared with X.  */

    int nbytes, i;
    nbytes = (width + CHAR_BIT - 1) / CHAR_BIT * height;

    for (i = 0; i < nbytes; i++)
      data[i] = XBM_BIT_SHUFFLE (data[i]);
  }

  id = image_allocate_bitmap_record (f);
  bitmap = w32_create_pixmap_from_bitmap_data (width, height, data);

  dpyinfo->bitmaps[id - 1].height = width;
  dpyinfo->bitmaps[id - 1].width = height;
  dpyinfo->bitmaps[id - 1].stipple = bitmap;
  dpyinfo->bitmaps[id - 1].file = xlispstrdup (file);

  xfree (contents);
  xfree (data);
  return id;
#endif

#ifdef HAVE_NS
  ptrdiff_t id, size;
  int fd, width, height, rc;
  char *contents, *data;
  void *bitmap;

  if (!STRINGP (image_find_image_fd (file, &fd)))
    return -1;

  contents = slurp_file (fd, &size);

  if (!contents)
    return -1;

  rc = xbm_read_bitmap_data (f, contents, contents + size,
			     &width, &height, &data, 0);

  if (!rc)
    {
      xfree (contents);
      return -1;
    }

  bitmap = ns_image_from_XBM (data, width, height, 0, 0);

  if (!bitmap)
    {
      xfree (contents);
      xfree (data);
      return -1;
    }

  id = image_allocate_bitmap_record (f);
  dpyinfo->bitmaps[id - 1].img = bitmap;
  dpyinfo->bitmaps[id - 1].refcount = 1;
  dpyinfo->bitmaps[id - 1].file = xlispstrdup (file);
  dpyinfo->bitmaps[id - 1].depth = 1;
  dpyinfo->bitmaps[id - 1].height = ns_image_width (bitmap);
  dpyinfo->bitmaps[id - 1].width = ns_image_height (bitmap);

  xfree (contents);
  xfree (data);
  return id;
#endif

#ifdef HAVE_PGTK
  ptrdiff_t id, size;
  int fd, width, height, rc;
  char *contents, *data;

  if (!STRINGP (image_find_image_fd (file, &fd)))
    return -1;

  contents = slurp_file (fd, &size);

  if (!contents)
    return -1;

  rc = xbm_read_bitmap_data (f, contents, contents + size,
			     &width, &height, &data, 0);

  if (!rc)
    {
      xfree (contents);
      return -1;
    }

  id = image_allocate_bitmap_record (f);

  dpyinfo->bitmaps[id - 1].refcount = 1;
  dpyinfo->bitmaps[id - 1].file = xlispstrdup (file);
  dpyinfo->bitmaps[id - 1].height = width;
  dpyinfo->bitmaps[id - 1].width = height;
  dpyinfo->bitmaps[id - 1].pattern
    = image_bitmap_to_cr_pattern (data, width, height);
  xfree (contents);
  xfree (data);
  return id;
#endif

#ifdef HAVE_X_WINDOWS
  unsigned int width, height;
  Pixmap bitmap;
  int xhot, yhot, result;
  ptrdiff_t id;
  Lisp_Object found;
  char *filename;

  /* Look for an existing bitmap with the same name.  */
  for (id = 0; id < dpyinfo->bitmaps_last; ++id)
    {
      if (dpyinfo->bitmaps[id].refcount
	  && dpyinfo->bitmaps[id].file
	  && !strcmp (dpyinfo->bitmaps[id].file, SSDATA (file)))
	{
	  ++dpyinfo->bitmaps[id].refcount;
	  return id + 1;
	}
    }

  /* Search bitmap-file-path for the file, if appropriate.  */
  if (openp (Vx_bitmap_file_path, file, Qnil, &found,
	     make_fixnum (R_OK), false, false, NULL)
      < 0)
    return -1;

  filename = SSDATA (found);

  result = XReadBitmapFile (FRAME_X_DISPLAY (f),
			    dpyinfo->root_window,
			    filename, &width, &height, &bitmap,
			    &xhot, &yhot);
  if (result != BitmapSuccess)
    return -1;

  id = image_allocate_bitmap_record (f);
  dpyinfo->bitmaps[id - 1].pixmap = bitmap;
  dpyinfo->bitmaps[id - 1].have_mask = false;
  dpyinfo->bitmaps[id - 1].refcount = 1;
  dpyinfo->bitmaps[id - 1].file = xlispstrdup (file);
  dpyinfo->bitmaps[id - 1].depth = 1;
  dpyinfo->bitmaps[id - 1].height = height;
  dpyinfo->bitmaps[id - 1].width = width;
#ifdef USE_CAIRO
  dpyinfo->bitmaps[id - 1].stipple = NULL;
#endif	/* USE_CAIRO */

  return id;
#endif /* HAVE_X_WINDOWS */

#ifdef HAVE_HAIKU
  ptrdiff_t id, size;
  int fd, width, height, rc, bytes_per_line, x, y;
  char *contents, *data, *tmp;
  void *bitmap;
  Lisp_Object found;

  /* Look for an existing bitmap with the same name.  */
  for (id = 0; id < dpyinfo->bitmaps_last; ++id)
    {
      if (dpyinfo->bitmaps[id].refcount
	  && dpyinfo->bitmaps[id].file
	  && !strcmp (dpyinfo->bitmaps[id].file, SSDATA (file)))
	{
	  ++dpyinfo->bitmaps[id].refcount;
	  return id + 1;
	}
    }

  /* Search bitmap-file-path for the file, if appropriate.  */
  if (openp (Vx_bitmap_file_path, file, Qnil, &found,
	     make_fixnum (R_OK), false, false, NULL)
      < 0)
    return -1;

  if (!STRINGP (image_find_image_fd (file, &fd))
      && !STRINGP (image_find_image_fd (found, &fd)))
    return -1;

  contents = slurp_file (fd, &size);

  if (!contents)
    return -1;

  rc = xbm_read_bitmap_data (f, contents, contents + size,
			     &width, &height, &data, 0);

  if (!rc)
    {
      xfree (contents);
      return -1;
    }

  bitmap = BBitmap_new (width, height, false);

  if (!bitmap)
    {
      xfree (contents);
      xfree (data);
      return -1;
    }

  id = image_allocate_bitmap_record (f);

  dpyinfo->bitmaps[id - 1].img = bitmap;
  dpyinfo->bitmaps[id - 1].depth = 1;
  dpyinfo->bitmaps[id - 1].file = xlispstrdup (file);
  dpyinfo->bitmaps[id - 1].height = height;
  dpyinfo->bitmaps[id - 1].width = width;
  dpyinfo->bitmaps[id - 1].refcount = 1;
  dpyinfo->bitmaps[id - 1].stipple_foreground
    = f->foreground_pixel & 0xffffffff;
  dpyinfo->bitmaps[id - 1].stipple_background
    = f->background_pixel & 0xffffffff;
  dpyinfo->bitmaps[id - 1].stipple_bits = data;

  bytes_per_line = (width + 7) / 8;
  tmp = data;

  for (y = 0; y < height; y++)
    {
      for (x = 0; x < width; x++)
	PUT_PIXEL (bitmap, x, y, ((tmp[x / 8] >> (x % 8)) & 1
				  ? f->foreground_pixel
				  : f->background_pixel));

      tmp += bytes_per_line;
    }

  xfree (contents);
  return id;
#endif

#if defined (USE_WEBRENDER)
  return -1;
#endif

#ifdef HAVE_ANDROID
#ifdef ANDROID_STUBIFY
  ((void) dpyinfo);

  /* This function should never be called when building stubs.  */
  emacs_abort ();
#else
  ptrdiff_t id, size;
  int width, height, rc;
  image_fd fd;
  char *contents, *data;
  Lisp_Object found;
  android_pixmap bitmap;

  /* Look for an existing bitmap with the same name.  */
  for (id = 0; id < dpyinfo->bitmaps_last; ++id)
    {
      if (dpyinfo->bitmaps[id].refcount
	  && dpyinfo->bitmaps[id].file
	  && !strcmp (dpyinfo->bitmaps[id].file, SSDATA (file)))
	{
	  ++dpyinfo->bitmaps[id].refcount;
	  return id + 1;
	}
    }

  /* Search bitmap-file-path for the file, if appropriate.  If no file
     extension or directory is specified and no file by this name
     exists, append the extension ".xbm" and retry.  */
  if ((openp (Vx_bitmap_file_path, file, Qnil, &found,
	      make_fixnum (R_OK), false, false, NULL) < 0)
      && (NILP (Fequal (Ffile_name_nondirectory (file), file))
	  || strrchr (SSDATA (file), '.')
	  || (openp (Vx_bitmap_file_path,
		     CALLN (Fconcat, file, build_string (".xbm")),
		     Qnil, &found, make_fixnum (R_OK), false, false,
		     NULL) < 0)))
    return -1;

  if (!STRINGP (image_find_image_fd (file, &fd))
      && !STRINGP (image_find_image_fd (found, &fd)))
    return -1;

  contents = slurp_file (fd, &size);

  if (!contents)
    return -1;

  rc = xbm_read_bitmap_data (f, contents, contents + size,
			     &width, &height, &data, 0);

  if (!rc)
    {
      xfree (contents);
      return -1;
    }

  xfree (contents);
  bitmap = android_create_bitmap_from_data (data, width, height);
  xfree (data);

  id = image_allocate_bitmap_record (f);
  dpyinfo->bitmaps[id - 1].pixmap = bitmap;
  dpyinfo->bitmaps[id - 1].have_mask = false;
  dpyinfo->bitmaps[id - 1].refcount = 1;
  dpyinfo->bitmaps[id - 1].file = xlispstrdup (file);
  dpyinfo->bitmaps[id - 1].depth = 1;
  dpyinfo->bitmaps[id - 1].height = height;
  dpyinfo->bitmaps[id - 1].width = width;

  return id;
#endif
#endif
}

/* Free bitmap B.  */

static void
free_bitmap_record (Display_Info *dpyinfo, Bitmap_Record *bm)
{
#ifdef HAVE_X_WINDOWS
  /* Free the pixmap and mask.  Only do this if DPYINFO->display is
     still set, which may not be the case if the connection has
     already been closed in response to an IO error.  */

  if (dpyinfo->display)
    {
      XFreePixmap (dpyinfo->display, bm->pixmap);
      if (bm->have_mask)
	XFreePixmap (dpyinfo->display, bm->mask);
    }

#ifdef USE_CAIRO
  if (bm->stipple)
    cairo_pattern_destroy (bm->stipple);
#endif	/* USE_CAIRO */
#endif /* HAVE_X_WINDOWS */

#if defined HAVE_ANDROID && !defined ANDROID_STUBIFY
  android_free_pixmap (bm->pixmap);

  if (bm->have_mask)
    android_free_pixmap (bm->pixmap);
#endif

#ifdef HAVE_NTGUI
  DeleteObject (bm->pixmap);
  DeleteObject (bm->stipple);
#endif /* HAVE_NTGUI */

#ifdef HAVE_NS
  ns_release_object (bm->img);
#endif

#ifdef HAVE_PGTK
  if (bm->pattern != NULL)
    cairo_pattern_destroy (bm->pattern);
#endif

#ifdef HAVE_HAIKU
  BBitmap_free (bm->img);

  if (bm->stipple_bits)
    xfree (bm->stipple_bits);
#endif

  if (bm->file)
    {
      xfree (bm->file);
      bm->file = NULL;
    }
}

/* Remove reference to bitmap with id number ID.  */

void
image_destroy_bitmap (struct frame *f, ptrdiff_t id)
{
  Display_Info *dpyinfo = FRAME_DISPLAY_INFO (f);

  if (id > 0)
    {
      Bitmap_Record *bm = &dpyinfo->bitmaps[id - 1];

      if (--bm->refcount == 0)
	{
	  block_input ();
	  free_bitmap_record (dpyinfo, bm);
	  unblock_input ();
	}
    }
}

/* Free all the bitmaps for the display specified by DPYINFO.  */

void
image_destroy_all_bitmaps (Display_Info *dpyinfo)
{
  ptrdiff_t i;
  Bitmap_Record *bm = dpyinfo->bitmaps;

  for (i = 0; i < dpyinfo->bitmaps_last; i++, bm++)
    if (bm->refcount > 0)
      free_bitmap_record (dpyinfo, bm);

  dpyinfo->bitmaps_last = 0;
}

#ifndef HAVE_XRENDER
/* Required for the definition of image_create_x_image_and_pixmap_1 below.  */
typedef void Picture;
#endif

static bool image_create_x_image_and_pixmap_1 (struct frame *, int, int, int,
                                               Emacs_Pix_Container *,
                                               Emacs_Pixmap *, Picture *);
static void image_destroy_x_image (Emacs_Pix_Container);

#ifdef HAVE_NTGUI
static HDC image_get_x_image_or_dc (struct frame *, struct image *,
                                    bool, HGDIOBJ *);
static void image_unget_x_image_or_dc (struct image *, bool,
                                       HDC, HGDIOBJ);
#else
static Emacs_Pix_Container image_get_x_image (struct frame *, struct image *,
                                              bool);
static void image_unget_x_image (struct image *, bool, Emacs_Pix_Container);
#define image_get_x_image_or_dc(f, img, mask_p, dummy)	\
  image_get_x_image (f, img, mask_p)
#define image_unget_x_image_or_dc(img, mask_p, ximg, dummy)	\
  image_unget_x_image (img, mask_p, ximg)
#endif

#if defined HAVE_X_WINDOWS || defined HAVE_ANDROID

#ifndef USE_CAIRO
static void image_sync_to_pixmaps (struct frame *, struct image *);
#endif	/* !USE_CAIRO */

/* We are working on X-specific data structures here even with cairo.
   So we use X-specific versions of image construction/destruction
   functions and inline the specific case of four_corners_best.  */

static bool x_create_x_image_and_pixmap (struct frame *, int, int, int,
					 XImage **, Pixmap *);
static void x_destroy_x_image (XImage *);

#if defined HAVE_X_WINDOWS

/* Create a mask of a bitmap. Note is this not a perfect mask.
   It's nicer with some borders in this context */

void
x_create_bitmap_mask (struct frame *f, ptrdiff_t id)
{
  Pixmap pixmap, mask;
  XImage *ximg, *mask_img;
  unsigned long width, height;
  bool result;
  unsigned long bg UNINIT;
  unsigned long x, y, xp, xm, yp, ym;
  GC gc;

  Display_Info *dpyinfo = FRAME_DISPLAY_INFO (f);

  if (!(id > 0))
    return;

  pixmap = image_bitmap_pixmap (f, id);
  width = x_bitmap_width (f, id);
  height = x_bitmap_height (f, id);

  block_input ();
  ximg = XGetImage (FRAME_X_DISPLAY (f), pixmap, 0, 0, width, height,
		    ~0, ZPixmap);

  if (!ximg)
    {
      unblock_input ();
      return;
    }

  result = x_create_x_image_and_pixmap (f, width, height, 1, &mask_img, &mask);

  unblock_input ();
  if (!result)
    {
      XDestroyImage (ximg);
      return;
    }

  unsigned long corner_pixels[4];
  corner_pixels[0] = XGetPixel (ximg, 0, 0);
  corner_pixels[1] = XGetPixel (ximg, width - 1, 0);
  corner_pixels[2] = XGetPixel (ximg, width - 1, height - 1);
  corner_pixels[3] = XGetPixel (ximg, 0, height - 1);
  int i, best_count;
  for (i = best_count = 0; i < 4; ++i)
    {
      int j, n;

      for (j = n = 0; j < 4; ++j)
	if (corner_pixels[i] == corner_pixels[j])
	  ++n;

      if (n > best_count)
	bg = corner_pixels[i], best_count = n;
    }

  for (y = 0; y < ximg->height; ++y)
    {
      for (x = 0; x < ximg->width; ++x)
	{
	  xp = x != ximg->width - 1 ? x + 1 : 0;
	  xm = x != 0 ? x - 1 : ximg->width - 1;
	  yp = y != ximg->height - 1 ? y + 1 : 0;
	  ym = y != 0 ? y - 1 : ximg->height - 1;
	  if (XGetPixel (ximg, x, y) == bg
	      && XGetPixel (ximg, x, yp) == bg
	      && XGetPixel (ximg, x, ym) == bg
	      && XGetPixel (ximg, xp, y) == bg
	      && XGetPixel (ximg, xp, yp) == bg
	      && XGetPixel (ximg, xp, ym) == bg
	      && XGetPixel (ximg, xm, y) == bg
	      && XGetPixel (ximg, xm, yp) == bg
	      && XGetPixel (ximg, xm, ym) == bg)
	    XPutPixel (mask_img, x, y, 0);
	  else
	    XPutPixel (mask_img, x, y, 1);
	}
    }

  eassert (input_blocked_p ());
  gc = XCreateGC (FRAME_X_DISPLAY (f), mask, 0, NULL);
  XPutImage (FRAME_X_DISPLAY (f), mask, gc, mask_img, 0, 0, 0, 0,
	     width, height);
  XFreeGC (FRAME_X_DISPLAY (f), gc);

  dpyinfo->bitmaps[id - 1].have_mask = true;
  dpyinfo->bitmaps[id - 1].mask = mask;

  XDestroyImage (ximg);
  x_destroy_x_image (mask_img);
}

#endif

#endif /* HAVE_X_WINDOWS || defined HAVE_ANDROID*/

/***********************************************************************
			    Image types
 ***********************************************************************/

/* Each image format (JPEG, TIFF, ...) supported is described by
   a structure of the type below.  */

struct image_type
{
  /* Index of a symbol uniquely identifying the image type, e.g., 'jpeg'.  */
  int type;

  /* Check that SPEC is a valid image specification for the given
     image type.  Value is true if SPEC is valid.  */
  bool (*valid_p) (Lisp_Object spec);

  /* Load IMG which is used on frame F from information contained in
     IMG->spec.  Value is true if successful.  */
  bool (*load_img) (struct frame *f, struct image *img);

  /* Free resources of image IMG which is used on frame F.  */
  void (*free_img) (struct frame *f, struct image *img);

#ifdef WINDOWSNT
  /* Initialization function (used for dynamic loading of image
     libraries on Windows), or NULL if none.  */
  bool (*init) (void);
  /* An initializer for the init field.  */
#endif
#if defined HAVE_RSVG || defined HAVE_PNG || defined HAVE_GIF || \
  defined HAVE_TIFF || defined HAVE_JPEG || defined HAVE_XPM || \
  defined HAVE_NS || defined HAVE_HAIKU || defined HAVE_PGTK || \
  defined HAVE_WEBP || defined HAVE_ANDROID
# ifdef WINDOWSNT
#  define IMAGE_TYPE_INIT(f) f
# else
#  define IMAGE_TYPE_INIT(f)
# endif
#endif
};

/* Forward function prototypes.  */

static struct image_type const *lookup_image_type (Lisp_Object);
static void image_laplace (struct frame *, struct image *);
static void image_emboss (struct frame *, struct image *);
static void image_build_heuristic_mask (struct frame *, struct image *,
                                    Lisp_Object);

static void
add_image_type (Lisp_Object type)
{
  Vimage_types = Fcons (type, Vimage_types);
}


/* Value is true if OBJECT is a valid Lisp image specification.  A
   valid image specification is a list whose car is the symbol
   `image', and whose rest is a property list.  The property list must
   contain a value for key `:type'.  That value must be the name of a
   supported image type.  The rest of the property list depends on the
   image type.  */

bool
valid_image_p (Lisp_Object object)
{
  if (IMAGEP (object))
    {
      Lisp_Object tail = XCDR (object);
      FOR_EACH_TAIL_SAFE (tail)
	{
	  if (EQ (XCAR (tail), QCtype))
	    {
	      tail = XCDR (tail);
	      if (CONSP (tail))
		{
		  struct image_type const *type =
		    lookup_image_type (XCAR (tail));
		  if (type)
		    return type->valid_p (object);
		}
	      break;
	    }
	  tail = XCDR (tail);
	  if (! CONSP (tail))
	    return false;
	}
    }

  return false;
}

/* Log error message with format string FORMAT and trailing arguments.
   Signaling an error, e.g. when an image cannot be loaded, is not a
   good idea because this would interrupt redisplay, and the error
   message display would lead to another redisplay.  This function
   therefore simply displays a message.  */

static void
image_error (const char *format, ...)
{
  va_list ap;
  va_start (ap, format);
  vadd_to_log (format, ap);
  va_end (ap);
}

static void
image_invalid_data_error (Lisp_Object data)
{
  image_error ("Invalid image data `%s'", data);
}

static void
image_not_found_error (Lisp_Object filename)
{
  image_error ("Cannot find image file `%s'", filename);
}

static void
image_size_error (void)
{
  image_error ("Invalid image size (see `max-image-size')");
}


/***********************************************************************
			 Image specifications
 ***********************************************************************/

enum image_value_type
{
  IMAGE_DONT_CHECK_VALUE_TYPE,
  IMAGE_STRING_VALUE,
  IMAGE_STRING_OR_NIL_VALUE,
  IMAGE_SYMBOL_VALUE,
  IMAGE_POSITIVE_INTEGER_VALUE,
  IMAGE_NON_NEGATIVE_INTEGER_VALUE_OR_PAIR,
  IMAGE_NON_NEGATIVE_INTEGER_VALUE,
  IMAGE_ASCENT_VALUE,
  IMAGE_INTEGER_VALUE,
  IMAGE_FUNCTION_VALUE,
  IMAGE_NUMBER_VALUE,
  IMAGE_BOOL_VALUE
};

/* Structure used when parsing image specifications.  */

struct image_keyword
{
  /* Name of keyword.  */
  const char *name;

  /* The type of value allowed.  */
  enum image_value_type type;

  /* True means key must be present.  */
  bool mandatory_p;

  /* Used to recognize duplicate keywords in a property list.  */
  bool count;

  /* The value that was found.  */
  Lisp_Object value;
};


/* Parse image spec SPEC according to KEYWORDS.  A valid image spec
   has the format (image KEYWORD VALUE ...).  One of the keyword/
   value pairs must be `:type TYPE'.  KEYWORDS is a vector of
   image_keywords structures of size NKEYWORDS describing other
   allowed keyword/value pairs.  Value is true if SPEC is valid.  */

static bool
parse_image_spec (Lisp_Object spec, struct image_keyword *keywords,
		  int nkeywords, Lisp_Object type)
{
  int i;
  Lisp_Object plist;

  if (!IMAGEP (spec))
    return false;

  plist = XCDR (spec);
  FOR_EACH_TAIL_SAFE (plist)
    {
      Lisp_Object key, value;

      /* First element of a pair must be a symbol.  */
      key = XCAR (plist);
      plist = XCDR (plist);
      if (!SYMBOLP (key))
	return false;

      /* There must follow a value.  */
      if (!CONSP (plist))
	return false;
      value = XCAR (plist);

      /* Find key in KEYWORDS.  Error if not found.  */
      for (i = 0; i < nkeywords; ++i)
	if (strcmp (keywords[i].name, SSDATA (SYMBOL_NAME (key))) == 0)
	  break;

      if (i == nkeywords)
	goto maybe_done;

      /* Record that we recognized the keyword.  If a keyword
	 was found more than once, it's an error.  */
      keywords[i].value = value;
      if (keywords[i].count)
	return false;
      keywords[i].count = true;

      /* Check type of value against allowed type.  */
      switch (keywords[i].type)
	{
	case IMAGE_STRING_VALUE:
	  if (!STRINGP (value))
	    return false;
	  break;

	case IMAGE_STRING_OR_NIL_VALUE:
	  if (!STRINGP (value) && !NILP (value))
	    return false;
	  break;

	case IMAGE_SYMBOL_VALUE:
	  if (!SYMBOLP (value))
	    return false;
	  break;

	case IMAGE_POSITIVE_INTEGER_VALUE:
	  if (! RANGED_FIXNUMP (1, value, INT_MAX))
	    return false;
	  break;

	case IMAGE_NON_NEGATIVE_INTEGER_VALUE_OR_PAIR:
	  if (RANGED_FIXNUMP (0, value, INT_MAX))
	    break;
	  if (CONSP (value)
	      && RANGED_FIXNUMP (0, XCAR (value), INT_MAX)
	      && RANGED_FIXNUMP (0, XCDR (value), INT_MAX))
	    break;
	  return false;

	case IMAGE_ASCENT_VALUE:
	  if (SYMBOLP (value) && EQ (value, Qcenter))
	    break;
	  else if (RANGED_FIXNUMP (0, value, 100))
	    break;
	  return false;

	case IMAGE_NON_NEGATIVE_INTEGER_VALUE:
	  /* Unlike the other integer-related cases, this one does not
	     verify that VALUE fits in 'int'.  This is because callers
	     want EMACS_INT.  */
	  if (!FIXNUMP (value) || XFIXNUM (value) < 0)
	    return false;
	  break;

	case IMAGE_DONT_CHECK_VALUE_TYPE:
	  break;

	case IMAGE_FUNCTION_VALUE:
	  value = indirect_function (value);
	  if (FUNCTIONP (value))
	    break;
	  return false;

	case IMAGE_NUMBER_VALUE:
	  if (! NUMBERP (value))
	    return false;
	  break;

	case IMAGE_INTEGER_VALUE:
	  if (! TYPE_RANGED_FIXNUMP (int, value))
	    return false;
	  break;

	case IMAGE_BOOL_VALUE:
	  if (!NILP (value) && !EQ (value, Qt))
	    return false;
	  break;

	default:
	  emacs_abort ();
	  break;
	}

      if (EQ (key, QCtype)
	  && !(EQ (type, value) || EQ (type, Qnative_image)))
	return false;

    maybe_done:
      if (NILP (XCDR (plist)))
	{
	  /* Check that all mandatory fields are present.  */
	  for (i = 0; i < nkeywords; ++i)
	    if (keywords[i].mandatory_p && keywords[i].count == 0)
	      return false;

	  return true;
	}
    }

  return false;
}


/* Return the value of KEY in image specification SPEC.  Value is nil
   if KEY is not present in SPEC.  Set *FOUND depending on whether KEY
   was found in SPEC.  */

Lisp_Object
image_spec_value (Lisp_Object spec, Lisp_Object key, bool *found)
{
  Lisp_Object tail;

  eassert (valid_image_p (spec));

  tail = XCDR (spec);
  FOR_EACH_TAIL_SAFE (tail)
    {
      if (EQ (XCAR (tail), key))
	{
	  if (found)
	    *found = 1;
	  return XCAR (XCDR (tail));
	}
      tail = XCDR (tail);
      if (! CONSP (tail))
	break;
    }

  if (found)
    *found = 0;
  return Qnil;
}


DEFUN ("image-size", Fimage_size, Simage_size, 1, 3, 0,
       doc: /* Return the size of image SPEC as pair (WIDTH . HEIGHT).
PIXELS non-nil means return the size in pixels, otherwise return the
size in canonical character units.

FRAME is the frame on which the image will be displayed.  FRAME nil
or omitted means use the selected frame.

Calling this function will result in the image being stored in the
image cache.  If this is not desirable, call `image-flush' after
calling this function.  */)
  (Lisp_Object spec, Lisp_Object pixels, Lisp_Object frame)
{
  Lisp_Object size;

  size = Qnil;
  if (valid_image_p (spec))
    {
      struct frame *f = decode_window_system_frame (frame);
      ptrdiff_t id = lookup_image (f, spec, -1);
      struct image *img = IMAGE_FROM_ID (f, id);
      int width = img->width + 2 * img->hmargin;
      int height = img->height + 2 * img->vmargin;

      if (NILP (pixels))
	size = Fcons (make_float ((double) width / FRAME_COLUMN_WIDTH (f)),
		      make_float ((double) height / FRAME_LINE_HEIGHT (f)));
      else
	size = Fcons (make_fixnum (width), make_fixnum (height));
    }
  else
    error ("Invalid image specification");

  return size;
}


DEFUN ("image-mask-p", Fimage_mask_p, Simage_mask_p, 1, 2, 0,
       doc: /* Return t if image SPEC has a mask bitmap.
FRAME is the frame on which the image will be displayed.  FRAME nil
or omitted means use the selected frame.  */)
  (Lisp_Object spec, Lisp_Object frame)
{
  Lisp_Object mask;

  mask = Qnil;
  if (valid_image_p (spec))
    {
      struct frame *f = decode_window_system_frame (frame);
      ptrdiff_t id = lookup_image (f, spec, -1);
      struct image *img = IMAGE_FROM_ID (f, id);
      if (img->mask)
	mask = Qt;
    }
  else
    error ("Invalid image specification");

  return mask;
}

DEFUN ("image-metadata", Fimage_metadata, Simage_metadata, 1, 2, 0,
       doc: /* Return metadata for image SPEC.
FRAME is the frame on which the image will be displayed.  FRAME nil
or omitted means use the selected frame.  */)
  (Lisp_Object spec, Lisp_Object frame)
{
  Lisp_Object ext;

  ext = Qnil;
  if (valid_image_p (spec))
    {
      struct frame *f = decode_window_system_frame (frame);
      ptrdiff_t id = lookup_image (f, spec, -1);
      struct image *img = IMAGE_FROM_ID (f, id);
      ext = img->lisp_data;
    }

  return ext;
}


/***********************************************************************
		 Image type independent image structures
 ***********************************************************************/

#define MAX_IMAGE_SIZE 10.0
/* Allocate and return a new image structure for image specification
   SPEC.  SPEC has a hash value of HASH.  */

static struct image *
make_image (Lisp_Object spec, EMACS_UINT hash)
{
  struct image *img = xzalloc (sizeof *img);
  Lisp_Object file = image_spec_value (spec, QCfile, NULL);

  eassert (valid_image_p (spec));
  img->dependencies = NILP (file) ? Qnil : list1 (file);
  img->type = lookup_image_type (image_spec_value (spec, QCtype, NULL));
  eassert (img->type != NULL);
  img->spec = spec;
  img->lisp_data = Qnil;
  img->ascent = DEFAULT_IMAGE_ASCENT;
  img->hash = hash;
  img->corners[BOT_CORNER] = -1;  /* Full image */
  return img;
}


/* Free image IMG which was used on frame F, including its resources.  */

static void
free_image (struct frame *f, struct image *img)
{
  if (img)
    {
      struct image_cache *c = FRAME_IMAGE_CACHE (f);

      /* Remove IMG from the hash table of its cache.  */
      if (img->prev)
	img->prev->next = img->next;
      else
	c->buckets[img->hash % IMAGE_CACHE_BUCKETS_SIZE] = img->next;

      if (img->next)
	img->next->prev = img->prev;

      c->images[img->id] = NULL;

#if !defined USE_CAIRO && defined HAVE_XRENDER
      /* FRAME_X_DISPLAY (f) could be NULL if this is being called from
	 the display IO error handler.*/

      if (FRAME_X_DISPLAY (f))
	{
	  if (img->picture)
	    XRenderFreePicture (FRAME_X_DISPLAY (f),
				img->picture);
	  if (img->mask_picture)
	    XRenderFreePicture (FRAME_X_DISPLAY (f),
				img->mask_picture);
	}
#endif /* !USE_CAIRO && HAVE_XRENDER */

#ifdef HAVE_X_WINDOWS
      if (FRAME_X_DISPLAY (f))
#endif /* HAVE_X_WINDOWS */
	/* Free resources, then free IMG.  */
	img->type->free_img (f, img);

      xfree (img->face_font_family);
      xfree (img);
    }
}

/* Return true if the given widths and heights are valid for display.  */

static bool
check_image_size (struct frame *f, int width, int height)
{
  int w, h;

  if (width <= 0 || height <= 0)
    return 0;

  if (FIXNUMP (Vmax_image_size))
    return (width <= XFIXNUM (Vmax_image_size)
	    && height <= XFIXNUM (Vmax_image_size));
  else if (FLOATP (Vmax_image_size))
    {
      if (f != NULL)
	{
	  w = FRAME_PIXEL_WIDTH (f);
	  h = FRAME_PIXEL_HEIGHT (f);
	}
      else
	w = h = 1024;  /* Arbitrary size for unknown frame. */
      return (width <= XFLOAT_DATA (Vmax_image_size) * w
	      && height <= XFLOAT_DATA (Vmax_image_size) * h);
    }
  else
    return 1;
}

/* Prepare image IMG for display on frame F.  Must be called before
   drawing an image.  */

void
prepare_image_for_display (struct frame *f, struct image *img)
{
  /* We're about to display IMG, so set its timestamp to `now'.  */
  img->timestamp = current_timespec ();

  /* If IMG doesn't have a pixmap yet, load it now, using the image
     type dependent loader function.  */
  if (img->pixmap == NO_PIXMAP && !img->load_failed_p)
    img->load_failed_p = ! img->type->load_img (f, img);

#ifdef USE_CAIRO
  if (!img->load_failed_p)
    {
      block_input ();
      if (img->cr_data == NULL || (cairo_pattern_get_type (img->cr_data)
				   != CAIRO_PATTERN_TYPE_SURFACE))
	{
	  /* Fill in the background/background_transparent field while
	     we have img->pixmap->data/img->mask->data.  */
	  IMAGE_BACKGROUND (img, f, img->pixmap);
	  IMAGE_BACKGROUND_TRANSPARENT (img, f, img->mask);
	  cr_put_image_to_cr_data (img);
	  if (img->cr_data == NULL)
	    {
	      img->load_failed_p = 1;
	      img->type->free_img (f, img);
	    }
	}
      unblock_input ();
    }
#elif defined HAVE_X_WINDOWS || defined HAVE_ANDROID
  if (!img->load_failed_p)
    {
      block_input ();
      image_sync_to_pixmaps (f, img);
      unblock_input ();
    }
#endif
}


/* Value is the number of pixels for the ascent of image IMG when
   drawn in face FACE.  */

int
image_ascent (struct image *img, struct face *face, struct glyph_slice *slice)
{
  int height;
  int ascent;

  if (slice->height == img->height)
    height = img->height + img->vmargin;
  else if (slice->y == 0)
    height = slice->height + img->vmargin;
  else
    height = slice->height;

  if (img->ascent == CENTERED_IMAGE_ASCENT)
    {
      if (face->font)
	{
#ifdef HAVE_NTGUI
	  /* W32 specific version.  Why?. ++kfs  */
	  ascent = height / 2 - (FONT_DESCENT (face->font)
				 - FONT_BASE (face->font)) / 2;
#else
	  /* This expression is arranged so that if the image can't be
	     exactly centered, it will be moved slightly up.  This is
	     because a typical font is `top-heavy' (due to the presence
	     uppercase letters), so the image placement should err towards
	     being top-heavy too.  It also just generally looks better.  */
	  ascent = (height + FONT_BASE (face->font)
                    - FONT_DESCENT (face->font) + 1) / 2;
#endif /* HAVE_NTGUI */
	}
      else
	ascent = height / 2;
    }
  else
    ascent = height * (img->ascent / 100.0);

  return ascent;
}


/* Image background colors.  */

/* Find the "best" corner color of a bitmap.
   On W32, PIMG is assumed to a device context with the bitmap selected.  */

static RGB_PIXEL_COLOR
four_corners_best (Emacs_Pix_Context pimg, int *corners,
		   unsigned long width, unsigned long height)
{
  RGB_PIXEL_COLOR corner_pixels[4];
  RGB_PIXEL_COLOR best UNINIT;
  int i, best_count;

  if (corners && corners[BOT_CORNER] >= 0)
    {
      /* Get the colors at the corner_pixels of pimg.  */
      corner_pixels[0] = GET_PIXEL (pimg, corners[LEFT_CORNER], corners[TOP_CORNER]);
      corner_pixels[1] = GET_PIXEL (pimg, corners[RIGHT_CORNER] - 1, corners[TOP_CORNER]);
      corner_pixels[2] = GET_PIXEL (pimg, corners[RIGHT_CORNER] - 1, corners[BOT_CORNER] - 1);
      corner_pixels[3] = GET_PIXEL (pimg, corners[LEFT_CORNER], corners[BOT_CORNER] - 1);
    }
  else

    {
      /* Get the colors at the corner_pixels of pimg.  */
      corner_pixels[0] = GET_PIXEL (pimg, 0, 0);
      corner_pixels[1] = GET_PIXEL (pimg, width - 1, 0);
      corner_pixels[2] = GET_PIXEL (pimg, width - 1, height - 1);
      corner_pixels[3] = GET_PIXEL (pimg, 0, height - 1);
    }
  /* Choose the most frequently found color as background.  */
  for (i = best_count = 0; i < 4; ++i)
    {
      int j, n;

      for (j = n = 0; j < 4; ++j)
	if (corner_pixels[i] == corner_pixels[j])
	  ++n;

      if (n > best_count)
	best = corner_pixels[i], best_count = n;
    }

  return best;
}

/* Return the `background' field of IMG.  If IMG doesn't have one yet,
   it is guessed heuristically.  If non-zero, XIMG is an existing
   Emacs_Pix_Context object (device context with the image selected on
   W32) to use for the heuristic.  */

RGB_PIXEL_COLOR
image_background (struct image *img, struct frame *f, Emacs_Pix_Context pimg)
{
  if (! img->background_valid)
    /* IMG doesn't have a background yet, try to guess a reasonable value.  */
    {
      bool free_pimg = !pimg;
#ifdef HAVE_NTGUI
      HGDIOBJ prev;
#endif /* HAVE_NTGUI */

      if (free_pimg)
	pimg = image_get_x_image_or_dc (f, img, 0, &prev);

      RGB_PIXEL_COLOR bg
	= four_corners_best (pimg, img->corners, img->width, img->height);
#ifdef USE_CAIRO
      {
	char color_name[30];
	sprintf (color_name, "#%04x%04x%04x",
		 (unsigned int) RED16_FROM_ULONG (bg),
		 (unsigned int) GREEN16_FROM_ULONG (bg),
		 (unsigned int) BLUE16_FROM_ULONG (bg));
	bg = image_alloc_image_color (f, img, build_string (color_name), 0);
      }
#endif
      img->background = bg;

      if (free_pimg)
	image_unget_x_image_or_dc (img, 0, pimg, prev);

      img->background_valid = 1;
    }

  return img->background;
}

/* Return the `background_transparent' field of IMG.  If IMG doesn't
   have one yet, it is guessed heuristically.  If non-zero, MASK is an
   existing Emacs_Pix_Context (XImage* on X) object to use for the
   heuristic.  */

int
image_background_transparent (struct image *img, struct frame *f,
                              Emacs_Pix_Context mask)
{
  if (! img->background_transparent_valid)
    /* IMG doesn't have a background yet, try to guess a reasonable value.  */
    {
      if (img->mask)
	{
	  bool free_mask = !mask;
#ifdef HAVE_NTGUI
	  HGDIOBJ prev;
#endif /* HAVE_NTGUI */

	  if (free_mask)
	    mask = image_get_x_image_or_dc (f, img, 1, &prev);

	  img->background_transparent
	    = (four_corners_best (mask, img->corners, img->width, img->height) == PIX_MASK_RETAIN);

	  if (free_mask)
	    image_unget_x_image_or_dc (img, 1, mask, prev);
	}
      else
	img->background_transparent = 0;

      img->background_transparent_valid = 1;
    }

  return img->background_transparent;
}

/***********************************************************************
		  Helper functions for X image types
 ***********************************************************************/

/* Clear X resources of image IMG on frame F according to FLAGS.
   FLAGS is bitwise-or of the following masks:
   CLEAR_IMAGE_PIXMAP free the pixmap if any.
   CLEAR_IMAGE_MASK means clear the mask pixmap if any.
   CLEAR_IMAGE_COLORS means free colors allocated for the image, if
     any.  */

#define CLEAR_IMAGE_PIXMAP	(1 << 0)
#define CLEAR_IMAGE_MASK	(1 << 1)
#define CLEAR_IMAGE_COLORS	(1 << 2)

static void
image_clear_image_1 (struct frame *f, struct image *img, int flags)
{
  if (flags & CLEAR_IMAGE_PIXMAP)
    {
      if (img->pixmap)
	{
	  FRAME_TERMINAL (f)->free_pixmap (f, img->pixmap);
	  img->pixmap = NO_PIXMAP;
	  /* NOTE (HAVE_NS): background color is NOT an indexed color! */
	  img->background_valid = 0;
	}
#if (defined HAVE_X_WINDOWS || defined HAVE_ANDROID) && !defined USE_CAIRO
      if (img->ximg)
	{
	  image_destroy_x_image (img->ximg);
	  img->ximg = NULL;
	  img->background_valid = 0;
	}
#endif
    }

  if (flags & CLEAR_IMAGE_MASK)
    {
      if (img->mask)
	{
	  FRAME_TERMINAL (f)->free_pixmap (f, img->mask);
	  img->mask = NO_PIXMAP;
	  img->background_transparent_valid = 0;
	}
#if (defined HAVE_X_WINDOWS || defined HAVE_ANDROID) && !defined USE_CAIRO
      if (img->mask_img)
	{
	  image_destroy_x_image (img->mask_img);
	  img->mask_img = NULL;
	  img->background_transparent_valid = 0;
	}
#endif
    }

  if ((flags & CLEAR_IMAGE_COLORS) && img->ncolors)
    {
      /* W32_TODO: color table support.  */
#if defined HAVE_X_WINDOWS && !defined USE_CAIRO
      x_free_colors (f, img->colors, img->ncolors);
#endif /* HAVE_X_WINDOWS && !USE_CAIRO */
      xfree (img->colors);
      img->colors = NULL;
      img->ncolors = 0;
    }

#ifdef USE_CAIRO
  if (img->cr_data)
    {
      cairo_pattern_destroy (img->cr_data);
      img->cr_data = NULL;
    }
#endif	/* USE_CAIRO */
}

/* Free X resources of image IMG which is used on frame F.  */

static void
image_clear_image (struct frame *f, struct image *img)
{
  block_input ();
  image_clear_image_1 (f, img,
		       (CLEAR_IMAGE_PIXMAP
			| CLEAR_IMAGE_MASK
			| CLEAR_IMAGE_COLORS));
  unblock_input ();
}


/* Allocate color COLOR_NAME for image IMG on frame F.  If color
   cannot be allocated, use DFLT.  Add a newly allocated color to
   IMG->colors, so that it can be freed again.  Value is the pixel
   color.  */

static unsigned long
image_alloc_image_color (struct frame *f, struct image *img,
                         Lisp_Object color_name, unsigned long dflt)
{
  Emacs_Color color;
  unsigned long result;

  eassert (STRINGP (color_name));

  if (FRAME_TERMINAL (f)->defined_color_hook (f,
                                              SSDATA (color_name),
                                              &color,
                                              true,
                                              false)
      && img->ncolors < min (min (PTRDIFF_MAX, SIZE_MAX) / sizeof *img->colors,
			     INT_MAX))
    {
      /* This isn't called frequently so we get away with simply
	 reallocating the color vector to the needed size, here.  */
      ptrdiff_t ncolors = img->ncolors + 1;
      img->colors = xrealloc (img->colors, ncolors * sizeof *img->colors);
      img->colors[ncolors - 1] = color.pixel;
      img->ncolors = ncolors;
      result = color.pixel;
    }
  else
    result = dflt;

  return result;
}



/***********************************************************************
			     Image Cache
 ***********************************************************************/

static void cache_image (struct frame *f, struct image *img);

/* Return a new, initialized image cache that is allocated from the
   heap.  Call free_image_cache to free an image cache.  */

struct image_cache *
make_image_cache (void)
{
  struct image_cache *c = xmalloc (sizeof *c);

  c->size = 50;
  c->used = c->refcount = 0;
  c->images = xmalloc (c->size * sizeof *c->images);
  c->buckets = xzalloc (IMAGE_CACHE_BUCKETS_SIZE * sizeof *c->buckets);
  /* This value should never be encountered.  */
  c->scaling_col_width = -1;
  return c;
}

/* Find an image matching SPEC in the cache, and return it.  If no
   image is found, return NULL.  */
static struct image *
search_image_cache (struct frame *f, Lisp_Object spec, EMACS_UINT hash,
                    unsigned long foreground, unsigned long background,
                    int font_size, char *font_family, bool ignore_colors)
{
  struct image *img;
  struct image_cache *c = FRAME_IMAGE_CACHE (f);
  int i = hash % IMAGE_CACHE_BUCKETS_SIZE;

  if (!c) return NULL;

  /* If the image spec does not specify a background color, the cached
     image must have the same background color as the current frame.
     The foreground color must also match, for the sake of monochrome
     images.

     In fact, we could ignore the foreground color matching condition
     for color images, or if the image spec specifies :foreground;
     similarly we could ignore the background color matching condition
     for formats that don't use transparency (such as jpeg), or if the
     image spec specifies :background.  However, the extra memory
     usage is probably negligible in practice, so we don't bother.  */

  for (img = c->buckets[i]; img; img = img->next)
    if (img->hash == hash
	&& !NILP (Fequal (img->spec, spec))
	&& (ignore_colors || (img->face_foreground == foreground
                              && img->face_background == background
			      && img->face_font_size == font_size
			      && (font_family
				  &&!strcmp (font_family, img->face_font_family)))))
      break;
  return img;
}


/* Filter out image elements that don't affect display, but will
   disrupt finding the image in the cache.  This should perhaps be
   user-configurable, but for now it's hard-coded (but new elements
   can be added at will).  */
static Lisp_Object
filter_image_spec (Lisp_Object spec)
{
  Lisp_Object out = Qnil;

  /* Skip past the `image' element.  */
  if (CONSP (spec))
    spec = XCDR (spec);

  while (CONSP (spec))
    {
      Lisp_Object key = XCAR (spec);
      spec = XCDR (spec);
      if (CONSP (spec))
	{
	  Lisp_Object value = XCAR (spec);
	  spec = XCDR (spec);

	  /* Some animation-related data doesn't affect display, but
	     breaks the image cache.  Filter those out.  */
	  if (!(EQ (key, QCanimate_buffer)
		|| EQ (key, QCanimate_tardiness)
		|| EQ (key, QCanimate_position)
		|| EQ (key, QCanimate_multi_frame_data)))
	    {
	      out = Fcons (value, out);
	      out = Fcons (key, out);
	    }
	}
    }
  return out;
}

/* Search frame F for an image with spec SPEC, and free it.  */

static void
uncache_image (struct frame *f, Lisp_Object spec)
{
  struct image *img;
  EMACS_UINT hash = sxhash (filter_image_spec (spec));

  /* Because the background colors are based on the current face, we
     can have multiple copies of an image with the same spec. We want
     to remove them all to ensure the user doesn't see an old version
     of the image when the face changes.  */
  while ((img = search_image_cache (f, spec, hash, 0, 0, 0, NULL, true)))
    {
      free_image (f, img);
      /* As display glyphs may still be referring to the image ID, we
	 must garbage the frame (Bug#6426).  */
      SET_FRAME_GARBAGED (f);
    }
}


/* Free image cache of frame F.  Be aware that X frames share images
   caches.  */

void
free_image_cache (struct frame *f)
{
  struct image_cache *c = FRAME_IMAGE_CACHE (f);
  if (c)
    {
      ptrdiff_t i;

      /* Cache should not be referenced by any frame when freed.  */
      eassert (c->refcount == 0);

      for (i = 0; i < c->used; ++i)
	free_image (f, c->images[i]);
      xfree (c->images);
      xfree (c->buckets);
      xfree (c);
      FRAME_IMAGE_CACHE (f) = NULL;
    }
}


/* Clear image cache of frame F.  FILTER=t means free all images.
   FILTER=nil means clear only images that haven't been
   displayed for some time.
   Else, only free the images which have FILTER in their `dependencies'.
   Should be called from time to time to reduce the number of loaded images.
   If image-cache-eviction-delay is non-nil, this frees images in the cache
   which weren't displayed for at least that many seconds.  */

void
clear_image_cache (struct frame *f, Lisp_Object filter)
{
  struct image_cache *c = FRAME_IMAGE_CACHE (f);

  if (c && !f->inhibit_clear_image_cache)
    {
      ptrdiff_t i, nfreed = 0;

      /* Block input so that we won't be interrupted by a SIGIO
	 while being in an inconsistent state.  */
      block_input ();

      if (!NILP (filter))
	{
	  /* Filter image cache.  */
	  for (i = 0; i < c->used; ++i)
	    {
	      struct image *img = c->images[i];
	      if (img && (EQ (Qt, filter)
			  || !NILP (Fmember (filter, img->dependencies))))
		{
		  free_image (f, img);
		  ++nfreed;
		}
	    }
	}
      else if (FIXNUMP (Vimage_cache_eviction_delay))
	{
	  /* Free cache based on timestamp.  */
	  struct timespec old, t;
	  double delay;
	  ptrdiff_t nimages = 0;

	  for (i = 0; i < c->used; ++i)
	    if (c->images[i])
	      nimages++;

	  /* If the number of cached images has grown unusually large,
	     decrease the cache eviction delay (Bug#6230).  */
	  delay = XFIXNUM (Vimage_cache_eviction_delay);
	  if (nimages > 40)
	    delay = 1600 * delay / nimages / nimages;
	  delay = max (delay, 1);

	  t = current_timespec ();
	  old = timespec_sub (t, dtotimespec (delay));

	  for (i = 0; i < c->used; ++i)
	    {
	      struct image *img = c->images[i];
	      if (img && timespec_cmp (img->timestamp, old) < 0)
		{
		  free_image (f, img);
		  ++nfreed;
		}
	    }
	}

      /* We may be clearing the image cache because, for example,
	 Emacs was iconified for a longer period of time.  In that
	 case, current matrices may still contain references to
	 images freed above.  So, clear these matrices.  */
      if (nfreed)
	{
	  Lisp_Object tail, frame;

	  FOR_EACH_FRAME (tail, frame)
	    {
	      struct frame *fr = XFRAME (frame);
	      if (FRAME_IMAGE_CACHE (fr) == c)
		clear_current_matrices (fr);
	    }

	  windows_or_buffers_changed = 19;
	}

      unblock_input ();
    }
}

void
clear_image_caches (Lisp_Object filter)
{
  /* FIXME: We want to do
   * struct terminal *t;
   * for (t = terminal_list; t; t = t->next_terminal)
   *   clear_image_cache (t, filter); */
  Lisp_Object tail, frame;
  FOR_EACH_FRAME (tail, frame)
    if (FRAME_WINDOW_P (XFRAME (frame)))
      clear_image_cache (XFRAME (frame), filter);
}

DEFUN ("clear-image-cache", Fclear_image_cache, Sclear_image_cache,
       0, 2, 0,
       doc: /* Clear the image cache.
FILTER nil or a frame means clear all images in the selected frame.
FILTER t means clear the image caches of all frames.
Anything else means clear only those images that refer to FILTER,
which is then usually a filename.

This function also clears the image animation cache.  If
ANIMATION-CACHE is non-nil, only the image spec `eq' with
ANIMATION-CACHE is removed, and other image cache entries are not
evicted.  */)
  (Lisp_Object filter, Lisp_Object animation_cache)
{
  if (!NILP (animation_cache))
    {
      CHECK_CONS (animation_cache);
#if defined (HAVE_WEBP) || defined (HAVE_GIF)
      anim_prune_animation_cache (XCDR (animation_cache));
#endif
      return Qnil;
    }

  if (! (NILP (filter) || FRAMEP (filter)))
    clear_image_caches (filter);
  else
    clear_image_cache (decode_window_system_frame (filter), Qt);

  /* Also clear the animation caches.  */
  image_prune_animation_caches (true);

  return Qnil;
}

static size_t
image_size_in_bytes (struct image *img)
{
  size_t size = 0;

#if defined USE_CAIRO
  Emacs_Pixmap pm = img->pixmap;
  if (pm)
    size += pm->height * pm->bytes_per_line;
  Emacs_Pixmap msk = img->mask;
  if (msk)
    size += msk->height * msk->bytes_per_line;

#elif defined HAVE_X_WINDOWS || defined HAVE_ANDROID
  /* Use a nominal depth of 24 and a bpp of 32 for pixmap and 1 bpp
     for mask, to avoid having to query the server. */
  if (img->pixmap != NO_PIXMAP)
    size += img->width * img->height * 4;
  if (img->mask != NO_PIXMAP)
    size += img->width * img->height / 8;

  if (img->ximg && img->ximg->data)
    size += img->ximg->bytes_per_line * img->ximg->height;
  if (img->mask_img && img->mask_img->data)
    size += img->mask_img->bytes_per_line * img->mask_img->height;

#elif defined HAVE_NS
  if (img->pixmap)
    size += ns_image_size_in_bytes (img->pixmap);
  if (img->mask)
    size += ns_image_size_in_bytes (img->mask);

#elif defined HAVE_NTGUI
  if (img->pixmap)
    size += w32_image_size (img->pixmap);
  if (img->mask)
    size += w32_image_size (img->mask);

#elif defined HAVE_HAIKU
  if (img->pixmap)
    size += BBitmap_bytes_length (img->pixmap);
  if (img->mask)
    size += BBitmap_bytes_length (img->mask);
#endif

  return size;
}

static size_t
image_frame_cache_size (struct frame *f)
{
  struct image_cache *c = FRAME_IMAGE_CACHE (f);
  if (!c)
    return 0;

  size_t total = 0;
  for (ptrdiff_t i = 0; i < c->used; ++i)
    {
      struct image *img = c->images[i];
      total += img ? image_size_in_bytes (img) : 0;
    }
  return total;
}

DEFUN ("image-flush", Fimage_flush, Simage_flush,
       1, 2, 0,
       doc: /* Flush the image with specification SPEC on frame FRAME.
This removes the image from the Emacs image cache.  If SPEC specifies
an image file, the next redisplay of this image will read from the
current contents of that file.

FRAME nil or omitted means use the selected frame.
FRAME t means refresh the image on all frames.  */)
  (Lisp_Object spec, Lisp_Object frame)
{
  if (!valid_image_p (spec))
    error ("Invalid image specification");

  if (EQ (frame, Qt))
    {
      Lisp_Object tail;
      FOR_EACH_FRAME (tail, frame)
	{
	  struct frame *f = XFRAME (frame);
	  if (FRAME_WINDOW_P (f))
	    uncache_image (f, spec);
	}
    }
  else
    uncache_image (decode_window_system_frame (frame), spec);

  return Qnil;
}


/* Compute masks and transform image IMG on frame F, as specified
   by the image's specification,  */

static void
postprocess_image (struct frame *f, struct image *img)
{
  /* Manipulation of the image's mask.  */
  if (img->pixmap)
    {
      Lisp_Object conversion, spec;
      Lisp_Object mask;

      spec = img->spec;

      /* `:heuristic-mask t'
	 `:mask heuristic'
	 means build a mask heuristically.
	 `:heuristic-mask (R G B)'
	 `:mask (heuristic (R G B))'
	 means build a mask from color (R G B) in the
	 image.
	 `:mask nil'
	 means remove a mask, if any.  */

      mask = image_spec_value (spec, QCheuristic_mask, NULL);
      if (!NILP (mask))
	image_build_heuristic_mask (f, img, mask);
      else
	{
	  bool found_p;

	  mask = image_spec_value (spec, QCmask, &found_p);

	  if (EQ (mask, Qheuristic))
	    image_build_heuristic_mask (f, img, Qt);
	  else if (CONSP (mask)
		   && EQ (XCAR (mask), Qheuristic))
	    {
	      if (CONSP (XCDR (mask)))
		image_build_heuristic_mask (f, img, XCAR (XCDR (mask)));
	      else
		image_build_heuristic_mask (f, img, XCDR (mask));
	    }
	  else if (NILP (mask) && found_p && img->mask)
	    image_clear_image_1 (f, img, CLEAR_IMAGE_MASK);
	}


      /* Should we apply an image transformation algorithm?  */
      conversion = image_spec_value (spec, QCconversion, NULL);
      if (EQ (conversion, Qdisabled))
	image_disable_image (f, img);
      else if (EQ (conversion, Qlaplace))
	image_laplace (f, img);
      else if (EQ (conversion, Qemboss))
	image_emboss (f, img);
      else if (CONSP (conversion)
	       && EQ (XCAR (conversion), Qedge_detection))
	{
	  Lisp_Object tem;
	  tem = XCDR (conversion);
	  if (CONSP (tem))
	    image_edge_detection (f, img,
                                  plist_get (tem, QCmatrix),
                                  plist_get (tem, QCcolor_adjustment));
	}
    }
}

#if defined (HAVE_IMAGEMAGICK) || defined (HAVE_NATIVE_TRANSFORMS)
/* Scale an image size by returning SIZE / DIVISOR * MULTIPLIER,
   safely rounded and clipped to int range.  */

static int
scale_image_size (int size, double divisor, double multiplier)
{
  if (divisor != 0)
    {
      double scaled = size * multiplier / divisor;
      if (scaled < INT_MAX)
	{
	  /* Use ceil, as rounding can discard fractional SVG pixels.  */
	  return ceil (scaled);
	}
    }
  return INT_MAX;
}

/* Return a size, in pixels, from the value specified by SYMBOL, which
   may be an integer or a pair of the form (VALUE . 'em) where VALUE
   is a float that is multiplied by the font size to get the final
   dimension.

   If the value doesn't exist in the image spec, or is invalid, return
   -1.
*/
static int
image_get_dimension (struct image *img, Lisp_Object symbol)
{
  Lisp_Object value = image_spec_value (img->spec, symbol, NULL);

  if (FIXNATP (value))
    return min (XFIXNAT (value), INT_MAX);
  if (CONSP (value) && NUMBERP (CAR (value)))
    {
      Lisp_Object dim = CDR (value);

      if (EQ (Qem, dim))
        return scale_image_size (img->face_font_size,
                                 1, XFLOATINT (CAR (value)));
      if (EQ (Qch, dim))
        return scale_image_size (img->face_font_height,
                                 1, XFLOATINT (CAR (value)));
      if (EQ (Qcw, dim))
        return scale_image_size (img->face_font_width,
                                 1, XFLOATINT (CAR (value)));
    }
  return -1;
}

/* Compute the desired size of an image with native size WIDTH x HEIGHT,
   which is to be displayed on F.  Use IMG to deduce the size.  Store
   the desired size into *D_WIDTH x *D_HEIGHT.  Store -1 x -1 if the
   native size is OK.  */

static void
compute_image_size (struct frame *f, double width, double height,
		    struct image *img,
		    int *d_width, int *d_height)
{
  double scale = 1;
  Lisp_Object value = image_spec_value (img->spec, QCscale, NULL);

  if (EQ (value, Qdefault))
    {
      Lisp_Object sval = Vimage_scaling_factor;

      /* Compute the scale from factors specified by the value of
	 Vimage_scaling_factor.  */

    invalid_value:
      if (EQ (sval, Qauto))
	{
	  /* This is a tag with which callers of `clear_image_cache' can
	     refer to this image and its likenesses.  */
	  img->dependencies = Fcons (Qauto, img->dependencies);
	  scale = (FRAME_COLUMN_WIDTH (f) > 10
		   ? (FRAME_COLUMN_WIDTH (f) / 10.0f) : 1);
	}
      else if (NUMBERP (sval))
	scale = XFLOATINT (sval);
      else
	{
	  image_error ("Invalid `image-scaling-factor': %s",
		       Vimage_scaling_factor);

	  /* If Vimage_scaling_factor is set to an invalid value, treat
	     it as though it were the default.  */
	  sval = Qauto;
	  goto invalid_value;
	}
    }
  else if (NUMBERP (value))
    {
      double dval = XFLOATINT (value);
      if (0 <= dval)
	scale = dval;
    }

  /* If width and/or height is set in the display spec assume we want
     to scale to those values.  If either h or w is unspecified, the
     unspecified should be calculated from the specified to preserve
     aspect ratio.  */
  int desired_width = image_get_dimension (img, QCwidth), max_width;
  if (desired_width < 0)
    max_width = image_get_dimension (img, QCmax_width);
  else
    {
      desired_width = scale_image_size (desired_width, 1, scale);
      /* :width overrides :max-width. */
      max_width = -1;
    }

  int desired_height = image_get_dimension (img, QCheight), max_height;
  if (desired_height < 0)
    max_height = image_get_dimension (img, QCmax_height);
  else
    {
      desired_height = scale_image_size (desired_height, 1, scale);
      /* :height overrides :max-height. */
      max_height = -1;
    }

  /* If we have both width/height set explicitly, we skip past all the
     aspect ratio-preserving computations below. */
  if (0 <= desired_width && 0 <= desired_height)
    goto out;

  if (0 <= desired_width)
    /* Width known, calculate height. */
    desired_height = scale_image_size (desired_width, width, height);
  else if (0 <= desired_height)
    /* Height known, calculate width. */
    desired_width = scale_image_size (desired_height, height, width);
  else
    {
      desired_width = scale_image_size (width, 1, scale);
      desired_height = scale_image_size (height, 1, scale);
    }

  if (0 <= max_width && max_width < desired_width)
    {
      /* The image is wider than :max-width. */
      desired_width = max_width;
      desired_height = scale_image_size (desired_width, width, height);
    }

  if (0 <= max_height && max_height < desired_height)
    {
      /* The image is higher than :max-height. */
      desired_height = max_height;
      desired_width = scale_image_size (desired_height, height, width);
    }

 out:
  *d_width = desired_width;
  *d_height = desired_height;
}

/* image_set_rotation and image_set_transform use affine
   transformation matrices to perform various transforms on the image.
   The matrix is a 2D array of doubles.  It is laid out like this:

   m[0][0] = m11 | m[1][0] = m12 | m[2][0] = tx
   --------------+---------------+-------------
   m[0][1] = m21 | m[1][1] = m22 | m[2][1] = ty
   --------------+---------------+-------------
   m[0][2] = 0   | m[1][2] = 0   | m[2][2] = 1

   tx and ty represent translations, m11 and m22 represent scaling
   transforms and m21 and m12 represent shear transforms.  Most
   graphics toolkits don't require the third row, however it is
   necessary for multiplication.

   Transforms are done by creating a matrix for each action we wish to
   take, then multiplying the transformation matrix by each of those
   matrices in order (matrix multiplication is not commutative).
   After we've done that we can use our modified transformation matrix
   to transform points.  We take the x and y coordinates and convert
   them into a 3x1 matrix and multiply that by the transformation
   matrix and it gives us a new, transformed, set of coordinates:

       [m11 m12 tx]   [x]   [m11*x+m12*y+tx*1]   [x']
       [m21 m22 ty] X [y] = [m21*x+m22*y+ty*1] = [y']
       [  0   0  1]   [1]   [     0*x+0*y+1*1]   [ 1]

   We don't have to worry about the last step as the graphics toolkit
   will do it for us.

   The three transforms we are concerned with are translation, scaling
   and rotation.  The translation matrix looks like this:

       [1 0 tx]
       [0 1 ty]
       [0 0  1]

   Where tx and ty are the amount to translate the origin in the x and
   y coordinates, respectively.  Since we are translating the origin
   and not the image data itself, it can appear backwards in use, for
   example to move the image 10 pixels to the right, you would set tx
   to -10.

   To scale we use:

       [x 0 0]
       [0 y 0]
       [0 0 1]

   Where x and y are the amounts to scale in the x and y dimensions.
   Values smaller than 1 make the image larger, values larger than 1
   make it smaller.  Negative values flip the image.  For example to
   double the image size set x and y to 0.5.

   To rotate we use:

       [ cos(r) sin(r) 0]
       [-sin(r) cos(r) 0]
       [      0      0 1]

   Where r is the angle of rotation required.  Rotation occurs around
   the origin, not the center of the image.  Note that this is
   normally considered a counter-clockwise rotation, however because
   our y axis is reversed, (0, 0) at the top left, it works as a
   clockwise rotation.

   The full process of rotating an image is to move the origin to the
   center of the image (width/2, height/2), perform the rotation, and
   finally move the origin back to the top left of the image, which
   may now be a different corner.

   Note that different GUI backends (X, Cairo, w32, NS, Haiku,
   Android) want the transform matrix defined as transform from the
   original image to the transformed image, while others want the
   matrix to describe the transform of the space, which boils down to
   inverting the matrix.

   It's possible to pre-calculate the matrix multiplications and just
   generate one transform matrix that will do everything we need in a
   single step, but the maths for each element is much more complex
   and performing the steps separately makes for more readable code.  */

typedef double matrix3x3[3][3];

# if !defined USE_WEBRENDER
static void
matrix3x3_mult (matrix3x3 a, matrix3x3 b, matrix3x3 result)
{
  for (int i = 0; i < 3; i++)
    for (int j = 0; j < 3; j++)
      {
	double sum = 0;
	for (int k = 0; k < 3; k++)
	  sum += a[i][k] * b[k][j];
	result[i][j] = sum;
      }
}
#endif

static void
compute_image_rotation (struct image *img, double *rotation)
{
  bool foundp = false;
  Lisp_Object value = image_spec_value (img->spec, QCrotation, &foundp);
  if (!foundp)
    return;
  if (! NUMBERP (value))
    {
      image_error ("Invalid image `:rotation' parameter");
      return;
    }

  Lisp_Object reduced_angle = Fmod (value, make_fixnum (360));
  if (FLOATP (reduced_angle))
    *rotation = XFLOAT_DATA (reduced_angle);
  else
    *rotation = XFIXNUM (reduced_angle);
}

#ifdef HAVE_ANDROID

static void
matrix_identity (matrix3x3 matrix)
{
  memset (matrix, 0, sizeof (matrix3x3));

  matrix[0][0] = 1.0;
  matrix[1][1] = 1.0;
  matrix[2][2] = 1.0;
}

/* Translate the matrix TRANSFORM to X, Y, and then perform clockwise
   rotation by the given angle THETA in radians and translate back.
   As the transform is being performed in a coordinate system where Y
   grows downwards, the given angle describes a clockwise
   rotation.  */

static void
matrix_rotate (matrix3x3 transform, double theta, double x, double y)
{
  matrix3x3 temp, copy;

  /* 1. Translate the matrix so X and Y are in the center.  */

  matrix_identity (temp);
  memcpy (copy, transform, sizeof copy);

  temp[0][2] = x;
  temp[1][2] = y;

  matrix3x3_mult (copy, temp, transform);
  matrix_identity (temp);
  memcpy (copy, transform, sizeof copy);

  /* 2. Rotate the matrix counter-clockwise, assuming a coordinate
     system where Y grows downwards.  */

  temp[0][0] = cos (theta);
  temp[0][1] = -sin (theta);
  temp[1][0] = sinf (theta);
  temp[1][1] = cosf (theta);

  matrix3x3_mult (copy, temp, transform);
  matrix_identity (temp);
  memcpy (copy, transform, sizeof copy);

  /* 3. Translate back.  */

  temp[0][2] = -x;
  temp[1][2] = -y;

  matrix3x3_mult (copy, temp, transform);
}

/* Scale the matrix TRANSFORM by -1, and then apply a TX of width, in
   effect flipping the image horizontally.  */

static void
matrix_mirror_horizontal (matrix3x3 transform, double width)
{
  matrix3x3 temp, copy;

  matrix_identity (temp);
  memcpy (copy, transform, sizeof copy);

  temp[0][0] = -1.0f;
  temp[0][2] = width;

  matrix3x3_mult (copy, temp, transform);
}

static void
matrix_translate (matrix3x3 transform, float tx, float ty)
{
  matrix3x3 temp, copy;

  matrix_identity (temp);
  memcpy (copy, transform, sizeof copy);

  /* Set the tx and ty.  */
  temp[0][2] = tx;
  temp[1][2] = ty;

  /* Multiply it with the transform.  */
  matrix3x3_mult (copy, temp, transform);
}

#endif

static void
image_set_transform (struct frame *f, struct image *img)
{
  bool flip;

#if defined HAVE_HAIKU
  matrix3x3 identity = {
    { 1, 0, 0 },
    { 0, 1, 0 },
    { 0, 0, 1 },
  };

  img->original_width = img->width;
  img->original_height = img->height;
  img->use_bilinear_filtering = false;

  memcpy (&img->transform, identity, sizeof identity);
#endif

#if defined HAVE_ANDROID
  matrix3x3 identity = {
    { 1, 0, 0 },
    { 0, 1, 0 },
    { 0, 0, 1 },
  };
#endif

# if (defined HAVE_IMAGEMAGICK \
      && !defined DONT_CREATE_TRANSFORMED_IMAGEMAGICK_IMAGE)
  /* ImageMagick images already have the correct transform.  */
  if (EQ (image_spec_value (img->spec, QCtype, NULL), Qimagemagick))
    return;
# endif

# if !defined USE_CAIRO && defined HAVE_XRENDER
  if (!img->picture)
    return;

  /* Store the original dimensions as we'll overwrite them later.  */
  img->original_width = img->width;
  img->original_height = img->height;
# endif

  /* Determine size.  */
  int width, height;

#ifdef HAVE_RSVG
  /* SVGs are pre-scaled to the correct size.  */
  if (EQ (image_spec_value (img->spec, QCtype, NULL), Qsvg))
    {
      width = img->width / FRAME_SCALE_FACTOR (f);
      height = img->height / FRAME_SCALE_FACTOR (f);
    }
  else
#endif
    compute_image_size (f, img->width, img->height, img, &width,
			&height);

  /* Determine rotation.  */
  double rotation = 0.0;
  compute_image_rotation (img, &rotation);

  /* Determine flipping.  */
  flip = !NILP (image_spec_value (img->spec, QCflip, NULL));

#ifdef USE_WEBRENDER
  return wr_transform_image(f, img, width, height, rotation);
#endif /* USE_WEBRENDER */

# if defined USE_CAIRO || defined HAVE_XRENDER || defined HAVE_NS || defined HAVE_HAIKU \
  || defined HAVE_ANDROID
  /* We want scale up operations to use a nearest neighbor filter to
     show real pixels instead of munging them, but scale down
     operations to use a blended filter, to avoid aliasing and the like.

     TODO: implement for Windows.  */
  bool smoothing;
  Lisp_Object s = image_spec_value (img->spec, QCtransform_smoothing, NULL);
  if (NILP (s))
    smoothing = (width < img->width) || (height < img->height);
  else
    smoothing = !NILP (s);
# endif

#ifdef HAVE_HAIKU
  img->use_bilinear_filtering = smoothing;
#endif

  /* Perform scale transformation.  */

# if !defined USE_WEBRENDER
  matrix3x3 matrix
    = {
# if defined USE_CAIRO || defined HAVE_XRENDER || defined HAVE_ANDROID
	[0][0] = (!IEEE_FLOATING_POINT && width == 0 ? DBL_MAX
		  : img->width / (double) width),
	[1][1] = (!IEEE_FLOATING_POINT && height == 0 ? DBL_MAX
		  : img->height / (double) height),
# elif defined HAVE_NTGUI || defined HAVE_NS || defined HAVE_HAIKU
	[0][0] = (!IEEE_FLOATING_POINT && img->width == 0 ? DBL_MAX
		  : width / (double) img->width),
	[1][1] = (!IEEE_FLOATING_POINT && img->height == 0 ? DBL_MAX
		  : height / (double) img->height),
# else
	[0][0] = 1, [1][1] = 1,
# endif
	[2][2] = 1 };
# endif //!defined USE_WEBRENDER
  img->width = width;
  img->height = height;

  /* Perform rotation transformation.  */

  int rotate_flag = -1;

  /* Haiku needs this, since the transformation is done on the basis
     of the view, and not the image.  */
#if defined HAVE_HAIKU
  int extra_tx, extra_ty;

  extra_tx = 0;
  extra_ty = 0;
#endif

  if (rotation == 0 && !flip)
    rotate_flag = 0;
  else
    {
#ifndef HAVE_ANDROID
# if (defined USE_CAIRO || defined HAVE_XRENDER		\
      || defined HAVE_NTGUI || defined HAVE_NS		\
      || defined HAVE_HAIKU)
      int cos_r, sin_r;
      if (rotation == 0)
	{
	  /* FLIP is always true here.  As this will rotate by 0
	     degrees, it has no visible effect.  Applying only
	     translation matrix to the image would be sufficient for
	     horizontal flipping, but writing special handling for
	     this case would increase code complexity somewhat.  */
	  cos_r = 1;
	  sin_r = 0;
	  rotate_flag = 1;

#ifdef HAVE_HAIKU
	  extra_tx = width;
	  extra_ty = 0;
#endif
	}
      else if (rotation == 90)
	{
	  width = img->height;
	  height = img->width;
	  cos_r = 0;
	  sin_r = 1;
	  rotate_flag = 1;

#if defined HAVE_HAIKU
	  if (!flip)
	    extra_ty = height;
	  extra_tx = 0;
#endif
	}
      else if (rotation == 180)
	{
	  cos_r = -1;
	  sin_r = 0;
	  rotate_flag = 1;

#ifdef HAVE_HAIKU
	  if (!flip)
	    extra_tx = width;
	  extra_ty = height;
#endif
	}
      else if (rotation == 270)
	{
	  width = img->height;
	  height = img->width;
	  cos_r = 0;
	  sin_r = -1;
	  rotate_flag = 1;

#ifdef HAVE_HAIKU
	  extra_tx = width;

	  if (flip)
	    extra_ty = height;
#endif
	}

      if (0 < rotate_flag)
	{
#  if defined USE_CAIRO || defined HAVE_XRENDER || defined HAVE_ANDROID
	  /* 1. Translate so (0, 0) is in the center of the image.  */
	  matrix3x3 t
	    = { [0][0] = 1,
					[1][1] = 1,
		[2][0] = img->width*.5, [2][1] = img->height*.5, [2][2] = 1 };
	  matrix3x3 u;
	  matrix3x3_mult (t, matrix, u);

	  /* 2. Rotate.  */
	  matrix3x3 rot = { [0][0] = cos_r, [0][1] = -sin_r,
			    [1][0] = sin_r, [1][1] = cos_r,
							     [2][2] = 1 };
	  matrix3x3 v;
	  matrix3x3_mult (rot, u, v);

	  /* 3. Translate back.  Flip horizontally if requested.  */
	  t[2][0] = width * -.5;
	  t[2][1] = height * -.5;
	  if (flip)
	    {
	      t[0][0] = -t[0][0];
	      t[2][0] = -t[2][0];
	    }
	  matrix3x3_mult (t, v, matrix);
#  else
	  /* 1. Translate so (0, 0) is in the center of the image.  */
	  matrix3x3 t
	    = { [0][0] = 1,
					 [1][1] = 1,
		[2][0] = img->width*-.5, [2][1] = img->height*-.5, [2][2] = 1 };
	  matrix3x3 u;
	  matrix3x3_mult (matrix, t, u);

	  /* 2. Rotate.  */
	  matrix3x3 rot = { [0][0] = cos_r,  [0][1] = sin_r,
			    [1][0] = -sin_r, [1][1] = cos_r,
							     [2][2] = 1 };
	  matrix3x3 v;
	  matrix3x3_mult (u, rot, v);

	  /* 3. Translate back.  Flip horizontally if requested.  */
	  t[2][0] = width * .5;
	  t[2][1] = height * .5;
	  if (flip) t[0][0] = -t[0][0];
	  matrix3x3_mult (v, t, matrix);
#  endif
	  img->width = width;
	  img->height = height;
	}
# endif
#else
      /* Calculate the inverse transform from the destination to the
	 source.  The matrix is currently identity with scale
	 applied.

         This code makes more sense to me than what lies above.  But
         I'm not touching what works.  */

      if (rotation != 0 && rotation != 90
	  && rotation != 180 && rotation != 270)
	{
	  rotate_flag = 0;
	  goto bail;
	}

      rotate_flag = 1;

      switch ((int) rotation + (flip ? 1 : 0))
	{
	case 0:
	  break;

	case 90:
	  /* Rotate the image 90 degrees clockwise.  IOW, rotate the
	     destination by 90 degrees counterclockwise, which is 270
	     degrees clockwise.  */
	  matrix_rotate (matrix, M_PI * 1.5, 0, 0);
	  matrix_translate (matrix, -height, 0);
	  break;

	case 180:
	  /* Apply clockwise 180 degree rotation around the
	     center.  */
	  matrix_rotate (matrix, M_PI, width / 2.0, height / 2.0);
	  break;

	case 270:
	  /* Apply 270 degree counterclockwise rotation to the
	     destination, which is 90 degrees clockwise.  */
	  matrix_rotate (matrix, M_PI * 0.5, 0, 0);
	  matrix_translate (matrix, 0, -width);
	  break;

	case 1:
	  /* Flipped.  Apply horizontal flip.  */
	  matrix_mirror_horizontal (matrix, width);
	  break;

	case 91:
	  /* Apply a flip but otherwise treat this the same as 90.  */
	  matrix_rotate (matrix, M_PI * 1.5, 0, 0);
	  matrix_translate (matrix, -height, 0);
	  matrix_mirror_horizontal (matrix, height);
	  break;

	case 181:
	  /* Flipped 180 degrees.  Apply a flip and treat this the
	     same as 180.  */
	  matrix_rotate (matrix, M_PI, width / 2.0, height / 2.0);
	  matrix_mirror_horizontal (matrix, width);
	  break;

	case 271:
	  /* Flipped 270 degrees.  Apply a flip and treat this the
	     same as 270.  */
	  matrix_rotate (matrix, M_PI * 0.5, 0, 0);
	  matrix_translate (matrix, 0, -width);
	  matrix_mirror_horizontal (matrix, height);
	  break;
	}

      /* Now set img->width and img->height.  Flip them if the
	 rotation being applied requires so.  */

      if (rotation != 270 && rotation != 90)
	{
	  img->width = width;
	  img->height = height;
	}
      else
	{
	  img->height = width;
	  img->width = height;
	}
    bail:
      ;
#endif
    }

  if (rotate_flag < 0)
    image_error ("No native support for rotation by %g degrees",
		 make_float (rotation));

# if defined (HAVE_NS)
  /* Under NS the transform is applied to the drawing surface at
     drawing time, so store it for later.  */
  ns_image_set_transform (img->pixmap, matrix);
  ns_image_set_smoothing (img->pixmap, smoothing);
# elif defined USE_CAIRO
  cairo_matrix_t cr_matrix = {matrix[0][0], matrix[0][1], matrix[1][0],
			      matrix[1][1], matrix[2][0], matrix[2][1]};
  cairo_pattern_t *pattern = cairo_pattern_create_rgb (0, 0, 0);
  cairo_pattern_set_matrix (pattern, &cr_matrix);
  cairo_pattern_set_filter (pattern, smoothing
                            ? CAIRO_FILTER_BEST : CAIRO_FILTER_NEAREST);
  /* Dummy solid color pattern just to record pattern matrix.  */
  img->cr_data = pattern;
# elif defined (HAVE_XRENDER)
  if (img->picture)
    {
      XTransform tmat
	= {{{XDoubleToFixed (matrix[0][0]),
             XDoubleToFixed (matrix[1][0]),
             XDoubleToFixed (matrix[2][0])},
	    {XDoubleToFixed (matrix[0][1]),
             XDoubleToFixed (matrix[1][1]),
             XDoubleToFixed (matrix[2][1])},
	    {XDoubleToFixed (matrix[0][2]),
             XDoubleToFixed (matrix[1][2]),
             XDoubleToFixed (matrix[2][2])}}};

      XRenderSetPictureFilter (FRAME_X_DISPLAY (f), img->picture,
                               smoothing ? FilterBest : FilterNearest, 0, 0);
      XRenderSetPictureTransform (FRAME_X_DISPLAY (f), img->picture, &tmat);

      if (img->mask_picture)
        {
          XRenderSetPictureFilter (FRAME_X_DISPLAY (f), img->mask_picture,
                                   smoothing ? FilterBest : FilterNearest, 0, 0);
          XRenderSetPictureTransform (FRAME_X_DISPLAY (f), img->mask_picture,
                                      &tmat);
        }
    }
# elif defined HAVE_NTGUI
  /* Store the transform matrix for application at draw time.  */
  img->xform.eM11 = matrix[0][0];
  img->xform.eM12 = matrix[0][1];
  img->xform.eM21 = matrix[1][0];
  img->xform.eM22 = matrix[1][1];
  img->xform.eDx  = matrix[2][0];
  img->xform.eDy  = matrix[2][1];
# elif defined HAVE_HAIKU
  /* Store the transform in the struct image for later.  */
  memcpy (&img->transform, &matrix, sizeof matrix);

  /* Also add the extra translations.   */
  if (rotate_flag)
    {
      img->transform[0][2] = extra_tx;
      img->transform[1][2] = extra_ty;
    }
# elif defined HAVE_ANDROID
  /* Create a new image of the right size, then turn it into a pixmap
     and set that as img->pixmap.  Destroy img->mask for now (this is
     not right.)  */

  struct android_image *transformed_image, *image;
  struct android_transform transform;

  /* If there is no transform, simply return.  */
  if (!memcmp (&matrix, &identity, sizeof matrix))
    return;

  /* First, get the source image.  */
  image = image_get_x_image (f, img, false);

  /* Make the transformed image.  */
  transformed_image = android_create_image (image->depth,
					    ANDROID_Z_PIXMAP,
					    NULL, img->width,
					    img->height);

  /* Allocate memory for that image.  */
  transformed_image->data
    = xmalloc (transformed_image->bytes_per_line
	       * transformed_image->height);

  /* Do the transform.  */
  transform.m1 = matrix[0][0];
  transform.m2 = matrix[0][1];
  transform.m3 = matrix[0][2];
  transform.m4 = matrix[1][0];
  transform.m5 = matrix[1][1];
  transform.m6 = matrix[1][2];

  if (image->depth == 24 && smoothing)
    android_project_image_bilinear (image, transformed_image,
				    &transform);
  else
    android_project_image_nearest (image, transformed_image,
				   &transform);

  image_unget_x_image (img, false, image);

  /* Now replace the image.  */

  if (img->ximg)
    image_destroy_x_image (img->ximg);

  img->ximg = transformed_image;

#ifndef ANDROID_STUBIFY
  /* Then replace the pixmap.  */
  android_free_pixmap (img->pixmap);

  /* In case android_create_pixmap signals.  */
  img->pixmap = ANDROID_NONE;
  img->pixmap = android_create_pixmap (img->width, img->height,
				       transformed_image->depth);
  android_put_image (img->pixmap, transformed_image);
#else
  emacs_abort ();
#endif

  /* Now, transform the mask.  The mask should be depth 1, and is
     always transformed using a nearest neighbor filter.  */

  if (img->mask_img || img->mask)
    {
      image = image_get_x_image (f, img, true);
      transformed_image = android_create_image (1, ANDROID_Z_PIXMAP,
						NULL, img->width,
						img->height);
      transformed_image->data
	= xmalloc (transformed_image->bytes_per_line
		   * transformed_image->height);
      android_project_image_nearest (image, transformed_image,
				     &transform);
      image_unget_x_image (img, true, image);

      /* Now replace the image.  */

      if (img->mask_img)
	image_destroy_x_image (img->mask_img);

      img->mask_img = transformed_image;

#ifndef ANDROID_STUBIFY
      if (img->mask)
	android_free_pixmap (img->mask);

      img->mask = ANDROID_NONE;
      img->mask = android_create_pixmap (img->width, img->height, 1);
      android_put_image (img->mask, transformed_image);
#endif
    }

  /* Done! */
#endif
}

#endif /* HAVE_IMAGEMAGICK || HAVE_NATIVE_TRANSFORMS */

/* Return the id of image with Lisp specification SPEC on frame F.
   SPEC must be a valid Lisp image specification (see valid_image_p).  */

ptrdiff_t
lookup_image (struct frame *f, Lisp_Object spec, int face_id)
{
  struct image *img;
  EMACS_UINT hash;

  if (FRAME_FACE_CACHE (f) == NULL)
    init_frame_faces (f);
  if (FRAME_FACE_CACHE (f)->used == 0)
    recompute_basic_faces (f);
  if (face_id < 0 || face_id >= FRAME_FACE_CACHE (f)->used)
    face_id = DEFAULT_FACE_ID;

  struct face *face = FACE_FROM_ID (f, face_id);
  unsigned long foreground = face->foreground;
  unsigned long background = face->background;
  int font_size = face->font->pixel_size;
  char *font_family = SSDATA (face->lface[LFACE_FAMILY_INDEX]);

  /* F must be a window-system frame, and SPEC must be a valid image
     specification.  */
  eassert (FRAME_WINDOW_P (f));
  eassert (valid_image_p (spec));

  /* Look up SPEC in the hash table of the image cache.  */
  hash = sxhash (filter_image_spec (spec));
  img = search_image_cache (f, spec, hash, foreground, background,
			    font_size, font_family, false);
  if (img && img->load_failed_p)
    {
      free_image (f, img);
      img = NULL;
    }

  /* If not found, create a new image and cache it.  */
  if (img == NULL)
    {
      block_input ();
      img = make_image (spec, hash);
      cache_image (f, img);
      img->face_foreground = foreground;
      img->face_background = background;
      img->face_font_size = font_size;
      img->face_font_height = face->font->height;
      img->face_font_width = face->font->average_width;
      img->face_font_family = xmalloc (strlen (font_family) + 1);
      strcpy (img->face_font_family, font_family);
      img->load_failed_p = ! img->type->load_img (f, img);

      /* If we can't load the image, and we don't have a width and
	 height, use some arbitrary width and height so that we can
	 draw a rectangle for it.  */
      if (img->load_failed_p)
	{
	  Lisp_Object value;

	  value = image_spec_value (spec, QCwidth, NULL);
	  img->width = (FIXNUMP (value)
			? XFIXNAT (value) : DEFAULT_IMAGE_WIDTH);
	  value = image_spec_value (spec, QCheight, NULL);
	  img->height = (FIXNUMP (value)
			 ? XFIXNAT (value) : DEFAULT_IMAGE_HEIGHT);
	}
      else
	{
	  /* Handle image type independent image attributes
	     `:ascent ASCENT', `:margin MARGIN', `:relief RELIEF',
	     `:background COLOR'.  */
	  Lisp_Object ascent, margin, relief, bg;
	  int relief_bound;

	  ascent = image_spec_value (spec, QCascent, NULL);
	  if (FIXNUMP (ascent))
	    img->ascent = XFIXNUM (ascent);
	  else if (EQ (ascent, Qcenter))
	    img->ascent = CENTERED_IMAGE_ASCENT;

	  margin = image_spec_value (spec, QCmargin, NULL);
	  if (FIXNUMP (margin))
	    img->vmargin = img->hmargin = XFIXNUM (margin);
	  else if (CONSP (margin))
	    {
	      img->hmargin = XFIXNUM (XCAR (margin));
	      img->vmargin = XFIXNUM (XCDR (margin));
	    }

	  relief = image_spec_value (spec, QCrelief, NULL);
	  relief_bound = INT_MAX - max (img->hmargin, img->vmargin);
	  if (RANGED_FIXNUMP (- relief_bound, relief, relief_bound))
	    {
	      img->relief = XFIXNUM (relief);
	      img->hmargin += eabs (img->relief);
	      img->vmargin += eabs (img->relief);
	    }

	  if (! img->background_valid)
	    {
	      bg = image_spec_value (img->spec, QCbackground, NULL);
	      if (!NILP (bg))
		{
		  img->background
		    = image_alloc_image_color (f, img, bg, background);
		  img->background_valid = 1;
		}
	    }

	  /* Do image transformations and compute masks, unless we
	     don't have the image yet.  */
	  if (!EQ (builtin_lisp_symbol (img->type->type), Qpostscript))
	    postprocess_image (f, img);

          /* postprocess_image above may modify the image or the mask,
             relying on the image's real width and height, so
             image_set_transform must be called after it.  */
#ifdef HAVE_NATIVE_TRANSFORMS
          image_set_transform (f, img);
#endif
	}

      unblock_input ();
    }

  /* IMG is now being used, so set its timestamp to the current
     time.  */
  img->timestamp = current_timespec ();

  /* Value is the image id.  */
  return img->id;
}


/* Cache image IMG in the image cache of frame F.  */

static void
cache_image (struct frame *f, struct image *img)
{
  struct image_cache *c = FRAME_IMAGE_CACHE (f);
  ptrdiff_t i;

  if (!c)
    {
      c = FRAME_IMAGE_CACHE (f) = share_image_cache (f);
      c->refcount++;
    }

  /* Find a free slot in c->images.  */
  for (i = 0; i < c->used; ++i)
    if (c->images[i] == NULL)
      break;

  /* If no free slot found, maybe enlarge c->images.  */
  if (i == c->used && c->used == c->size)
    c->images = xpalloc (c->images, &c->size, 1, -1, sizeof *c->images);

  /* Add IMG to c->images, and assign IMG an id.  */
  c->images[i] = img;
  img->id = i;
  if (i == c->used)
    ++c->used;

  /* Add IMG to the cache's hash table.  */
  i = img->hash % IMAGE_CACHE_BUCKETS_SIZE;
  img->next = c->buckets[i];
  if (img->next)
    img->next->prev = img;
  img->prev = NULL;
  c->buckets[i] = img;
}


#if defined (HAVE_WEBP) || defined (HAVE_GIF)

/* To speed animations up, we keep a cache (based on EQ-ness of the
   image spec/object) where we put the animator iterator.  */

struct anim_cache
{
  Lisp_Object spec;
  /* For webp, this will be an iterator, and for libgif, a gif handle.  */
  void *handle;
  /* If we need to maintain temporary data of some sort.  */
  void *temp;
  /* A function to call to free the handle.  */
  void (*destructor) (void *);
  int index, width, height, frames;
  /* This is used to be able to say something about the cache size.
     We don't actually know how much memory the different libraries
     actually use here (since these cache structures are opaque), so
     this is mostly just the size of the original image file.  */
  int byte_size;
  struct timespec update_time;
  struct anim_cache *next;
};

static struct anim_cache *anim_cache = NULL;

static struct anim_cache *
anim_create_cache (Lisp_Object spec)
{
  struct anim_cache *cache = xmalloc (sizeof (struct anim_cache));
  cache->handle = NULL;
  cache->temp = NULL;

  cache->index = -1;
  cache->next = NULL;
  cache->spec = spec;
  cache->byte_size = 0;
  return cache;
}

/* Discard cached images that haven't been used for a minute.  If
   CLEAR is t, remove all animation cache entries.  If CLEAR is
   anything other than nil or t, only remove the entries that have a
   spec `eq' to CLEAR.  */
static void
anim_prune_animation_cache (Lisp_Object clear)
{
  struct anim_cache **pcache = &anim_cache;
  struct timespec old = timespec_sub (current_timespec (),
				      make_timespec (60, 0));

  while (*pcache)
    {
      struct anim_cache *cache = *pcache;
      if (EQ (clear, Qt)
	  || (NILP (clear) && timespec_cmp (old, cache->update_time) > 0)
	  || EQ (clear, cache->spec))
	{
	  if (cache->handle)
	    cache->destructor (cache);
	  if (cache->temp)
	    xfree (cache->temp);
	  *pcache = cache->next;
	  xfree (cache);
	}
      else
	pcache = &cache->next;
    }
}

static struct anim_cache *
anim_get_animation_cache (Lisp_Object spec)
{
  struct anim_cache *cache;
  struct anim_cache **pcache = &anim_cache;

  anim_prune_animation_cache (Qnil);

  while (1)
    {
      cache = *pcache;
      if (! cache)
	{
          *pcache = cache = anim_create_cache (spec);
          break;
        }
      if (EQ (spec, cache->spec))
	break;
      pcache = &cache->next;
    }

  cache->update_time = current_timespec ();
  return cache;
}

#endif  /* HAVE_WEBP || HAVE_GIF */

/* Call FN on every image in the image cache of frame F.  Used to mark
   Lisp Objects in the image cache.  */

/* Mark Lisp objects in image IMG.  */

static void
mark_image (struct image *img)
{
  mark_object (img->spec);
  mark_object (img->dependencies);

  if (!NILP (img->lisp_data))
    mark_object (img->lisp_data);
}


void
mark_image_cache (struct image_cache *c)
{
  if (c)
    {
      ptrdiff_t i;
      for (i = 0; i < c->used; ++i)
	if (c->images[i])
	  mark_image (c->images[i]);
    }

#if defined HAVE_WEBP || defined HAVE_GIF
  for (struct anim_cache *cache = anim_cache; cache; cache = cache->next)
    mark_object (cache->spec);
#endif
}



/***********************************************************************
			  X / NS / W32 support code
             Most of this code is shared with Android to make
             it easier to maintain.
 ***********************************************************************/

#if defined HAVE_X_WINDOWS || defined HAVE_ANDROID

static bool
x_check_image_size (XImage *ximg, int width, int height)
{
  /* Respect Xlib's limits: it cannot deal with images that have more
     than INT_MAX (and/or UINT_MAX) bytes.  And respect Emacs's limits
     of PTRDIFF_MAX (and/or SIZE_MAX) bytes for any object.  */
  enum
  {
    XLIB_BYTES_MAX = min (INT_MAX, UINT_MAX),
    X_IMAGE_BYTES_MAX = min (XLIB_BYTES_MAX, min (PTRDIFF_MAX, SIZE_MAX))
  };

  int bitmap_pad, depth, bytes_per_line;
  if (ximg)
    {
#ifndef HAVE_ANDROID
      bitmap_pad = ximg->bitmap_pad;
#else
      bitmap_pad = (ximg->depth == 1 ? 8 : 32);
#endif
      depth = ximg->depth;
      bytes_per_line = ximg->bytes_per_line;
    }
  else
    {
      bitmap_pad = 8;
      depth = 1;
      bytes_per_line = (width >> 3) + ((width & 7) != 0);
    }
  return (width <= (INT_MAX - (bitmap_pad - 1)) / depth
	  && height <= X_IMAGE_BYTES_MAX / bytes_per_line);
}

static bool
x_create_x_image_and_pixmap (struct frame *f, int width, int height, int depth,
			     XImage **ximg, Pixmap *pixmap)
{
#ifndef HAVE_ANDROID
  Display *display = FRAME_X_DISPLAY (f);
  Drawable drawable = FRAME_X_DRAWABLE (f);
#endif

  eassert (input_blocked_p ());

  if (depth <= 0)
    depth = FRAME_DISPLAY_INFO (f)->n_planes;
#ifndef HAVE_ANDROID
  *ximg = XCreateImage (display, FRAME_X_VISUAL (f),
			depth, ZPixmap, 0, NULL, width, height,
			depth > 16 ? 32 : depth > 8 ? 16 : 8, 0);
#else
  *ximg = android_create_image (depth, ANDROID_Z_PIXMAP, NULL, width,
				height);
#endif
  if (*ximg == NULL)
    {
      image_error ("Unable to allocate X image");
      return 0;
    }

  if (! x_check_image_size (*ximg, width, height))
    {
      x_destroy_x_image (*ximg);
      *ximg = NULL;
      image_error ("Image too large (%dx%d)",
		   make_fixnum (width), make_fixnum (height));
      return 0;
    }

  /* Allocate image raster.  */
  (*ximg)->data = xmalloc ((*ximg)->bytes_per_line * height);

  /* Allocate a pixmap of the same size.  */
#ifndef HAVE_ANDROID
  *pixmap = XCreatePixmap (display, drawable, width, height, depth);
#else
#ifndef ANDROID_STUBIFY
  *pixmap = android_create_pixmap (width, height, depth);
#else
  emacs_abort ();
#endif
#endif
  if (*pixmap == NO_PIXMAP)
    {
      x_destroy_x_image (*ximg);
      *ximg = NULL;
      image_error ("Unable to create X pixmap");
      return 0;
    }

  return 1;
}

static void
x_destroy_x_image (XImage *ximg)
{
  if (ximg)
    {
      xfree (ximg->data);
      ximg->data = NULL;
    }

#ifndef HAVE_ANDROID
  XDestroyImage (ximg);
#else
  android_destroy_image (ximg);
#endif
}

# if !defined USE_CAIRO && defined HAVE_XRENDER
/* Create and return an XRender Picture for XRender transforms.  */
static Picture
x_create_xrender_picture (struct frame *f, Emacs_Pixmap pixmap, int depth)
{
  Picture p;
  Display *display = FRAME_X_DISPLAY (f);

  if (FRAME_DISPLAY_INFO (f)->xrender_supported_p)
    {
      if (depth <= 0)
	depth = FRAME_DISPLAY_INFO (f)->n_planes;
      if (depth == 32 || depth == 24 || depth == 8 || depth == 4 || depth == 1)
        {
          /* FIXME: Do we need to handle all possible bit depths?
             XRenderFindStandardFormat supports PictStandardARGB32,
             PictStandardRGB24, PictStandardA8, PictStandardA4,
             PictStandardA1, and PictStandardNUM (what is this?!).

             XRenderFindFormat may support more, but I don't
             understand the documentation.  */
          XRenderPictFormat *format;
          format = XRenderFindStandardFormat (display,
                                              depth == 32 ? PictStandardARGB32
                                              : depth == 24 ? PictStandardRGB24
                                              : depth == 8 ? PictStandardA8
                                              : depth == 4 ? PictStandardA4
                                              : PictStandardA1);

          /* Set the Picture repeat to "pad".  This means when
             operations look at pixels outside the image area they
             will use the value of the nearest real pixel instead of
             using a transparent black pixel.  */
          XRenderPictureAttributes attr;
          unsigned long attr_mask = CPRepeat;
          attr.repeat = RepeatPad;

          p = XRenderCreatePicture (display, pixmap, format, attr_mask, &attr);
        }
      else
        {
          image_error ("Specified image bit depth is not supported by XRender");
          return 0;
        }
    }
  else
    {
      /* XRender not supported on this display.  */
      return 0;
    }

  return p;
}
# endif /* !defined USE_CAIRO && defined HAVE_XRENDER */
#endif	/* HAVE_X_WINDOWS */

/* Return true if XIMG's size WIDTH x HEIGHT doesn't break the
   windowing system.
   WIDTH and HEIGHT must both be positive.
   If XIMG is null, assume it is a bitmap.  */

static bool
image_check_image_size (Emacs_Pix_Container ximg, int width, int height)
{
#if (defined HAVE_X_WINDOWS || defined HAVE_ANDROID) && !defined USE_CAIRO
  return x_check_image_size (ximg, width, height);
#else
  /* FIXME: Implement this check for the HAVE_NS and HAVE_NTGUI cases.
     For now, assume that every image size is allowed on these systems.  */
  return 1;
#endif
}

/* Create an Emacs_Pix_Container and a pixmap of size WIDTH x
   HEIGHT for use on frame F.  Set *PIMG and *PIXMAP to the
   Emacs_Pix_Container and Emacs_Pixmap created.  Set (*PIMG)->data
   to a raster of WIDTH x HEIGHT pixels allocated via xmalloc.  Print
   error messages via image_error if an error occurs.  Value is true
   if successful.

   On W32, a DEPTH of zero signifies a 24 bit image, otherwise DEPTH
   should indicate the bit depth of the image.  */

static bool
image_create_x_image_and_pixmap_1 (struct frame *f, int width, int height, int depth,
                                   Emacs_Pix_Container *pimg,
                                   Emacs_Pixmap *pixmap, Picture *picture)
{
#ifdef USE_CAIRO
  eassert (input_blocked_p ());

  /* Allocate a pixmap of the same size.  */
  *pixmap = image_create_pix_container (width, height, depth);
  if (*pixmap == NO_PIXMAP)
    {
      *pimg = NULL;
      image_error ("Unable to create X pixmap");
      return false;
    }

  *pimg = *pixmap;
  return 1;
#elif defined HAVE_X_WINDOWS || defined HAVE_ANDROID
  if (!x_create_x_image_and_pixmap (f, width, height, depth, pimg, pixmap))
    return 0;
# ifdef HAVE_XRENDER
  if (picture)
    *picture = x_create_xrender_picture (f, *pixmap, depth);
# endif

  return 1;
#endif /* HAVE_X_WINDOWS */

#ifdef HAVE_HAIKU
  if (depth == 0)
    depth = 24;

  if (depth != 24 && depth != 1)
    {
      *pimg = NULL;
      image_error ("Invalid image bit depth specified");
      return 0;
    }

  *pixmap = BBitmap_new (width, height, depth == 1);

  if (*pixmap == NO_PIXMAP)
    {
      *pimg = NULL;
      image_error ("Unable to create pixmap");
      return false;
    }

  *pimg = *pixmap;
  return 1;
#endif

#ifdef HAVE_NTGUI

  BITMAPINFOHEADER *header;
  HDC hdc;
  int scanline_width_bits;
  int remainder;
  int palette_colors = 0;

  if (depth == 0)
    depth = 24;

  if (depth != 1 && depth != 4 && depth != 8
      && depth != 16 && depth != 24 && depth != 32)
    {
      image_error ("Invalid image bit depth specified");
      return 0;
    }

  scanline_width_bits = width * depth;
  remainder = scanline_width_bits % 32;

  if (remainder)
    scanline_width_bits += 32 - remainder;

  /* Bitmaps with a depth less than 16 need a palette.  */
  /* BITMAPINFO structure already contains the first RGBQUAD.  */
  if (depth < 16)
    palette_colors = 1 << (depth - 1);

  *pimg = xmalloc (sizeof (XImage) + palette_colors * sizeof (RGBQUAD));

  header = &(*pimg)->info.bmiHeader;
  memset (&(*pimg)->info, 0, sizeof (BITMAPINFO));
  header->biSize = sizeof (*header);
  header->biWidth = width;
  header->biHeight = -height;  /* negative indicates a top-down bitmap.  */
  header->biPlanes = 1;
  header->biBitCount = depth;
  header->biCompression = BI_RGB;
  header->biClrUsed = palette_colors;

  /* TODO: fill in palette.  */
  if (depth == 1)
    {
      (*pimg)->info.bmiColors[0].rgbBlue = 0;
      (*pimg)->info.bmiColors[0].rgbGreen = 0;
      (*pimg)->info.bmiColors[0].rgbRed = 0;
      (*pimg)->info.bmiColors[0].rgbReserved = 0;
      /* bmiColors is a variable-length array declared by w32api
	 headers as bmiColors[1], which triggers a warning under
	 -Warray-bounds; shut that up.  */
#     if GNUC_PREREQ (4, 4, 0)
#      pragma GCC push_options
#      pragma GCC diagnostic ignored "-Warray-bounds"
#     endif
      (*pimg)->info.bmiColors[1].rgbBlue = 255;
      (*pimg)->info.bmiColors[1].rgbGreen = 255;
      (*pimg)->info.bmiColors[1].rgbRed = 255;
      (*pimg)->info.bmiColors[1].rgbReserved = 0;
#     if GNUC_PREREQ (4, 4, 0)
#      pragma GCC pop_options
#     endif
    }

  hdc = get_frame_dc (f);

  /* Create a DIBSection and raster array for the bitmap,
     and store its handle in *pixmap.  */
  *pixmap = CreateDIBSection (hdc, &(*pimg)->info,
			      (depth < 16) ? DIB_PAL_COLORS : DIB_RGB_COLORS,
			      /* casting avoids a GCC warning */
			      (void **) &(*pimg)->data, NULL, 0);

  /* Realize display palette and garbage all frames. */
  release_frame_dc (f, hdc);

  if (*pixmap == NULL)
    {
      DWORD err = GetLastError ();
      Lisp_Object errcode;
      /* All system errors are < 10000, so the following is safe.  */
      XSETINT (errcode, err);
      image_error ("Unable to create bitmap, error code %d", errcode);
      image_destroy_x_image (*pimg);
      *pimg = NULL;
      return 0;
    }

  return 1;

#endif /* HAVE_NTGUI */

#ifdef HAVE_NS
  *pixmap = ns_image_for_XPM (width, height, depth);
  if (*pixmap == 0)
    {
      *pimg = NULL;
      image_error ("Unable to allocate NSImage for XPM pixmap");
      return 0;
    }
  *pimg = *pixmap;
  return 1;
#endif

#if defined (USE_WEBRENDER)
  return 0;
#endif
}


/* Destroy Emacs_Pix_Container PIMG.  Free data associated with PIMG.  */

static void
image_destroy_x_image (Emacs_Pix_Container pimg)
{
#if (defined HAVE_X_WINDOWS || defined HAVE_ANDROID) && !defined USE_CAIRO
  x_destroy_x_image (pimg);
#else
  eassert (input_blocked_p ());
  if (pimg)
    {
#ifdef USE_CAIRO
#endif	/* USE_CAIRO */
#ifdef HAVE_NTGUI
      /* Data will be freed by DestroyObject.  */
      pimg->data = NULL;
      xfree (pimg);
#endif /* HAVE_NTGUI */
#ifdef HAVE_NS
      ns_release_object (pimg);
#endif /* HAVE_NS */
    }
#endif
}


/* Put Emacs_Pix_Container PIMG into pixmap PIXMAP on frame F.
   WIDTH and HEIGHT are width and height of both the image and
   pixmap.  */

static void
gui_put_x_image (struct frame *f, Emacs_Pix_Container pimg,
                 Emacs_Pixmap pixmap, int width, int height)
{
#if defined USE_CAIRO || defined HAVE_HAIKU
  eassert (pimg == pixmap);
#elif defined HAVE_X_WINDOWS
  GC gc;

  eassert (input_blocked_p ());
  gc = XCreateGC (FRAME_X_DISPLAY (f), pixmap, 0, NULL);
  XPutImage (FRAME_X_DISPLAY (f), pixmap, gc, pimg, 0, 0, 0, 0,
             pimg->width, pimg->height);
  XFreeGC (FRAME_X_DISPLAY (f), gc);
#elif defined HAVE_ANDROID
  android_put_image (pixmap, pimg);
#endif

#ifdef HAVE_NS
  eassert (pimg == pixmap);
  ns_retain_object (pimg);
#endif
}

/* Thin wrapper for image_create_x_image_and_pixmap_1, so that it matches
   with image_put_x_image.  */

static bool
image_create_x_image_and_pixmap (struct frame *f, struct image *img,
				 int width, int height, int depth,
				 Emacs_Pix_Container *ximg, bool mask_p)
{
  eassert ((!mask_p ? img->pixmap : img->mask) == NO_PIXMAP);

  Picture *picture = NULL;
#if !defined USE_CAIRO && defined HAVE_XRENDER
  picture = !mask_p ? &img->picture : &img->mask_picture;
#endif
  return image_create_x_image_and_pixmap_1 (f, width, height, depth, ximg,
                                            !mask_p ? &img->pixmap : &img->mask,
                                            picture);
}

/* Put pixel image PIMG into image IMG on frame F, as a mask if and only
   if MASK_P.  On X, this simply records PIMG on a member of IMG, so
   it can be put into the pixmap afterwards via image_sync_to_pixmaps.
   On the other platforms, it puts PIMG into the pixmap, then frees
   the pixel image and its buffer.  */

static void
image_put_x_image (struct frame *f, struct image *img, Emacs_Pix_Container ximg,
		   bool mask_p)
{
#if (defined HAVE_X_WINDOWS || defined HAVE_ANDROID) && !defined USE_CAIRO
  if (!mask_p)
    {
      eassert (img->ximg == NULL);
      img->ximg = ximg;
    }
  else
    {
      eassert (img->mask_img == NULL);
      img->mask_img = ximg;
    }
#else
  gui_put_x_image (f, ximg, !mask_p ? img->pixmap : img->mask,
                   img->width, img->height);
  image_destroy_x_image (ximg);
#endif
}

#if (defined HAVE_X_WINDOWS || defined HAVE_ANDROID) && !defined USE_CAIRO
/* Put the X images recorded in IMG on frame F into pixmaps, then free
   the X images and their buffers.  */

static void
image_sync_to_pixmaps (struct frame *f, struct image *img)
{
  if (img->ximg)
    {
      gui_put_x_image (f, img->ximg, img->pixmap, img->width, img->height);
      image_destroy_x_image (img->ximg);
      img->ximg = NULL;
    }
  if (img->mask_img)
    {
      gui_put_x_image (f, img->mask_img, img->mask, img->width, img->height);
      image_destroy_x_image (img->mask_img);
      img->mask_img = NULL;
    }
}
#endif

#ifdef HAVE_NTGUI
/* Create a memory device context for IMG on frame F.  It stores the
   currently selected GDI object into *PREV for future restoration by
   image_unget_x_image_or_dc.  */

static HDC
image_get_x_image_or_dc (struct frame *f, struct image *img, bool mask_p,
			 HGDIOBJ *prev)
{
  HDC frame_dc = get_frame_dc (f);
  HDC ximg = CreateCompatibleDC (frame_dc);

  release_frame_dc (f, frame_dc);
  *prev = SelectObject (ximg, !mask_p ? img->pixmap : img->mask);

  return ximg;
}

static void
image_unget_x_image_or_dc (struct image *img, bool mask_p,
			   HDC ximg, HGDIOBJ prev)
{
  SelectObject (ximg, prev);
  DeleteDC (ximg);
}
#else  /* !HAVE_NTGUI */
/* Get the X image for IMG on frame F.  The resulting X image data
   should be treated as read-only at least on X.  */

static Emacs_Pix_Container
image_get_x_image (struct frame *f, struct image *img, bool mask_p)
{
#if defined USE_CAIRO || defined (HAVE_HAIKU)
  return !mask_p ? img->pixmap : img->mask;
#elif defined HAVE_X_WINDOWS || defined HAVE_ANDROID
  XImage *ximg_in_img = !mask_p ? img->ximg : img->mask_img;

  if (ximg_in_img)
    return ximg_in_img;
#ifdef HAVE_XRENDER
  else if (img->picture)
    return XGetImage (FRAME_X_DISPLAY (f), !mask_p ? img->pixmap : img->mask,
		      0, 0, img->original_width, img->original_height, ~0, ZPixmap);
#endif
#ifndef HAVE_ANDROID
  else
    return XGetImage (FRAME_X_DISPLAY (f), !mask_p ? img->pixmap : img->mask,
		      0, 0, img->width, img->height, ~0, ZPixmap);
#else
  else
    return android_get_image (!mask_p ? img->pixmap : img->mask,
			      ANDROID_Z_PIXMAP);
#endif
#elif defined (HAVE_NS)
  Emacs_Pix_Container pixmap = !mask_p ? img->pixmap : img->mask;

  ns_retain_object (pixmap);
  return pixmap;
#elif defined (USE_WEBRENDER)
  return NULL;
#endif
}

static void
image_unget_x_image (struct image *img, bool mask_p, Emacs_Pix_Container ximg)
{
#ifdef USE_CAIRO
#elif defined HAVE_X_WINDOWS || defined HAVE_ANDROID
  XImage *ximg_in_img = !mask_p ? img->ximg : img->mask_img;

  if (ximg_in_img)
    eassert (ximg == ximg_in_img);
#ifdef HAVE_ANDROID
  else
    android_destroy_image (ximg);
#else
  else
    XDestroyImage (ximg);
#endif
#elif defined (HAVE_NS)
  ns_release_object (ximg);
#endif
}
#endif	/* !HAVE_NTGUI */


/***********************************************************************
			      File Handling
 ***********************************************************************/

/* Find image file FILE.  Look in data-directory/images, then
   x-bitmap-file-path.  Value is the full name of the file
   found, or nil if not found.  If PFD is nonnull store into *PFD a
   readable file descriptor for the file, opened in binary mode.  If
   PFD is null, do not open the file.  */

static Lisp_Object
image_find_image_fd (Lisp_Object file, image_fd *pfd)
{
  Lisp_Object file_found, search_path;
  int fd;
  void *platform;

  /* TODO I think this should use something like image-load-path
     instead.  Unfortunately, that can contain non-string elements.  */
  search_path = Fcons (Fexpand_file_name (build_string ("images"),
					  Vdata_directory),
		       Vx_bitmap_file_path);

  /* Try to find FILE in data-directory/images, then x-bitmap-file-path.  */
  platform = NULL;
  fd = openp (search_path, file, Qnil, &file_found,
	      pfd ? Qt : make_fixnum (R_OK), false, false,
	      pfd ? &platform : NULL);
  if (fd == -2)
    {
      /* The file exists locally, but has a file name handler.
	 (This happens, e.g., under Auto Image File Mode.)
	 'openp' didn't open the file, so we should, because the
	 caller expects that.  */
      Lisp_Object encoded_name = ENCODE_FILE (file_found);
      fd = emacs_open (SSDATA (encoded_name), O_RDONLY, 0);
    }
  /* FD is -3 if PLATFORM is set to a valid asset file descriptor on
     Android.  */
  else if (fd < 0 && fd != -3)
    return Qnil;

#if !defined HAVE_ANDROID || defined ANDROID_STUBIFY
  if (pfd)
    *pfd = fd;
#else
  /* Construct an asset file descriptor.  */

  if (pfd)
    {
      pfd->fd = fd;
      pfd->asset = platform;
    }
#endif
  return file_found;
}

/* Find image file FILE.  Look in data-directory/images, then
   x-bitmap-file-path.  Value is the full name of the file found, or
   nil if not found.  */

Lisp_Object
image_find_image_file (Lisp_Object file)
{
  return image_find_image_fd (file, 0);
}

#if defined HAVE_ANDROID && !defined ANDROID_STUBIFY

static void
close_android_fd (void *ptr)
{
  android_close_asset (*(struct android_fd_or_asset *) ptr);
}

#endif

/* Read FILE into memory.  Value is a pointer to a buffer allocated
   with xmalloc holding FILE's contents.  Value is null if an error
   occurred.  FD is a file descriptor open for reading FILE.  Set
   *SIZE to the size of the file.  */

static char *
slurp_file (image_fd fd, ptrdiff_t *size)
{
#if !defined HAVE_ANDROID || defined ANDROID_STUBIFY
  FILE *fp = emacs_fdopen (fd, "rb");

  char *buf = NULL;
  struct stat st;

  if (fp)
    {
      specpdl_ref count = SPECPDL_INDEX ();
      record_unwind_protect_ptr (fclose_unwind, fp);

      if (sys_fstat (fileno (fp), &st) == 0
	  && 0 <= st.st_size && st.st_size < min (PTRDIFF_MAX, SIZE_MAX))
	{
	  /* Report an error if we read past the purported EOF.
	     This can happen if the file grows as we read it.  */
	  ptrdiff_t buflen = st.st_size;
	  buf = xmalloc (buflen + 1);
	  if (fread (buf, 1, buflen + 1, fp) == buflen)
	    *size = buflen;
	  else
	    {
	      xfree (buf);
	      buf = NULL;
	    }
	}

      unbind_to (count, Qnil);
    }
#else
  char *buf;
  struct stat st;
  specpdl_ref count;

  if (!android_asset_fstat (fd, &st)
      && (0 <= st.st_size
	  && st.st_size < min (PTRDIFF_MAX, SIZE_MAX)))
    {
      count = SPECPDL_INDEX ();
      record_unwind_protect_ptr (close_android_fd, &fd);
      buf = xmalloc (st.st_size + 1);

      /* Read one byte past the end of the file.  That allows
	 detecting if the file grows as it is being read.  */

      if (android_asset_read (fd, buf,
			      st.st_size + 1) == st.st_size)
	*size = st.st_size;
      else
	{
	  xfree (buf);
	  buf = NULL;
	}

      unbind_to (count, Qnil);
    }
  else
    {
      buf = NULL;
      android_close_asset (fd);
    }
#endif

  return buf;
}

/* Like slurp_file above, but with added error handling.  Value is
   null if an error occurred.  Set SIZE to the size of the file.
   IMAGE_TYPE describes the image type (e.g. "PNG").  */

static char *
slurp_image (Lisp_Object filename, ptrdiff_t *size, const char *image_type)
{
  image_fd fd;
  Lisp_Object file = image_find_image_fd (filename, &fd);
  if (!STRINGP (file))
    {
      image_not_found_error (filename);
      return NULL;
    }
  char *result = slurp_file (fd, size);
  if (result == NULL)
    image_error ("Error loading %s image `%s'",
		 build_unibyte_string (image_type),
		 file);
  return result;
}


/***********************************************************************
			      XBM images
 ***********************************************************************/

static bool xbm_file_p (Lisp_Object);


/* Indices of image specification fields in xbm_format, below.  */

enum xbm_keyword_index
{
  XBM_TYPE,
  XBM_FILE,
  XBM_WIDTH,
  XBM_HEIGHT,
  XBM_STRIDE,
  XBM_DATA,
  XBM_FOREGROUND,
  XBM_BACKGROUND,
  XBM_ASCENT,
  XBM_MARGIN,
  XBM_RELIEF,
  XBM_ALGORITHM,
  XBM_HEURISTIC_MASK,
  XBM_MASK,
  XBM_DATA_WIDTH,
  XBM_DATA_HEIGHT,
  XBM_LAST
};

/* Vector of image_keyword structures describing the format
   of valid XBM image specifications.  */

static const struct image_keyword xbm_format[XBM_LAST] =
{
  {":type",		IMAGE_SYMBOL_VALUE,			1},
  {":file",		IMAGE_STRING_VALUE,			0},
  {":width",		IMAGE_POSITIVE_INTEGER_VALUE,		0},
  {":height",		IMAGE_POSITIVE_INTEGER_VALUE,		0},
  {":stride",		IMAGE_POSITIVE_INTEGER_VALUE,		0},
  {":data",		IMAGE_DONT_CHECK_VALUE_TYPE,		0},
  {":foreground",	IMAGE_STRING_OR_NIL_VALUE,		0},
  {":background",	IMAGE_STRING_OR_NIL_VALUE,		0},
  {":ascent",		IMAGE_ASCENT_VALUE,			0},
  {":margin",		IMAGE_NON_NEGATIVE_INTEGER_VALUE_OR_PAIR, 0},
  {":relief",		IMAGE_INTEGER_VALUE,			0},
  {":conversion",	IMAGE_DONT_CHECK_VALUE_TYPE,		0},
  {":heuristic-mask",	IMAGE_DONT_CHECK_VALUE_TYPE,		0},
  {":mask",		IMAGE_DONT_CHECK_VALUE_TYPE,		0},
  {":data-width",	IMAGE_POSITIVE_INTEGER_VALUE,		0},
  {":data-height",	IMAGE_POSITIVE_INTEGER_VALUE,		0}
};

/* Tokens returned from xbm_scan.  */

enum xbm_token
{
  XBM_TK_IDENT = 256,
  XBM_TK_NUMBER,
  XBM_TK_OVERFLOW
};


/* Return true if OBJECT is a valid XBM-type image specification.
   A valid specification is a list starting with the symbol `image'
   The rest of the list is a property list which must contain an
   entry `:type xbm'.

   If the specification specifies a file to load, it must contain
   an entry `:file FILENAME' where FILENAME is a string.

   If the specification is for a bitmap loaded from memory it must
   contain `:data-width WIDTH', `:data-height HEIGHT', and `:data DATA',
   where WIDTH and HEIGHT are integers > 0.  DATA may be:

   1. a string large enough to hold the bitmap data, i.e. it must
   have a size >= (WIDTH + 7) / 8 * HEIGHT

   2. a bool-vector of size >= WIDTH * HEIGHT

   3. a vector of strings or bool-vectors, one for each line of the
   bitmap.

   4. a string containing an in-memory XBM file.

   Both the file and data forms may contain the additional entries
   `:background COLOR' and `:foreground COLOR'.  If not present,
   foreground and background of the frame on which the image is
   displayed is used.  */

static bool
xbm_image_p (Lisp_Object object)
{
  struct image_keyword kw[XBM_LAST];

  memcpy (kw, xbm_format, sizeof kw);
  if (!parse_image_spec (object, kw, XBM_LAST, Qxbm))
    return 0;

  eassert (EQ (kw[XBM_TYPE].value, Qxbm));

  if (kw[XBM_FILE].count)
    {
      if (kw[XBM_DATA].count)
	return 0;
    }
  else if (kw[XBM_DATA].count && xbm_file_p (kw[XBM_DATA].value))
    {
      /* In-memory XBM file.  */
      if (kw[XBM_FILE].count)
	return 0;
    }
  else
    {
      Lisp_Object data;
      int width, height, stride;

      /* Entries for `:width', `:height' and `:data' must be present.  */
      if (!kw[XBM_DATA_WIDTH].count
	  || !kw[XBM_DATA_HEIGHT].count
	  || !kw[XBM_DATA].count)
	return 0;

      data = kw[XBM_DATA].value;
      width = XFIXNAT (kw[XBM_DATA_WIDTH].value);
      height = XFIXNAT (kw[XBM_DATA_HEIGHT].value);

      if (!kw[XBM_STRIDE].count)
	stride = width;
      else
	stride = XFIXNAT (kw[XBM_STRIDE].value);

      /* Check type of data, and width and height against contents of
	 data.  */
      if (VECTORP (data))
	{
	  EMACS_INT i;

	  /* Number of elements of the vector must be >= height.  */
	  if (ASIZE (data) < height)
	    return 0;

	  /* Each string or bool-vector in data must be large enough
	     for one line of the image.  */
	  for (i = 0; i < height; ++i)
	    {
	      Lisp_Object elt = AREF (data, i);

	      if (STRINGP (elt))
		{
		  if (SCHARS (elt) < stride / CHAR_BIT)
		    return 0;
		}
	      else if (BOOL_VECTOR_P (elt))
		{
		  if (bool_vector_size (elt) < width)
		    return 0;
		}
	      else
		return 0;
	    }
	}
      else if (STRINGP (data))
	{
	  if (SCHARS (data) < stride / CHAR_BIT * height)
	    return 0;
	}
      else if (BOOL_VECTOR_P (data))
	{
	  if (height > 1 && stride != (width + CHAR_BIT - 1)
	      / CHAR_BIT * CHAR_BIT)
	    return 0;

	  if (bool_vector_size (data) / height < stride)
	    return 0;
	}
      else
	return 0;
    }

  return 1;
}


/* Scan a bitmap file.  FP is the stream to read from.  Value is
   either an enumerator from enum xbm_token, or a character for a
   single-character token, or 0 at end of file.  If scanning an
   identifier, store the lexeme of the identifier in SVAL.  If
   scanning a number, store its value in *IVAL.  */

static int
xbm_scan (char **s, char *end, char *sval, int *ival)
{
  unsigned char c UNINIT;
  char *sval_end = sval + BUFSIZ;

 loop:

  /* Skip white space.  */
  while (*s < end && (c = *(*s)++, c_isspace (c)))
    ;

  if (*s >= end)
    c = 0;
  else if (c_isdigit (c))
    {
      int value = 0, digit;
      bool overflow = false;

      if (c == '0' && *s < end)
	{
	  c = *(*s)++;
	  if (c == 'x' || c == 'X')
	    {
	      while (*s < end)
		{
		  c = *(*s)++;
		  digit = char_hexdigit (c);
		  if (digit < 0)
		    break;
		  overflow |= ckd_mul (&value, value, 16);
		  value += digit;
		}
	    }
	  else if ('0' <= c && c <= '7')
	    {
	      value = c - '0';
	      while (*s < end
		     && (c = *(*s)++, '0' <= c && c <= '7'))
		{
		  overflow |= ckd_mul (&value, value, 8);
		  value += c - '0';
		}
	    }
	}
      else
	{
	  value = c - '0';
	  while (*s < end
		 && (c = *(*s)++, c_isdigit (c)))
	    {
	      overflow |= ckd_mul (&value, value, 10);
	      overflow |= ckd_add (&value, value, c - '0');
	    }
	}

      if (*s < end)
	*s = *s - 1;
      *ival = value;
      return overflow ? XBM_TK_OVERFLOW : XBM_TK_NUMBER;
    }
  /* Character literal.  XBM images typically contain hex escape
     sequences and not actual characters, so we only try to handle
     that here.  */
  else if (c == '\'')
    {
      int value = 0, digit;
      bool overflow = false;

      if (*s == end)
	return 0;

      c = *(*s)++;

      if (c != '\\' || *s == end)
	return 0;

      c = *(*s)++;

      if (c == 'x')
	{
	  while (*s < end)
	    {
	      c = *(*s)++;

	      if (c == '\'')
		{
		  *ival = value;
		  return overflow ? XBM_TK_OVERFLOW : XBM_TK_NUMBER;
		}

	      digit = char_hexdigit (c);

	      if (digit < 0)
		return 0;

	      overflow |= ckd_mul (&value, value, 16);
	      value += digit;
	    }
	}

      return 0;
    }
  else if (c_isalpha (c) || c == '_')
    {
      *sval++ = c;
      while (*s < end && sval < sval_end
	     && (c = *(*s)++, (c_isalnum (c) || c == '_')))
	*sval++ = c;
      *sval = 0;
      if (*s < end)
	*s = *s - 1;
      return XBM_TK_IDENT;
    }
  else if (c == '/' && **s == '*')
    {
      /* C-style comment.  */
      ++*s;
      while (**s && (**s != '*' || *(*s + 1) != '/'))
	++*s;
      if (**s)
	{
	  *s += 2;
	  goto loop;
	}
    }

  return c;
}

#ifdef HAVE_NTGUI

/* Create a Windows bitmap from X bitmap data.  */
static HBITMAP
w32_create_pixmap_from_bitmap_data (int width, int height, char *data)
{
  static unsigned char swap_nibble[16]
    = { 0x0, 0x8, 0x4, 0xc,    /* 0000 1000 0100 1100 */
	0x2, 0xa, 0x6, 0xe,    /* 0010 1010 0110 1110 */
	0x1, 0x9, 0x5, 0xd,    /* 0001 1001 0101 1101 */
	0x3, 0xb, 0x7, 0xf };  /* 0011 1011 0111 1111 */
  int i, j, w1, w2;
  unsigned char *bits, *p;
  HBITMAP bmp;

  w1 = (width + 7) / 8;         /* nb of 8bits elt in X bitmap */
  w2 = ((width + 15) / 16) * 2; /* nb of 16bits elt in W32 bitmap */
  bits = alloca (height * w2);
  memset (bits, 0, height * w2);
  for (i = 0; i < height; i++)
    {
      p = bits + i*w2;
      for (j = 0; j < w1; j++)
	{
	  /* Bitswap XBM bytes to match how Windows does things.  */
	  unsigned char c = *data++;
	  *p++ = (unsigned char)((swap_nibble[c & 0xf] << 4)
				 | (swap_nibble[(c>>4) & 0xf]));
	}
    }
  bmp = CreateBitmap (width, height, 1, 1, (char *) bits);

  return bmp;
}

static void
convert_mono_to_color_image (struct frame *f, struct image *img,
			     COLORREF foreground, COLORREF background)
{
  HDC hdc, old_img_dc, new_img_dc;
  HGDIOBJ old_prev, new_prev;
  HBITMAP new_pixmap;

  hdc = get_frame_dc (f);
  old_img_dc = CreateCompatibleDC (hdc);
  new_img_dc = CreateCompatibleDC (hdc);
  new_pixmap = CreateCompatibleBitmap (hdc, img->width, img->height);
  release_frame_dc (f, hdc);
  old_prev = SelectObject (old_img_dc, img->pixmap);
  new_prev = SelectObject (new_img_dc, new_pixmap);
  SetTextColor (new_img_dc, foreground);
  SetBkColor (new_img_dc, background);

  BitBlt (new_img_dc, 0, 0, img->width, img->height, old_img_dc,
	  0, 0, SRCCOPY);

  SelectObject (old_img_dc, old_prev);
  SelectObject (new_img_dc, new_prev);
  DeleteDC (old_img_dc);
  DeleteDC (new_img_dc);
  DeleteObject (img->pixmap);
  if (new_pixmap == 0)
    fputs ("Failed to convert image to color.\n", stderr);
  else
    img->pixmap = new_pixmap;
}

#endif /* HAVE_NTGUI */


static void
Create_Pixmap_From_Bitmap_Data (struct frame *f, struct image *img, char *data,
				RGB_PIXEL_COLOR fg, RGB_PIXEL_COLOR bg,
				bool non_default_colors)
{
#ifdef USE_CAIRO
  Emacs_Color fgbg[] = {{.pixel = fg}, {.pixel = bg}};
  FRAME_TERMINAL (f)->query_colors (f, fgbg, ARRAYELTS (fgbg));
  fg = lookup_rgb_color (f, fgbg[0].red, fgbg[0].green, fgbg[0].blue);
  bg = lookup_rgb_color (f, fgbg[1].red, fgbg[1].green, fgbg[1].blue);
  img->pixmap
    = image_pix_container_create_from_bitmap_data (f, data, img->width,
						   img->height, fg, bg);
#elif defined HAVE_X_WINDOWS
  img->pixmap
    = XCreatePixmapFromBitmapData (FRAME_X_DISPLAY (f),
				   FRAME_X_DRAWABLE (f),
				   data,
				   img->width, img->height,
				   fg, bg,
				   FRAME_DISPLAY_INFO (f)->n_planes);
# if !defined USE_CAIRO && defined HAVE_XRENDER
  if (img->pixmap)
    img->picture = x_create_xrender_picture (f, img->pixmap, 0);
# endif

#elif defined HAVE_ANDROID
#ifndef ANDROID_STUBIFY
  img->pixmap
    = android_create_pixmap_from_bitmap_data (data, img->width, img->height,
					      fg, bg,
					      FRAME_DISPLAY_INFO (f)->n_planes);
#else
  emacs_abort ();
#endif
#elif defined HAVE_NTGUI
  img->pixmap
    = w32_create_pixmap_from_bitmap_data (img->width, img->height, data);

  /* If colors were specified, transfer the bitmap to a color one.  */
  if (non_default_colors)
    convert_mono_to_color_image (f, img, fg, bg);
#elif defined HAVE_NS
  img->pixmap = ns_image_from_XBM (data, img->width, img->height, fg, bg);
#elif defined HAVE_HAIKU
  img->pixmap = BBitmap_new (img->width, img->height, 0);

  if (img->pixmap)
    {
      int bytes_per_line = (img->width + 7) / 8;

      for (int y = 0; y < img->height; y++)
	{
	  for (int x = 0; x < img->width; x++)
	    PUT_PIXEL (img->pixmap, x, y,
		       (data[x / 8] >> (x % 8)) & 1 ? fg : bg);
	  data += bytes_per_line;
	}
    }
#endif
}



/* Replacement for XReadBitmapFileData which isn't available under old
   X versions.  CONTENTS is a pointer to a buffer to parse; END is the
   buffer's end.  Set *WIDTH and *HEIGHT to the width and height of
   the image.  Return in *DATA the bitmap data allocated with xmalloc.
   Value is true if successful.  DATA null means just test if
   CONTENTS looks like an in-memory XBM file.  If INHIBIT_IMAGE_ERROR,
   inhibit the call to image_error when the image size is invalid (the
   bitmap remains unread).  */

static bool
xbm_read_bitmap_data (struct frame *f, char *contents, char *end,
		      int *width, int *height, char **data,
		      bool inhibit_image_error)
{
  char *s = contents;
  char buffer[BUFSIZ];
  bool padding_p = 0;
  bool v10 = 0;
  int bytes_per_line, i, nbytes;
  char *p;
  int value;
  int LA1;

#define match() \
     LA1 = xbm_scan (&s, end, buffer, &value)

#define expect(TOKEN)		\
  do				\
    {				\
      if (LA1 != (TOKEN)) 	\
	goto failure;		\
      match ();			\
    }				\
  while (0)

#define expect_ident(IDENT)					\
     if (LA1 == XBM_TK_IDENT && strcmp (buffer, IDENT) == 0)	\
       match ();						\
     else							\
       goto failure

  *width = *height = -1;
  if (data)
    *data = NULL;
  LA1 = xbm_scan (&s, end, buffer, &value);

  /* Parse defines for width, height and hot-spots.  */
  while (LA1 == '#')
    {
      match ();
      expect_ident ("define");
      expect (XBM_TK_IDENT);

      if (LA1 == XBM_TK_NUMBER)
	{
	  char *q = strrchr (buffer, '_');
	  q = q ? q + 1 : buffer;
	  if (strcmp (q, "width") == 0)
	    *width = value;
	  else if (strcmp (q, "height") == 0)
	    *height = value;
	}
      expect (XBM_TK_NUMBER);
    }

  if (!check_image_size (f, *width, *height))
    {
      if (!inhibit_image_error)
	image_size_error ();
      goto failure;
    }
  else if (data == NULL)
    goto success;

  /* Parse bits.  Must start with `static'.  */
  expect_ident ("static");
  if (LA1 == XBM_TK_IDENT)
    {
      if (strcmp (buffer, "unsigned") == 0)
	{
	  match ();
	  expect_ident ("char");
	}
      else if (strcmp (buffer, "short") == 0)
	{
	  match ();
	  v10 = 1;
	  if (*width % 16 && *width % 16 < 9)
	    padding_p = 1;
	}
      else if (strcmp (buffer, "char") == 0)
	match ();
      else
	goto failure;
    }
  else
    goto failure;

  expect (XBM_TK_IDENT);
  expect ('[');
  expect (']');
  expect ('=');
  expect ('{');

  if (! image_check_image_size (0, *width, *height))
    {
      if (!inhibit_image_error)
	image_error ("Image too large (%dx%d)",
		     make_fixnum (*width), make_fixnum (*height));
      goto failure;
    }
  bytes_per_line = (*width + 7) / 8 + padding_p;
  nbytes = bytes_per_line * *height;
  p = *data = xmalloc (nbytes);

  if (v10)
    {
      for (i = 0; i < nbytes; i += 2)
	{
	  int val = value;
	  expect (XBM_TK_NUMBER);

	  *p++ = XBM_BIT_SHUFFLE (val);
	  if (!padding_p || ((i + 2) % bytes_per_line))
	    *p++ = XBM_BIT_SHUFFLE (value >> 8);

	  if (LA1 == ',' || LA1 == '}')
	    match ();
	  else
	    goto failure;
	}
    }
  else
    {
      for (i = 0; i < nbytes; ++i)
	{
	  int val = value;
	  expect (XBM_TK_NUMBER);

	  *p++ = XBM_BIT_SHUFFLE (val);

	  if (LA1 == ',' || LA1 == '}')
	    match ();
	  else
	    goto failure;
	}
    }

 success:
  return 1;

 failure:

  if (data && *data)
    {
      xfree (*data);
      *data = NULL;
    }
  return 0;

#undef match
#undef expect
#undef expect_ident
}


/* Load XBM image IMG which will be displayed on frame F from buffer
   CONTENTS.  END is the end of the buffer.  Value is true if
   successful.  */

static bool
xbm_load_image (struct frame *f, struct image *img, char *contents, char *end)
{
  bool rc;
  char *data;
  bool success_p = 0;

  rc = xbm_read_bitmap_data (f, contents, end, &img->width, &img->height,
			     &data, 0);

  if (rc)
    {
      unsigned long foreground = img->face_foreground;
      unsigned long background = img->face_background;
      bool non_default_colors = 0;
      Lisp_Object value;

      eassert (img->width > 0 && img->height > 0);

      /* Get foreground and background colors, maybe allocate colors.  */
      value = image_spec_value (img->spec, QCforeground, NULL);
      if (!NILP (value))
	{
	  foreground = image_alloc_image_color (f, img, value, foreground);
	  non_default_colors = 1;
	}
      value = image_spec_value (img->spec, QCbackground, NULL);
      if (!NILP (value))
	{
	  background = image_alloc_image_color (f, img, value, background);
	  img->background = background;
	  img->background_valid = 1;
	  non_default_colors = 1;
	}

      if (image_check_image_size (0, img->width, img->height))
	Create_Pixmap_From_Bitmap_Data (f, img, data,
					foreground, background,
					non_default_colors);
      else
	img->pixmap = NO_PIXMAP;
      xfree (data);

      if (img->pixmap == NO_PIXMAP)
	{
	  image_clear_image (f, img);
	  image_error ("Unable to create X pixmap for `%s'", img->spec);
	}
      else
	success_p = 1;
    }
  else
    image_error ("Error loading XBM image `%s'", img->spec);

  return success_p;
}


/* Value is true if DATA looks like an in-memory XBM file.  */

static bool
xbm_file_p (Lisp_Object data)
{
  int w, h;
  return (STRINGP (data)
	  && xbm_read_bitmap_data (NULL, SSDATA (data),
				   SSDATA (data) + SBYTES (data),
				   &w, &h, NULL, 1));
}


/* Fill image IMG which is used on frame F with pixmap data.  Value is
   true if successful.  */

static bool
xbm_load (struct frame *f, struct image *img)
{
  bool success_p = 0;
  Lisp_Object file_name;

  eassert (xbm_image_p (img->spec));

  /* If IMG->spec specifies a file name, create a non-file spec from it.  */
  file_name = image_spec_value (img->spec, QCfile, NULL);
  if (STRINGP (file_name))
    {
      ptrdiff_t size;
      char *contents = slurp_image (file_name, &size, "XBM");
      if (contents == NULL)
	return false;
      success_p = xbm_load_image (f, img, contents, contents + size);
      xfree (contents);
    }
  else
    {
      struct image_keyword fmt[XBM_LAST];
      Lisp_Object data;
      unsigned long foreground = img->face_foreground;
      unsigned long background = img->face_background;
      bool non_default_colors = 0;
      char *bits;
      bool parsed_p;
      bool in_memory_file_p = 0;

      /* See if data looks like an in-memory XBM file.  */
      data = image_spec_value (img->spec, QCdata, NULL);
      in_memory_file_p = xbm_file_p (data);

      /* Parse the image specification.  */
      memcpy (fmt, xbm_format, sizeof fmt);
      parsed_p = parse_image_spec (img->spec, fmt, XBM_LAST, Qxbm);
      eassert (parsed_p);

      /* Get specified width, and height.  */
      if (!in_memory_file_p)
	{
	  img->width = XFIXNAT (fmt[XBM_DATA_WIDTH].value);
	  img->height = XFIXNAT (fmt[XBM_DATA_HEIGHT].value);
	  eassert (img->width > 0 && img->height > 0);
	  if (!check_image_size (f, img->width, img->height))
	    {
	      image_size_error ();
	      return 0;
	    }
	}

      /* Get foreground and background colors, maybe allocate colors.  */
      if (fmt[XBM_FOREGROUND].count
	  && STRINGP (fmt[XBM_FOREGROUND].value))
	{
	  foreground = image_alloc_image_color (f,
                                                img,
                                                fmt[XBM_FOREGROUND].value,
                                                foreground);
	  non_default_colors = 1;
	}

      if (fmt[XBM_BACKGROUND].count
	  && STRINGP (fmt[XBM_BACKGROUND].value))
	{
	  background = image_alloc_image_color (f,
                                                img,
                                                fmt[XBM_BACKGROUND].value,
                                                background);
	  non_default_colors = 1;
	}

      if (in_memory_file_p)
	success_p = xbm_load_image (f, img, SSDATA (data),
				    SSDATA (data) + SBYTES (data));
      else
	{
	  USE_SAFE_ALLOCA;

	  if (VECTORP (data))
	    {
	      int i;
	      char *p;
	      int nbytes = (img->width + CHAR_BIT - 1) / CHAR_BIT;

	      SAFE_NALLOCA (bits, nbytes, img->height);
	      p = bits;
	      for (i = 0; i < img->height; ++i, p += nbytes)
		{
		  Lisp_Object line = AREF (data, i);
		  if (STRINGP (line))
		    memcpy (p, SDATA (line), nbytes);
		  else
		    memcpy (p, bool_vector_data (line), nbytes);
		}
	    }
	  else if (STRINGP (data))
	    bits = SSDATA (data);
	  else
	    bits = (char *) bool_vector_data (data);

#ifdef HAVE_NTGUI
          {
            char *invertedBits;
            int nbytes, i;
            /* Windows mono bitmaps are reversed compared with X.  */
            invertedBits = bits;
            nbytes = (img->width + CHAR_BIT - 1) / CHAR_BIT * img->height;
            SAFE_NALLOCA (bits, 1, nbytes);
            for (i = 0; i < nbytes; i++)
              bits[i] = XBM_BIT_SHUFFLE (invertedBits[i]);
          }
#endif
	  /* Create the pixmap.  */

	  if (image_check_image_size (0, img->width, img->height))
	    Create_Pixmap_From_Bitmap_Data (f, img, bits,
					    foreground, background,
					    non_default_colors);
	  else
	    img->pixmap = NO_PIXMAP;

	  if (img->pixmap)
	    success_p = 1;
	  else
	    {
	      image_error ("Unable to create pixmap for XBM image `%s'",
			   img->spec);
	      image_clear_image (f, img);
	    }

	  SAFE_FREE ();
	}
    }

  return success_p;
}



/***********************************************************************
			      XPM images
 ***********************************************************************/

#if defined (HAVE_XPM) || defined (HAVE_NS) || defined (HAVE_PGTK) \
  || defined (HAVE_ANDROID)

static bool xpm_image_p (Lisp_Object object);
static bool xpm_load (struct frame *f, struct image *img);

#endif /* HAVE_XPM || HAVE_NS */

#ifdef HAVE_XPM
#ifdef HAVE_NTGUI
/* Indicate to xpm.h that we don't have Xlib.  */
#define FOR_MSW
/* simx.h in xpm defines XColor and XImage differently than Emacs.  */
/* It also defines Display the same way as Emacs, but gcc 3.3 still barfs.  */
#define XColor xpm_XColor
#define XImage xpm_XImage
#define Display xpm_Display
#ifdef CYGWIN
#include "noX/xpm.h"
#else  /* not CYGWIN */
#include "X11/xpm.h"
#endif	/* not CYGWIN */
#undef FOR_MSW
#undef XColor
#undef XImage
#undef Display
#else  /* not HAVE_NTGUI */
#include "X11/xpm.h"
#endif /* not HAVE_NTGUI */
#endif /* HAVE_XPM */

#if defined HAVE_XPM || defined USE_CAIRO || defined HAVE_NS	\
  || defined HAVE_HAIKU || defined HAVE_ANDROID

/* Indices of image specification fields in xpm_format, below.  */

enum xpm_keyword_index
{
  XPM_TYPE,
  XPM_FILE,
  XPM_DATA,
  XPM_ASCENT,
  XPM_MARGIN,
  XPM_RELIEF,
  XPM_ALGORITHM,
  XPM_HEURISTIC_MASK,
  XPM_MASK,
  XPM_COLOR_SYMBOLS,
  XPM_BACKGROUND,
  XPM_LAST
};

#if defined HAVE_XPM || defined HAVE_NS || defined HAVE_HAIKU	\
  || defined HAVE_PGTK || defined HAVE_ANDROID
/* Vector of image_keyword structures describing the format
   of valid XPM image specifications.  */

static const struct image_keyword xpm_format[XPM_LAST] =
{
  {":type",		IMAGE_SYMBOL_VALUE,			1},
  {":file",		IMAGE_STRING_VALUE,			0},
  {":data",		IMAGE_STRING_VALUE,			0},
  {":ascent",		IMAGE_ASCENT_VALUE,			0},
  {":margin",		IMAGE_NON_NEGATIVE_INTEGER_VALUE_OR_PAIR, 0},
  {":relief",		IMAGE_INTEGER_VALUE,			0},
  {":conversion",	IMAGE_DONT_CHECK_VALUE_TYPE,		0},
  {":heuristic-mask",	IMAGE_DONT_CHECK_VALUE_TYPE,		0},
  {":mask",		IMAGE_DONT_CHECK_VALUE_TYPE,		0},
  {":color-symbols",	IMAGE_DONT_CHECK_VALUE_TYPE,		0},
  {":background",	IMAGE_STRING_OR_NIL_VALUE,		0}
};
#endif	/* HAVE_XPM || HAVE_NS || HAVE_HAIKU || HAVE_PGTK */

#if defined HAVE_X_WINDOWS && !defined USE_CAIRO

/* Define ALLOC_XPM_COLORS if we can use Emacs' own color allocation
   functions for allocating image colors.  Our own functions handle
   color allocation failures more gracefully than the ones on the XPM
   lib.  */

#if defined XpmAllocColor && defined XpmFreeColors && defined XpmColorClosure
#define ALLOC_XPM_COLORS
#endif
#endif /* HAVE_X_WINDOWS && !USE_CAIRO */

#ifdef ALLOC_XPM_COLORS

static struct xpm_cached_color *xpm_cache_color (struct frame *, char *,
                                                 XColor *, int);

/* An entry in a hash table used to cache color definitions of named
   colors.  This cache is necessary to speed up XPM image loading in
   case we do color allocations ourselves.  Without it, we would need
   a call to XParseColor per pixel in the image.

   FIXME Now that we're using x_parse_color and its cache, reevaluate
   the need for this caching layer.  */

struct xpm_cached_color
{
  /* Next in collision chain.  */
  struct xpm_cached_color *next;

  /* Color definition (RGB and pixel color).  */
  XColor color;

  /* Color name.  */
  char name[FLEXIBLE_ARRAY_MEMBER];
};

/* The hash table used for the color cache, and its bucket vector
   size (which should be prime).  */

#define XPM_COLOR_CACHE_BUCKETS 1009
static struct xpm_cached_color **xpm_color_cache;

/* Initialize the color cache.  */

static void
xpm_init_color_cache (struct frame *f, XpmAttributes *attrs)
{
  size_t nbytes = XPM_COLOR_CACHE_BUCKETS * sizeof *xpm_color_cache;
  xpm_color_cache = xzalloc (nbytes);
  init_color_table ();

  if (attrs->valuemask & XpmColorSymbols)
    {
      int i;
      XColor color;

      for (i = 0; i < attrs->numsymbols; ++i)
	if (x_parse_color (f, attrs->colorsymbols[i].value, &color))
	  {
	    color.pixel = lookup_rgb_color (f, color.red, color.green,
					    color.blue);
	    xpm_cache_color (f, attrs->colorsymbols[i].name, &color, -1);
	  }
    }
}

/* Free the color cache.  */

static void
xpm_free_color_cache (void)
{
  struct xpm_cached_color *p, *next;
  int i;

  for (i = 0; i < XPM_COLOR_CACHE_BUCKETS; ++i)
    for (p = xpm_color_cache[i]; p; p = next)
      {
	next = p->next;
	xfree (p);
      }

  xfree (xpm_color_cache);
  xpm_color_cache = NULL;
  free_color_table ();
}

/* Return the bucket index for color named COLOR_NAME in the color
   cache.  */

static int
xpm_color_bucket (char *color_name)
{
  EMACS_UINT hash = hash_string (color_name, strlen (color_name));
  return hash % XPM_COLOR_CACHE_BUCKETS;
}


/* On frame F, cache values COLOR for color with name COLOR_NAME.
   BUCKET, if >= 0, is a precomputed bucket index.  Value is the cache
   entry added.  */

static struct xpm_cached_color *
xpm_cache_color (struct frame *f, char *color_name, XColor *color, int bucket)
{
  size_t nbytes;
  struct xpm_cached_color *p;

  if (bucket < 0)
    bucket = xpm_color_bucket (color_name);

  nbytes = FLEXSIZEOF (struct xpm_cached_color, name, strlen (color_name) + 1);
  p = xmalloc (nbytes);
  strcpy (p->name, color_name);
  p->color = *color;
  p->next = xpm_color_cache[bucket];
  xpm_color_cache[bucket] = p;
  return p;
}

/* Look up color COLOR_NAME for frame F in the color cache.  If found,
   return the cached definition in *COLOR.  Otherwise, make a new
   entry in the cache and allocate the color.  Value is false if color
   allocation failed.  */

static bool
xpm_lookup_color (struct frame *f, char *color_name, XColor *color)
{
  struct xpm_cached_color *p;
  int h = xpm_color_bucket (color_name);

  for (p = xpm_color_cache[h]; p; p = p->next)
    if (strcmp (p->name, color_name) == 0)
      break;

  if (p != NULL)
    *color = p->color;
  else if (x_parse_color (f, color_name, color))
    {
      color->pixel = lookup_rgb_color (f, color->red, color->green,
				       color->blue);
      p = xpm_cache_color (f, color_name, color, h);
    }
  /* You get `opaque' at least from ImageMagick converting pbm to xpm
     with transparency, and it's useful.  */
  else if (strcmp ("opaque", color_name) == 0)
    {
      memset (color, 0, sizeof (XColor));  /* Is this necessary/correct?  */
      color->pixel = FRAME_FOREGROUND_PIXEL (f);
      p = xpm_cache_color (f, color_name, color, h);
    }

  return p != NULL;
}


/* Callback for allocating color COLOR_NAME.  Called from the XPM lib.
   CLOSURE is a pointer to the frame on which we allocate the
   color.  Return in *COLOR the allocated color.  Value is non-zero
   if successful.  */

static int
xpm_alloc_color (Display *dpy, Colormap cmap, char *color_name, XColor *color,
		 void *closure)
{
  return xpm_lookup_color (closure, color_name, color);
}


/* Callback for freeing NPIXELS colors contained in PIXELS.  CLOSURE
   is a pointer to the frame on which we allocate the color.  Value is
   non-zero if successful.  */

static int
xpm_free_colors (Display *dpy, Colormap cmap, Pixel *pixels, int npixels, void *closure)
{
  return 1;
}

#endif /* ALLOC_XPM_COLORS */


#ifdef WINDOWSNT

/* XPM library details.  */

DEF_DLL_FN (void, XpmFreeAttributes, (XpmAttributes *));
DEF_DLL_FN (int, XpmCreateImageFromBuffer,
	    (Display *, char *, xpm_XImage **,
	     xpm_XImage **, XpmAttributes *));
DEF_DLL_FN (int, XpmReadFileToImage,
	    (Display *, char *, xpm_XImage **,
	     xpm_XImage **, XpmAttributes *));
DEF_DLL_FN (void, XImageFree, (xpm_XImage *));

static bool
init_xpm_functions (void)
{
  HMODULE library;

  if (!(library = w32_delayed_load (Qxpm)))
    return 0;

  LOAD_DLL_FN (library, XpmFreeAttributes);
  LOAD_DLL_FN (library, XpmCreateImageFromBuffer);
  LOAD_DLL_FN (library, XpmReadFileToImage);
  LOAD_DLL_FN (library, XImageFree);
  return 1;
}

# undef XImageFree
# undef XpmCreateImageFromBuffer
# undef XpmFreeAttributes
# undef XpmReadFileToImage

# define XImageFree fn_XImageFree
# define XpmCreateImageFromBuffer fn_XpmCreateImageFromBuffer
# define XpmFreeAttributes fn_XpmFreeAttributes
# define XpmReadFileToImage fn_XpmReadFileToImage

#endif /* WINDOWSNT */

#if defined HAVE_XPM || defined HAVE_NS || defined HAVE_HAIKU	\
  || defined HAVE_PGTK || defined HAVE_ANDROID
/* Value is true if COLOR_SYMBOLS is a valid color symbols list
   for XPM images.  Such a list must consist of conses whose car and
   cdr are strings.  */

static bool
xpm_valid_color_symbols_p (Lisp_Object color_symbols)
{
  while (CONSP (color_symbols))
    {
      Lisp_Object sym = XCAR (color_symbols);
      if (!CONSP (sym)
	  || !STRINGP (XCAR (sym))
	  || !STRINGP (XCDR (sym)))
	break;
      color_symbols = XCDR (color_symbols);
    }

  return NILP (color_symbols);
}

/* Value is true if OBJECT is a valid XPM image specification.  */

static bool
xpm_image_p (Lisp_Object object)
{
  struct image_keyword fmt[XPM_LAST];
  memcpy (fmt, xpm_format, sizeof fmt);
  return (parse_image_spec (object, fmt, XPM_LAST, Qxpm)
	  /* Either `:file' or `:data' must be present.  */
	  && fmt[XPM_FILE].count + fmt[XPM_DATA].count == 1
	  /* Either no `:color-symbols' or it's a list of conses
	     whose car and cdr are strings.  */
	  && (! fmt[XPM_COLOR_SYMBOLS].count
	      || xpm_valid_color_symbols_p (fmt[XPM_COLOR_SYMBOLS].value)));
}
#endif	/* HAVE_XPM || HAVE_NS || HAVE_HAIKU || HAVE_PGTK || HAVE_ANDROID */

#endif /* HAVE_XPM || USE_CAIRO || HAVE_NS || HAVE_HAIKU || HAVE_ANDROID */

#if defined HAVE_XPM && defined HAVE_X_WINDOWS && !defined USE_GTK
ptrdiff_t
x_create_bitmap_from_xpm_data (struct frame *f, const char **bits)
{
  Display_Info *dpyinfo = FRAME_DISPLAY_INFO (f);
  ptrdiff_t id;
  int rc;
  XpmAttributes attrs;
  Pixmap bitmap, mask;

  memset (&attrs, 0, sizeof attrs);

  attrs.visual = FRAME_X_VISUAL (f);
  attrs.colormap = FRAME_X_COLORMAP (f);
  attrs.valuemask |= XpmVisual;
  attrs.valuemask |= XpmColormap;

#ifdef ALLOC_XPM_COLORS
  attrs.color_closure = f;
  attrs.alloc_color = xpm_alloc_color;
  attrs.free_colors = xpm_free_colors;
  attrs.valuemask |= XpmAllocColor | XpmFreeColors | XpmColorClosure;
  xpm_init_color_cache (f, &attrs);
#endif

  rc = XpmCreatePixmapFromData (FRAME_X_DISPLAY (f), FRAME_X_DRAWABLE (f),
				(char **) bits, &bitmap, &mask, &attrs);
  if (rc != XpmSuccess)
    {
      XpmFreeAttributes (&attrs);
      return -1;
    }

  id = image_allocate_bitmap_record (f);
  dpyinfo->bitmaps[id - 1].pixmap = bitmap;
  dpyinfo->bitmaps[id - 1].have_mask = true;
  dpyinfo->bitmaps[id - 1].mask = mask;
  dpyinfo->bitmaps[id - 1].file = NULL;
  dpyinfo->bitmaps[id - 1].height = attrs.height;
  dpyinfo->bitmaps[id - 1].width = attrs.width;
  dpyinfo->bitmaps[id - 1].depth = attrs.depth;
  dpyinfo->bitmaps[id - 1].refcount = 1;
#ifdef USE_CAIRO
  dpyinfo->bitmaps[id - 1].stipple = NULL;
#endif	/* USE_CAIRO */

#ifdef ALLOC_XPM_COLORS
  xpm_free_color_cache ();
#endif
  XpmFreeAttributes (&attrs);
  return id;
}
#endif /* defined (HAVE_XPM) && defined (HAVE_X_WINDOWS) */

/* Load image IMG which will be displayed on frame F.  Value is
   true if successful.  */

#if defined HAVE_XPM && !defined USE_CAIRO

static bool
xpm_load (struct frame *f, struct image *img)
{
  int rc;
  XpmAttributes attrs;
  Lisp_Object specified_file, color_symbols;
  USE_SAFE_ALLOCA;

#ifdef HAVE_NTGUI
  HDC hdc;
  xpm_XImage * xpm_image = NULL, * xpm_mask = NULL;
#endif /* HAVE_NTGUI */

  /* Configure the XPM lib.  Use the visual of frame F.  Allocate
     close colors.  Return colors allocated.  */
  memset (&attrs, 0, sizeof attrs);

#ifndef HAVE_NTGUI
  attrs.visual = FRAME_X_VISUAL (f);
  attrs.colormap = FRAME_X_COLORMAP (f);
  attrs.depth = FRAME_DISPLAY_INFO (f)->n_planes;
  attrs.valuemask |= XpmVisual;
  attrs.valuemask |= XpmColormap;
  attrs.valuemask |= XpmDepth;
#endif /* HAVE_NTGUI */

#ifdef ALLOC_XPM_COLORS
  /* Allocate colors with our own functions which handle
     failing color allocation more gracefully.  */
  attrs.color_closure = f;
  attrs.alloc_color = xpm_alloc_color;
  attrs.free_colors = xpm_free_colors;
  attrs.valuemask |= XpmAllocColor | XpmFreeColors | XpmColorClosure;
#else /* not ALLOC_XPM_COLORS */
  /* Let the XPM lib allocate colors.  */
  attrs.valuemask |= XpmReturnAllocPixels;
#ifdef XpmAllocCloseColors
  attrs.alloc_close_colors = 1;
  attrs.valuemask |= XpmAllocCloseColors;
#else /* not XpmAllocCloseColors */
  attrs.closeness = 600;
  attrs.valuemask |= XpmCloseness;
#endif /* not XpmAllocCloseColors */
#endif /* ALLOC_XPM_COLORS */

  /* If image specification contains symbolic color definitions, add
     these to `attrs'.  */
  color_symbols = image_spec_value (img->spec, QCcolor_symbols, NULL);
  if (CONSP (color_symbols))
    {
      Lisp_Object tail;
      XpmColorSymbol *xpm_syms;
      ptrdiff_t i, size;

      attrs.valuemask |= XpmColorSymbols;

      /* Count number of symbols.  */
      attrs.numsymbols = 0;
      for (tail = color_symbols; CONSP (tail); tail = XCDR (tail))
	++attrs.numsymbols;

      /* Allocate an XpmColorSymbol array.  */
      SAFE_NALLOCA (xpm_syms, 1, attrs.numsymbols);
      size = attrs.numsymbols * sizeof *xpm_syms;
      memset (xpm_syms, 0, size);
      attrs.colorsymbols = xpm_syms;

      /* Fill the color symbol array.  */
      for (tail = color_symbols, i = 0;
	   CONSP (tail);
	   ++i, tail = XCDR (tail))
	{
	  Lisp_Object name;
	  Lisp_Object color;
	  char *empty_string = (char *) "";

	  if (!CONSP (XCAR (tail)))
	    {
	      xpm_syms[i].name = empty_string;
	      xpm_syms[i].value = empty_string;
	      continue;
	    }
	  name = XCAR (XCAR (tail));
	  color = XCDR (XCAR (tail));
	  if (STRINGP (name))
	    SAFE_ALLOCA_STRING (xpm_syms[i].name, name);
	  else
	    xpm_syms[i].name = empty_string;
	  if (STRINGP (color))
	    SAFE_ALLOCA_STRING (xpm_syms[i].value, color);
	  else
	    xpm_syms[i].value = empty_string;
	}
    }

  /* Create a pixmap for the image, either from a file, or from a
     string buffer containing data in the same format as an XPM file.  */
#ifdef ALLOC_XPM_COLORS
  xpm_init_color_cache (f, &attrs);
#endif

  specified_file = image_spec_value (img->spec, QCfile, NULL);

#ifdef HAVE_NTGUI
  {
    HDC frame_dc = get_frame_dc (f);
    hdc = CreateCompatibleDC (frame_dc);
    release_frame_dc (f, frame_dc);
  }
#endif /* HAVE_NTGUI */

  if (STRINGP (specified_file))
    {
      Lisp_Object file = image_find_image_file (specified_file);
      if (!STRINGP (file))
	{
	  image_not_found_error (specified_file);
#ifdef ALLOC_XPM_COLORS
	  xpm_free_color_cache ();
#endif
	  SAFE_FREE ();
	  return false;
	}

      file = ENCODE_FILE (file);
#ifdef HAVE_NTGUI
#ifdef WINDOWSNT
      /* FILE is encoded in UTF-8, but image libraries on Windows
	 support neither UTF-8 nor UTF-16 encoded file names.  So we
	 need to re-encode it in ANSI.  */
      file = ansi_encode_filename (file);
#endif
      /* XpmReadFileToPixmap is not available in the Windows port of
	 libxpm.  But XpmReadFileToImage almost does what we want.  */
      rc = XpmReadFileToImage (&hdc, SSDATA (file),
			       &xpm_image, &xpm_mask,
			       &attrs);
#else
      rc = XpmReadFileToImage (FRAME_X_DISPLAY (f), SSDATA (file),
			       &img->ximg, &img->mask_img,
			       &attrs);
#endif /* HAVE_NTGUI */
    }
  else
    {
      Lisp_Object buffer = image_spec_value (img->spec, QCdata, NULL);
      if (!STRINGP (buffer))
	{
	  image_invalid_data_error (buffer);
#ifdef ALLOC_XPM_COLORS
	  xpm_free_color_cache ();
#endif
	  SAFE_FREE ();
	  return 0;
	}
#ifdef HAVE_NTGUI
      /* XpmCreatePixmapFromBuffer is not available in the Windows port
	 of libxpm.  But XpmCreateImageFromBuffer almost does what we want.  */
      rc = XpmCreateImageFromBuffer (&hdc, SSDATA (buffer),
				     &xpm_image, &xpm_mask,
				     &attrs);
#else
      rc = XpmCreateImageFromBuffer (FRAME_X_DISPLAY (f), SSDATA (buffer),
				     &img->ximg, &img->mask_img,
				     &attrs);
#endif /* HAVE_NTGUI */
    }

#ifdef HAVE_X_WINDOWS
  if (rc == XpmSuccess)
    {
      img->pixmap = XCreatePixmap (FRAME_X_DISPLAY (f), FRAME_X_DRAWABLE (f),
				   img->ximg->width, img->ximg->height,
				   img->ximg->depth);
      if (img->pixmap == NO_PIXMAP)
	{
	  image_clear_image (f, img);
	  rc = XpmNoMemory;
	}
      else
        {
# if !defined USE_CAIRO && defined HAVE_XRENDER
          img->picture = x_create_xrender_picture (f, img->pixmap,
                                                   img->ximg->depth);
# endif
          if (img->mask_img)
            {
              img->mask = XCreatePixmap (FRAME_X_DISPLAY (f), FRAME_X_DRAWABLE (f),
                                         img->mask_img->width,
                                         img->mask_img->height,
                                         img->mask_img->depth);
              if (img->mask == NO_PIXMAP)
                {
                  image_clear_image (f, img);
                  rc = XpmNoMemory;
                }
# if !defined USE_CAIRO && defined HAVE_XRENDER
              else
                img->mask_picture = x_create_xrender_picture
                  (f, img->mask, img->mask_img->depth);
# endif
            }
        }
    }
#endif

  if (rc == XpmSuccess)
    {
#if defined (COLOR_TABLE_SUPPORT) && defined (ALLOC_XPM_COLORS)
      img->colors = colors_in_color_table (&img->ncolors);
#else /* not ALLOC_XPM_COLORS */
      int i;

#ifdef HAVE_NTGUI
      /* W32 XPM uses XImage to wrap what W32 Emacs calls a Pixmap,
	 plus some duplicate attributes.  */
      if (xpm_image && xpm_image->bitmap)
	{
	  img->pixmap = xpm_image->bitmap;
	  /* XImageFree in libXpm frees XImage struct without destroying
	     the bitmap, which is what we want.  */
	  XImageFree (xpm_image);
	}
      if (xpm_mask && xpm_mask->bitmap)
	{
	  /* The mask appears to be inverted compared with what we expect.
	     TODO: invert our expectations.  See other places where we
	     have to invert bits because our idea of masks is backwards.  */
	  HGDIOBJ old_obj;
	  old_obj = SelectObject (hdc, xpm_mask->bitmap);

	  PatBlt (hdc, 0, 0, xpm_mask->width, xpm_mask->height, DSTINVERT);
	  SelectObject (hdc, old_obj);

	  img->mask = xpm_mask->bitmap;
	  XImageFree (xpm_mask);
	  DeleteDC (hdc);
	}

      DeleteDC (hdc);
#endif /* HAVE_NTGUI */

      /* Remember allocated colors.  */
      img->colors = xnmalloc (attrs.nalloc_pixels, sizeof *img->colors);
      img->ncolors = attrs.nalloc_pixels;
      for (i = 0; i < attrs.nalloc_pixels; ++i)
	{
	  img->colors[i] = attrs.alloc_pixels[i];
#ifdef DEBUG_X_COLORS
	  register_color (img->colors[i]);
#endif
	}
#endif /* not ALLOC_XPM_COLORS */

      img->width = attrs.width;
      img->height = attrs.height;
      eassert (img->width > 0 && img->height > 0);

      /* The call to XpmFreeAttributes below frees attrs.alloc_pixels.  */
      XpmFreeAttributes (&attrs);

#ifdef HAVE_X_WINDOWS
      /* Maybe fill in the background field while we have ximg handy.  */
      IMAGE_BACKGROUND (img, f, img->ximg);
      if (img->mask_img)
	/* Fill in the background_transparent field while we have the
	   mask handy.  */
	image_background_transparent (img, f, img->mask_img);
#endif
    }
  else
    {
#ifdef HAVE_NTGUI
      DeleteDC (hdc);
#endif /* HAVE_NTGUI */

      switch (rc)
	{
	case XpmOpenFailed:
	  image_error ("Error opening XPM file (%s)", img->spec);
	  break;

	case XpmFileInvalid:
	  image_error ("Invalid XPM file (%s)", img->spec);
	  break;

	case XpmNoMemory:
	  image_error ("Out of memory (%s)", img->spec);
	  break;

	case XpmColorFailed:
	  image_error ("Color allocation error (%s)", img->spec);
	  break;

	default:
	  image_error ("Unknown error (%s)", img->spec);
	  break;
	}
    }

#ifdef ALLOC_XPM_COLORS
  xpm_free_color_cache ();
#endif
  SAFE_FREE ();
  return rc == XpmSuccess;
}

#endif /* HAVE_XPM && !USE_CAIRO */

#if (defined USE_CAIRO && defined HAVE_XPM)	\
  || (defined HAVE_NS && !defined HAVE_XPM)	\
  || (defined HAVE_HAIKU && !defined HAVE_XPM)  \
  || (defined HAVE_PGTK && !defined HAVE_XPM)	\
  || (defined HAVE_ANDROID && !defined HAVE_XPM)

/* XPM support functions for NS, Haiku and Android where libxpm is not
   available, and for Cairo.  Only XPM version 3 (without any
   extensions) is supported.  */

static void xpm_put_color_table_v (Lisp_Object, const char *,
                                   int, Lisp_Object);
static Lisp_Object xpm_get_color_table_v (Lisp_Object, const char *, int);
static void xpm_put_color_table_h (Lisp_Object, const char *,
                                   int, Lisp_Object);
static Lisp_Object xpm_get_color_table_h (Lisp_Object, const char *, int);

/* Tokens returned from xpm_scan.  */

enum xpm_token
{
  XPM_TK_IDENT = 256,
  XPM_TK_STRING,
  XPM_TK_EOF
};

/* Scan an XPM data and return a character (< 256) or a token defined
   by enum xpm_token above.  *S and END are the start (inclusive) and
   the end (exclusive) addresses of the data, respectively.  Advance
   *S while scanning.  If token is either XPM_TK_IDENT or
   XPM_TK_STRING, *BEG and *LEN are set to the start address and the
   length of the corresponding token, respectively.  */

static int
xpm_scan (const char **s, const char *end, const char **beg, ptrdiff_t *len)
{
  unsigned char c;

  while (*s < end)
    {
      /* Skip white-space.  */
      do
	c = *(*s)++;
      while (c_isspace (c) && *s < end);

      /* gnus-pointer.xpm uses '-' in its identifier.
	 sb-dir-plus.xpm uses '+' in its identifier.  */
      if (c_isalpha (c) || c == '_' || c == '-' || c == '+')
	{
	  *beg = *s - 1;
	  while (*s < end
		 && (c = **s, c_isalnum (c)
		     || c == '_' || c == '-' || c == '+'))
	      ++*s;
	  *len = *s - *beg;
	  return XPM_TK_IDENT;
	}
      else if (c == '"')
	{
	  *beg = *s;
	  while (*s < end && **s != '"')
	    ++*s;
	  *len = *s - *beg;
	  if (*s < end)
	    ++*s;
	  return XPM_TK_STRING;
	}
      else if (c == '/')
	{
	  if (*s < end && **s == '*')
	    {
	      /* C-style comment.  */
	      ++*s;
	      do
		{
		  while (*s < end && *(*s)++ != '*')
		    ;
		}
	      while (*s < end && **s != '/');
	      if (*s < end)
		++*s;
	    }
	  else
	    return c;
	}
      else
	return c;
    }

  return XPM_TK_EOF;
}

/* Functions for color table lookup in XPM data.  A key is a string
   specifying the color of each pixel in XPM data.  A value is either
   an integer that specifies a pixel color, Qt that specifies
   transparency, or Qnil for the unspecified color.  If the length of
   the key string is one, a vector is used as a table.  Otherwise, a
   hash table is used.  */

static Lisp_Object
xpm_make_color_table_v (void (**put_func) (Lisp_Object, const char *, int,
                                           Lisp_Object),
                        Lisp_Object (**get_func) (Lisp_Object, const char *,
                                                  int))
{
  *put_func = xpm_put_color_table_v;
  *get_func = xpm_get_color_table_v;
  return make_nil_vector (256);
}

static void
xpm_put_color_table_v (Lisp_Object color_table,
                       const char *chars_start,
                       int chars_len,
                       Lisp_Object color)
{
  unsigned char uc = *chars_start;
  ASET (color_table, uc, color);
}

static Lisp_Object
xpm_get_color_table_v (Lisp_Object color_table,
                       const char *chars_start,
                       int chars_len)
{
  unsigned char uc = *chars_start;
  return AREF (color_table, uc);
}

static Lisp_Object
xpm_make_color_table_h (void (**put_func) (Lisp_Object, const char *, int,
                                           Lisp_Object),
                        Lisp_Object (**get_func) (Lisp_Object, const char *,
                                                  int))
{
  *put_func = xpm_put_color_table_h;
  *get_func = xpm_get_color_table_h;
  return make_hash_table (&hashtest_equal, DEFAULT_HASH_SIZE, Weak_None, false);
}

static void
xpm_put_color_table_h (Lisp_Object color_table,
                       const char *chars_start,
                       int chars_len,
                       Lisp_Object color)
{
  struct Lisp_Hash_Table *table = XHASH_TABLE (color_table);
  Lisp_Object chars = make_unibyte_string (chars_start, chars_len);

  hash_hash_t hash_code;
  hash_lookup_get_hash (table, chars, &hash_code);
  hash_put (table, chars, color, hash_code);
}

static Lisp_Object
xpm_get_color_table_h (Lisp_Object color_table,
                       const char *chars_start,
                       int chars_len)
{
  struct Lisp_Hash_Table *table = XHASH_TABLE (color_table);
  ptrdiff_t i =
    hash_lookup (table, make_unibyte_string (chars_start, chars_len));

  return i >= 0 ? HASH_VALUE (table, i) : Qnil;
}

enum xpm_color_key {
  XPM_COLOR_KEY_S,
  XPM_COLOR_KEY_M,
  XPM_COLOR_KEY_G4,
  XPM_COLOR_KEY_G,
  XPM_COLOR_KEY_C
};

static const char xpm_color_key_strings[][4] = {"s", "m", "g4", "g", "c"};

static int
xpm_str_to_color_key (const char *s)
{
  int i;

  for (i = 0; i < ARRAYELTS (xpm_color_key_strings); i++)
    if (strcmp (xpm_color_key_strings[i], s) == 0)
      return i;
  return -1;
}

static bool
xpm_load_image (struct frame *f,
                struct image *img,
                const char *contents,
                const char *end)
{
  const char *s = contents, *beg, *str;
  char buffer[BUFSIZ];
  int width, height, x, y;
  int num_colors, chars_per_pixel;
  ptrdiff_t len;
  int LA1;
  void (*put_color_table) (Lisp_Object, const char *, int, Lisp_Object);
  Lisp_Object (*get_color_table) (Lisp_Object, const char *, int);
  Lisp_Object frame, color_symbols, color_table;
  int best_key;
#if !defined (HAVE_NS)
  bool have_mask = false;
#endif
  Emacs_Pix_Container ximg = NULL, mask_img = NULL;

#define match() \
     LA1 = xpm_scan (&s, end, &beg, &len)

#define expect(TOKEN)		\
  do				\
    {				\
      if (LA1 != (TOKEN)) 	\
	goto failure;		\
      match ();			\
    }				\
  while (0)

#define expect_ident(IDENT)					\
     if (LA1 == XPM_TK_IDENT \
         && strlen (IDENT) == len && memcmp (IDENT, beg, len) == 0)	\
       match ();						\
     else							\
       goto failure

  if (!(end - s >= 9 && memcmp (s, "/* XPM */", 9) == 0))
    goto failure;
  s += 9;
  match ();
  expect_ident ("static");
  expect_ident ("char");
  expect ('*');
  expect (XPM_TK_IDENT);
  expect ('[');
  expect (']');
  expect ('=');
  expect ('{');
  expect (XPM_TK_STRING);
  if (len >= BUFSIZ)
    goto failure;
  memcpy (buffer, beg, len);
  buffer[len] = '\0';
  if (sscanf (buffer, "%d %d %d %d", &width, &height,
	      &num_colors, &chars_per_pixel) != 4
      || width <= 0 || height <= 0
      || num_colors <= 0 || chars_per_pixel <= 0)
    goto failure;

  if (!check_image_size (f, width, height))
    {
      image_size_error ();
      goto failure;
    }

  if (!image_create_x_image_and_pixmap (f, img, width, height, 0, &ximg, 0)
#ifndef HAVE_NS
      || !image_create_x_image_and_pixmap (f, img, width, height, 1,
					   &mask_img, 1)
#endif
      )
    {
      image_error ("Image too large");
      goto failure;
    }

  expect (',');

  XSETFRAME (frame, f);

#ifndef HAVE_ANDROID
  if (!NILP (Fxw_display_color_p (frame)))
    best_key = XPM_COLOR_KEY_C;
  else if (!NILP (Fx_display_grayscale_p (frame)))
    best_key = (XFIXNAT (Fx_display_planes (frame)) > 2
		? XPM_COLOR_KEY_G : XPM_COLOR_KEY_G4);
  else
    best_key = XPM_COLOR_KEY_M;
#else /* HAVE_ANDROID */
  /* The color-loading loop has not been taught to progressively settle
     for less optimal color keys if no colors are defined for best_key,
     and since libXpm is not available on Android, there is no better
     option than delegating the task of mapping whatever color values
     are provided to B/W or grayscale to the display driver.  */
  best_key = XPM_COLOR_KEY_C;
#endif /* !HAVE_ANDROID */

  color_symbols = image_spec_value (img->spec, QCcolor_symbols, NULL);
  if (chars_per_pixel == 1)
    color_table = xpm_make_color_table_v (&put_color_table,
					  &get_color_table);
  else
    color_table = xpm_make_color_table_h (&put_color_table,
					  &get_color_table);

  while (num_colors-- > 0)
    {
      char *color, *max_color = NULL;
      int key, next_key, max_key = 0;
      Lisp_Object symbol_color = Qnil, color_val;
      Emacs_Color cdef;

      expect (XPM_TK_STRING);
      if (len <= chars_per_pixel || len >= BUFSIZ + chars_per_pixel)
	goto failure;
      memcpy (buffer, beg + chars_per_pixel, len - chars_per_pixel);
      buffer[len - chars_per_pixel] = '\0';

      str = strtok (buffer, " \t");
      if (str == NULL)
	goto failure;
      key = xpm_str_to_color_key (str);
      if (key < 0)
	goto failure;
      do
	{
	  color = strtok (NULL, " \t");
	  if (color == NULL)
	    goto failure;

	  while ((str = strtok (NULL, " \t")) != NULL)
	    {
	      next_key = xpm_str_to_color_key (str);
	      if (next_key >= 0)
		break;
	      color[strlen (color)] = ' ';
	    }

	  if (key == XPM_COLOR_KEY_S)
	    {
	      if (NILP (symbol_color))
		symbol_color = build_string (color);
	    }
	  else if (max_key < key && key <= best_key)
	    {
	      max_key = key;
	      max_color = color;
	    }
	  key = next_key;
	}
      while (str);

      color_val = Qnil;
      if (!NILP (color_symbols) && !NILP (symbol_color))
	{
	  Lisp_Object specified_color = Fassoc (symbol_color, color_symbols, Qnil);

	  if (CONSP (specified_color) && STRINGP (XCDR (specified_color)))
	    {
	      if (xstrcasecmp (SSDATA (XCDR (specified_color)), "None") == 0)
		color_val = Qt;
	      else if (FRAME_TERMINAL (f)->defined_color_hook
                       (f, SSDATA (XCDR (specified_color)), &cdef, false, false))
		color_val
		  = make_fixnum (lookup_rgb_color (f, cdef.red, cdef.green,
						   cdef.blue));
	    }
	}
      if (NILP (color_val) && max_color)
	{
	  if (xstrcasecmp (max_color, "None") == 0)
	    color_val = Qt;
	  else if (FRAME_TERMINAL (f)->defined_color_hook
                   (f, max_color, &cdef, false, false))
	    color_val = make_fixnum (lookup_rgb_color (f, cdef.red, cdef.green,
						       cdef.blue));
	}
      if (!NILP (color_val))
	(*put_color_table) (color_table, beg, chars_per_pixel, color_val);

      expect (',');
    }

  unsigned long frame_fg = FRAME_FOREGROUND_PIXEL (f);
#ifdef USE_CAIRO
  {
    Emacs_Color color = {.pixel = frame_fg};
    FRAME_TERMINAL (f)->query_colors (f, &color, 1);
    frame_fg = lookup_rgb_color (f, color.red, color.green, color.blue);
  }
#endif
  for (y = 0; y < height; y++)
    {
      expect (XPM_TK_STRING);
      str = beg;
      if (len < width * chars_per_pixel)
	goto failure;
      for (x = 0; x < width; x++, str += chars_per_pixel)
	{
	  Lisp_Object color_val =
	    (*get_color_table) (color_table, str, chars_per_pixel);

	  PUT_PIXEL (ximg, x, y,
		     FIXNUMP (color_val) ? XFIXNUM (color_val) : frame_fg);
#ifndef HAVE_NS
	  PUT_PIXEL (mask_img, x, y,
		     (!EQ (color_val, Qt) ? PIX_MASK_DRAW
		      : (have_mask = true, PIX_MASK_RETAIN)));
#else
          if (EQ (color_val, Qt))
            ns_set_alpha (ximg, x, y, 0);
#endif
	}
      if (y + 1 < height)
	expect (',');
    }

  img->width = width;
  img->height = height;

  /* Maybe fill in the background field while we have ximg handy. */
  if (NILP (image_spec_value (img->spec, QCbackground, NULL)))
    IMAGE_BACKGROUND (img, f, ximg);

  image_put_x_image (f, img, ximg, 0);
#ifndef HAVE_NS
  if (have_mask)
    {
      /* Fill in the background_transparent field while we have the
	 mask handy.  */
      image_background_transparent (img, f, mask_img);

      image_put_x_image (f, img, mask_img, 1);
    }
  else
    {
      image_destroy_x_image (mask_img);
      image_clear_image_1 (f, img, CLEAR_IMAGE_MASK);
    }
#endif
  return 1;

 failure:
  image_error ("Invalid XPM3 file (%s)", img->spec);
  image_destroy_x_image (ximg);
  image_destroy_x_image (mask_img);
  image_clear_image (f, img);
  return 0;

#undef match
#undef expect
#undef expect_ident
}

static bool
xpm_load (struct frame *f,
          struct image *img)
{
  bool success_p = 0;
  Lisp_Object file_name;

  /* If IMG->spec specifies a file name, create a non-file spec from it.  */
  file_name = image_spec_value (img->spec, QCfile, NULL);
  if (STRINGP (file_name))
    {
      ptrdiff_t size;
      char *contents = slurp_image (file_name, &size, "XPM");
      if (contents == NULL)
	return false;

      success_p = xpm_load_image (f, img, contents, contents + size);
      xfree (contents);
    }
  else
    {
      Lisp_Object data;

      data = image_spec_value (img->spec, QCdata, NULL);
      if (!STRINGP (data))
	{
	  image_invalid_data_error (data);
	  return false;
	}
      success_p = xpm_load_image (f, img, SSDATA (data),
				  SSDATA (data) + SBYTES (data));
    }

  return success_p;
}

#endif /* HAVE_NS && !HAVE_XPM */



/***********************************************************************
			     Color table
 ***********************************************************************/

#ifdef COLOR_TABLE_SUPPORT

/* An entry in the color table mapping an RGB color to a pixel color.  */

struct ct_color
{
  int r, g, b;
  unsigned long pixel;

  /* Next in color table collision list.  */
  struct ct_color *next;
};

/* The bucket vector size to use.  Must be prime.  */

#define CT_SIZE 101

/* Value is a hash of the RGB color given by R, G, and B.  */

static unsigned
ct_hash_rgb (unsigned r, unsigned g, unsigned b)
{
  return (r << 16) ^ (g << 8) ^ b;
}

/* The color hash table.  */

static struct ct_color **ct_table;

/* Number of entries in the color table.  */

static int ct_colors_allocated;
enum
{
  ct_colors_allocated_max =
    min (INT_MAX,
	 min (PTRDIFF_MAX, SIZE_MAX) / sizeof (unsigned long))
};

/* Initialize the color table.  */

static void
init_color_table (void)
{
  int size = CT_SIZE * sizeof (*ct_table);
  ct_table = xzalloc (size);
  ct_colors_allocated = 0;
}


/* Free memory associated with the color table.  */

static void
free_color_table (void)
{
  int i;
  struct ct_color *p, *next;

  for (i = 0; i < CT_SIZE; ++i)
    for (p = ct_table[i]; p; p = next)
      {
	next = p->next;
	xfree (p);
      }

  xfree (ct_table);
  ct_table = NULL;
}


/* Value is a pixel color for RGB color R, G, B on frame F.  If an
   entry for that color already is in the color table, return the
   pixel color of that entry.  Otherwise, allocate a new color for R,
   G, B, and make an entry in the color table.  */

static unsigned long
lookup_rgb_color (struct frame *f, int r, int g, int b)
{
  unsigned hash = ct_hash_rgb (r, g, b);
  int i = hash % CT_SIZE;
  struct ct_color *p;
  Display_Info *dpyinfo;

  /* Handle TrueColor visuals specially, which improves performance by
     two orders of magnitude.  Freeing colors on TrueColor visuals is
     a nop, and pixel colors specify RGB values directly.  See also
     the Xlib spec, chapter 3.1.  */
  dpyinfo = FRAME_DISPLAY_INFO (f);
  if (dpyinfo->red_bits > 0)
    {
      /* Apply gamma-correction like normal color allocation does.  */
      if (f->gamma)
	{
	  XColor color;
	  color.red = r, color.green = g, color.blue = b;
	  gamma_correct (f, &color);
	  r = color.red, g = color.green, b = color.blue;
	}

      return x_make_truecolor_pixel (dpyinfo, r, g, b);
    }

  for (p = ct_table[i]; p; p = p->next)
    if (p->r == r && p->g == g && p->b == b)
      break;

  if (p == NULL)
    {

#ifdef HAVE_X_WINDOWS
      XColor color;
      Colormap cmap;
      bool rc;
#else
      COLORREF color;
#endif

      if (ct_colors_allocated_max <= ct_colors_allocated)
	return FRAME_FOREGROUND_PIXEL (f);

#ifdef HAVE_X_WINDOWS
      color.red = r;
      color.green = g;
      color.blue = b;

      cmap = FRAME_X_COLORMAP (f);
      rc = x_alloc_nearest_color (f, cmap, &color);
      if (rc)
	{
	  ++ct_colors_allocated;
	  p = xmalloc (sizeof *p);
	  p->r = r;
	  p->g = g;
	  p->b = b;
	  p->pixel = color.pixel;
	  p->next = ct_table[i];
	  ct_table[i] = p;
	}
      else
	return FRAME_FOREGROUND_PIXEL (f);

#else
#ifdef HAVE_NTGUI
      color = PALETTERGB (r, g, b);
#else
      color = RGB_TO_ULONG (r, g, b);
#endif /* HAVE_NTGUI */
      ++ct_colors_allocated;
      p = xmalloc (sizeof *p);
      p->r = r;
      p->g = g;
      p->b = b;
      p->pixel = color;
      p->next = ct_table[i];
      ct_table[i] = p;
#endif /* HAVE_X_WINDOWS */

    }

  return p->pixel;
}


/* Look up pixel color PIXEL which is used on frame F in the color
   table.  If not already present, allocate it.  Value is PIXEL.  */

static unsigned long
lookup_pixel_color (struct frame *f, unsigned long pixel)
{
  int i = pixel % CT_SIZE;
  struct ct_color *p;

  for (p = ct_table[i]; p; p = p->next)
    if (p->pixel == pixel)
      break;

  if (p == NULL)
    {
      XColor color;
      Colormap cmap;
      bool rc;

      if (ct_colors_allocated >= ct_colors_allocated_max)
	return FRAME_FOREGROUND_PIXEL (f);

#ifdef HAVE_X_WINDOWS
      cmap = FRAME_X_COLORMAP (f);
      color.pixel = pixel;
      x_query_colors (f, &color, 1);
      rc = x_alloc_nearest_color (f, cmap, &color);
#else
      block_input ();
      cmap = DefaultColormapOfScreen (FRAME_X_SCREEN (f));
      color.pixel = pixel;
      XQueryColor (NULL, cmap, &color);
      rc = x_alloc_nearest_color (f, cmap, &color);
      unblock_input ();
#endif /* HAVE_X_WINDOWS */

      if (rc)
	{
	  ++ct_colors_allocated;

	  p = xmalloc (sizeof *p);
	  p->r = color.red;
	  p->g = color.green;
	  p->b = color.blue;
	  p->pixel = pixel;
	  p->next = ct_table[i];
	  ct_table[i] = p;
	}
      else
	return FRAME_FOREGROUND_PIXEL (f);
    }
  return p->pixel;
}


/* Value is a vector of all pixel colors contained in the color table,
   allocated via xmalloc.  Set *N to the number of colors.  */

static unsigned long *
colors_in_color_table (int *n)
{
  int i, j;
  struct ct_color *p;
  unsigned long *colors;

  if (ct_colors_allocated == 0)
    {
      *n = 0;
      colors = NULL;
    }
  else
    {
      colors = xmalloc (ct_colors_allocated * sizeof *colors);
      *n = ct_colors_allocated;

      for (i = j = 0; i < CT_SIZE; ++i)
	for (p = ct_table[i]; p; p = p->next)
	  colors[j++] = p->pixel;
    }

  return colors;
}

#else /* COLOR_TABLE_SUPPORT */

static unsigned long
lookup_rgb_color (struct frame *f, int r, int g, int b)
{
#ifdef HAVE_NTGUI
  return PALETTERGB (r >> 8, g >> 8, b >> 8);
#elif defined USE_CAIRO || defined HAVE_NS || defined HAVE_HAIKU	\
  || defined HAVE_ANDROID
  return RGB_TO_ULONG (r >> 8, g >> 8, b >> 8);
#else
  xsignal1 (Qfile_error,
	    build_string ("This Emacs mishandles this image file type"));
#endif
}

static void
init_color_table (void)
{
}
#endif /* COLOR_TABLE_SUPPORT */


/***********************************************************************
			      Algorithms
 ***********************************************************************/

/* Edge detection matrices for different edge-detection
   strategies.  */

static int emboss_matrix[9] = {
   /* x - 1	x	x + 1  */
        2,     -1,  	  0,		/* y - 1 */
       -1,      0,        1,		/* y     */
        0,      1,       -2		/* y + 1 */
};

static int laplace_matrix[9] = {
   /* x - 1	x	x + 1  */
        1,      0,  	  0,		/* y - 1 */
        0,      0,        0,		/* y     */
        0,      0,       -1		/* y + 1 */
};

/* Value is the intensity of the color whose red/green/blue values
   are R, G, and B.  */

#define COLOR_INTENSITY(R, G, B) ((2 * (R) + 3 * (G) + (B)) / 6)


/* On frame F, return an array of Emacs_Color structures describing image
   IMG->pixmap.  Each Emacs_Color structure has its pixel color set.  RGB_P
   means also fill the red/green/blue members of the Emacs_Color
   structures.  Value is a pointer to the array of Emacs_Color structures,
   allocated with xmalloc; it must be freed by the caller.  */

static Emacs_Color *
image_to_emacs_colors (struct frame *f, struct image *img, bool rgb_p)
{
  int x, y;
  Emacs_Color *colors, *p;
  Emacs_Pix_Context ximg;
  ptrdiff_t nbytes;
#ifdef HAVE_NTGUI
  HGDIOBJ prev;
#endif /* HAVE_NTGUI */

  if (ckd_mul (&nbytes, sizeof *colors, img->width)
      || ckd_mul (&nbytes, nbytes, img->height)
      || SIZE_MAX < nbytes)
    memory_full (SIZE_MAX);
  colors = xmalloc (nbytes);

  /* Get the X image or create a memory device context for IMG. */
  ximg = image_get_x_image_or_dc (f, img, 0, &prev);

  /* Fill the `pixel' members of the Emacs_Color array.  I wished there
     were an easy and portable way to circumvent XGetPixel.  */
  p = colors;
  for (y = 0; y < img->height; ++y)
    {
#if !defined USE_CAIRO && !defined HAVE_NS && !defined HAVE_HAIKU	\
  && !defined HAVE_ANDROID
      Emacs_Color *row = p;
      for (x = 0; x < img->width; ++x, ++p)
	p->pixel = GET_PIXEL (ximg, x, y);
      if (rgb_p)
        {
          FRAME_TERMINAL (f)->query_colors (f, row, img->width);
        }
#else  /* USE_CAIRO || HAVE_NS || HAVE_HAIKU || HAVE_ANDROID */
      for (x = 0; x < img->width; ++x, ++p)
	{
	  p->pixel = GET_PIXEL (ximg, x, y);
	  if (rgb_p)
	    {
	      p->red = RED16_FROM_ULONG (p->pixel);
	      p->green = GREEN16_FROM_ULONG (p->pixel);
	      p->blue = BLUE16_FROM_ULONG (p->pixel);
	    }
	}
#endif	/* USE_CAIRO || HAVE_NS || HAVE_ANDROID */
    }

  image_unget_x_image_or_dc (img, 0, ximg, prev);

  return colors;
}

#ifdef HAVE_NTGUI

/* Put a pixel of COLOR at position X, Y in XIMG.  XIMG must have been
   created with CreateDIBSection, with the pointer to the bit values
   stored in ximg->data.  */

static void
XPutPixel (XImage *ximg, int x, int y, COLORREF color)
{
  int width = ximg->info.bmiHeader.biWidth;
  unsigned char * pixel;

  /* True color images.  */
  if (ximg->info.bmiHeader.biBitCount == 24)
    {
      int rowbytes = width * 3;
      /* Ensure scanlines are aligned on 4 byte boundaries.  */
      if (rowbytes % 4)
	rowbytes += 4 - (rowbytes % 4);

      pixel = ximg->data + y * rowbytes + x * 3;
      /* Windows bitmaps are in BGR order.  */
      *pixel = GetBValue (color);
      *(pixel + 1) = GetGValue (color);
      *(pixel + 2) = GetRValue (color);
    }
  /* Monochrome images.  */
  else if (ximg->info.bmiHeader.biBitCount == 1)
    {
      int rowbytes = width / 8;
      /* Ensure scanlines are aligned on 4 byte boundaries.  */
      if (rowbytes % 4)
	rowbytes += 4 - (rowbytes % 4);
      pixel = ximg->data + y * rowbytes + x / 8;
      /* Filter out palette info.  */
      if (color & 0x00ffffff)
	*pixel = *pixel | (1 << x % 8);
      else
	*pixel = *pixel & ~(1 << x % 8);
    }
  else
    image_error ("XPutPixel: palette image not supported");
}

#endif /* HAVE_NTGUI */

/* Create IMG->pixmap from an array COLORS of Emacs_Color structures, whose
   RGB members are set.  F is the frame on which this all happens.
   COLORS will be freed; an existing IMG->pixmap will be freed, too.  */

static void
image_from_emacs_colors (struct frame *f, struct image *img, Emacs_Color *colors)
{
  int x, y;
  Emacs_Pix_Container ximage;
  Emacs_Color *p;

#ifndef HAVE_ANDROID
  ximage = NULL;
#else
  ximage = 0;
#endif

  init_color_table ();

  image_clear_image_1 (f, img, CLEAR_IMAGE_PIXMAP | CLEAR_IMAGE_COLORS);
  image_create_x_image_and_pixmap (f, img, img->width, img->height, 0,
				   &ximage, 0);
  p = colors;
  for (y = 0; y < img->height; ++y)
    for (x = 0; x < img->width; ++x, ++p)
      {
	unsigned long pixel;
	pixel = lookup_rgb_color (f, p->red, p->green, p->blue);
	PUT_PIXEL (ximage, x, y, pixel);
      }

  xfree (colors);

  image_put_x_image (f, img, ximage, false);
#ifdef COLOR_TABLE_SUPPORT
  img->colors = colors_in_color_table (&img->ncolors);
  free_color_table ();
#endif /* COLOR_TABLE_SUPPORT */
}


/* On frame F, perform edge-detection on image IMG.

   MATRIX is a nine-element array specifying the transformation
   matrix.  See emboss_matrix for an example.

   COLOR_ADJUST is a color adjustment added to each pixel of the
   outgoing image.  */

static void
image_detect_edges (struct frame *f, struct image *img,
                    int *matrix, int color_adjust)
{
  Emacs_Color *colors = image_to_emacs_colors (f, img, 1);
  Emacs_Color *new, *p;
  int x, y, i, sum;
  ptrdiff_t nbytes;

  for (i = sum = 0; i < 9; ++i)
    sum += eabs (matrix[i]);

#define COLOR(A, X, Y) ((A) + (Y) * img->width + (X))

  if (ckd_mul (&nbytes, sizeof *new, img->width)
      || ckd_mul (&nbytes, nbytes, img->height))
    memory_full (SIZE_MAX);
  new = xmalloc (nbytes);

  for (y = 0; y < img->height; ++y)
    {
      p = COLOR (new, 0, y);
      p->red = p->green = p->blue = 0xffff/2;
      p = COLOR (new, img->width - 1, y);
      p->red = p->green = p->blue = 0xffff/2;
    }

  for (x = 1; x < img->width - 1; ++x)
    {
      p = COLOR (new, x, 0);
      p->red = p->green = p->blue = 0xffff/2;
      p = COLOR (new, x, img->height - 1);
      p->red = p->green = p->blue = 0xffff/2;
    }

  for (y = 1; y < img->height - 1; ++y)
    {
      p = COLOR (new, 1, y);

      for (x = 1; x < img->width - 1; ++x, ++p)
	{
	  int r, g, b, yy, xx;

	  r = g = b = i = 0;
	  for (yy = y - 1; yy < y + 2; ++yy)
	    for (xx = x - 1; xx < x + 2; ++xx, ++i)
	      if (matrix[i])
	        {
	          Emacs_Color *t = COLOR (colors, xx, yy);
		  r += matrix[i] * t->red;
		  g += matrix[i] * t->green;
		  b += matrix[i] * t->blue;
		}

	  r = (r / sum + color_adjust) & 0xffff;
	  g = (g / sum + color_adjust) & 0xffff;
	  b = (b / sum + color_adjust) & 0xffff;
	  p->red = p->green = p->blue = COLOR_INTENSITY (r, g, b);
	}
    }

  xfree (colors);
  image_from_emacs_colors (f, img, new);

#undef COLOR
}


/* Perform the pre-defined `emboss' edge-detection on image IMG
   on frame F.  */

static void
image_emboss (struct frame *f, struct image *img)
{
  image_detect_edges (f, img, emboss_matrix, 0xffff / 2);
}


/* Transform image IMG which is used on frame F with a Laplace
   edge-detection algorithm.  The result is an image that can be used
   to draw disabled buttons, for example.  */

static void
image_laplace (struct frame *f, struct image *img)
{
  image_detect_edges (f, img, laplace_matrix, 45000);
}


/* Perform edge-detection on image IMG on frame F, with specified
   transformation matrix MATRIX and color-adjustment COLOR_ADJUST.

   MATRIX must be either

   - a list of at least 9 numbers in row-major form
   - a vector of at least 9 numbers

   COLOR_ADJUST nil means use a default; otherwise it must be a
   number.  */

static void
image_edge_detection (struct frame *f, struct image *img,
                      Lisp_Object matrix, Lisp_Object color_adjust)
{
  int i = 0;
  int trans[9];

  if (CONSP (matrix))
    {
      for (i = 0;
	   i < 9 && CONSP (matrix) && NUMBERP (XCAR (matrix));
	   ++i, matrix = XCDR (matrix))
	trans[i] = XFLOATINT (XCAR (matrix));
    }
  else if (VECTORP (matrix) && ASIZE (matrix) >= 9)
    {
      for (i = 0; i < 9 && NUMBERP (AREF (matrix, i)); ++i)
	trans[i] = XFLOATINT (AREF (matrix, i));
    }

  if (NILP (color_adjust))
    color_adjust = make_fixnum (0xffff / 2);

  if (i == 9 && NUMBERP (color_adjust))
    image_detect_edges (f, img, trans, XFLOATINT (color_adjust));
}


#if defined HAVE_X_WINDOWS || defined USE_CAIRO || defined HAVE_HAIKU	\
  || defined HAVE_ANDROID

static void
image_pixmap_draw_cross (struct frame *f, Emacs_Pixmap pixmap,
			 int x, int y, unsigned int width, unsigned int height,
			 unsigned long color)
{
#ifdef USE_CAIRO
  cairo_surface_t *surface
    = cairo_image_surface_create_for_data ((unsigned char *) pixmap->data,
					   (pixmap->bits_per_pixel == 32
					    ? CAIRO_FORMAT_RGB24
					    : CAIRO_FORMAT_A8),
					   pixmap->width, pixmap->height,
					   pixmap->bytes_per_line);
  cairo_t *cr = cairo_create (surface);
  cairo_surface_destroy (surface);
  cairo_set_source_rgb (cr, RED_FROM_ULONG (color) / 255.0,
			GREEN_FROM_ULONG (color) / 255.0,
			BLUE_FROM_ULONG (color) / 255.0);
  cairo_move_to (cr, x + 0.5, y + 0.5);
  cairo_rel_line_to (cr, width - 1, height - 1);
  cairo_rel_move_to (cr, 0, - (height - 1));
  cairo_rel_line_to (cr, - (width - 1), height - 1);
  cairo_set_line_width (cr, 1);
  cairo_stroke (cr);
  cairo_destroy (cr);
#elif HAVE_X_WINDOWS
  Display *dpy = FRAME_X_DISPLAY (f);
  GC gc = XCreateGC (dpy, pixmap, 0, NULL);

  XSetForeground (dpy, gc, color);
  XDrawLine (dpy, pixmap, gc, x, y, x + width - 1, y + height - 1);
  XDrawLine (dpy, pixmap, gc, x, y + height - 1, x + width - 1, y);
  XFreeGC (dpy, gc);
#elif HAVE_HAIKU
  be_draw_cross_on_pixmap (pixmap, x, y, width, height, color);
#elif HAVE_ANDROID
#ifndef ANDROID_STUBIFY
  struct android_gc *gc;

  gc = android_create_gc (0, NULL);
  android_set_foreground (gc, color);
  android_draw_line (pixmap, gc, x, y, x + width - 1, y + height - 1);
  android_draw_line (pixmap, gc, x, y + height - 1, x + width - 1, y);
  android_free_gc (gc);
#else
  emacs_abort ();
#endif
#endif
}

#endif	/* HAVE_X_WINDOWS || USE_CAIRO || HAVE_HAIKU */

/* Transform image IMG on frame F so that it looks disabled.  */

static void
image_disable_image (struct frame *f, struct image *img)
{
  Display_Info *dpyinfo = FRAME_DISPLAY_INFO (f);
#ifdef HAVE_NTGUI
  int n_planes = dpyinfo->n_planes * dpyinfo->n_cbits;
#else
  int n_planes = dpyinfo->n_planes;
#endif /* HAVE_NTGUI */

  if (n_planes >= 2)
    {
      /* Color (or grayscale).  Convert to gray, and equalize.  Just
	 drawing such images with a stipple can look very odd, so
	 we're using this method instead.  */
      Emacs_Color *colors = image_to_emacs_colors (f, img, 1);
      Emacs_Color *p, *end;
      const int h = 15000;
      const int l = 30000;

      for (p = colors, end = colors + img->width * img->height;
	   p < end;
	   ++p)
	{
	  int i = COLOR_INTENSITY (p->red, p->green, p->blue);
	  int i2 = (0xffff - h - l) * i / 0xffff + l;
	  p->red = p->green = p->blue = i2;
	}

      image_from_emacs_colors (f, img, colors);
    }

  /* Draw a cross over the disabled image, if we must or if we
     should.  */
  if (n_planes < 2 || cross_disabled_images)
    {
#ifndef HAVE_NTGUI
#ifndef HAVE_NS  /* TODO: NS support, however this not needed for toolbars */

#if !defined USE_CAIRO && !defined HAVE_HAIKU && !defined HAVE_ANDROID
#define CrossForeground(f) BLACK_PIX_DEFAULT (f)
#define MaskForeground(f)  WHITE_PIX_DEFAULT (f)
#else  /* USE_CAIRO || HAVE_HAIKU */
#define CrossForeground(f) 0
#define MaskForeground(f)  PIX_MASK_DRAW
#endif	/* USE_CAIRO || HAVE_HAIKU */

#if !defined USE_CAIRO && !defined HAVE_HAIKU
      image_sync_to_pixmaps (f, img);
#endif	/* !USE_CAIRO && !HAVE_HAIKU */
      image_pixmap_draw_cross (f, img->pixmap, 0, 0, img->width, img->height,
			       CrossForeground (f));
      if (img->mask)
	image_pixmap_draw_cross (f, img->mask, 0, 0, img->width, img->height,
				 MaskForeground (f));
#endif /* !HAVE_NS */
#else
      HDC hdc, bmpdc;
      HGDIOBJ prev;

      hdc = get_frame_dc (f);
      bmpdc = CreateCompatibleDC (hdc);
      release_frame_dc (f, hdc);

      prev = SelectObject (bmpdc, img->pixmap);

      SetTextColor (bmpdc, BLACK_PIX_DEFAULT (f));
      MoveToEx (bmpdc, 0, 0, NULL);
      LineTo (bmpdc, img->width - 1, img->height - 1);
      MoveToEx (bmpdc, 0, img->height - 1, NULL);
      LineTo (bmpdc, img->width - 1, 0);

      if (img->mask)
	{
	  SelectObject (bmpdc, img->mask);
	  SetTextColor (bmpdc, WHITE_PIX_DEFAULT (f));
	  MoveToEx (bmpdc, 0, 0, NULL);
	  LineTo (bmpdc, img->width - 1, img->height - 1);
	  MoveToEx (bmpdc, 0, img->height - 1, NULL);
	  LineTo (bmpdc, img->width - 1, 0);
	}
      SelectObject (bmpdc, prev);
      DeleteDC (bmpdc);
#endif /* HAVE_NTGUI */
    }
}


/* Build a mask for image IMG which is used on frame F.  FILE is the
   name of an image file, for error messages.  HOW determines how to
   determine the background color of IMG.  If it is a list '(R G B)',
   with R, G, and B being integers >= 0, take that as the color of the
   background.  Otherwise, determine the background color of IMG
   heuristically.  */

static void
image_build_heuristic_mask (struct frame *f, struct image *img,
                            Lisp_Object how)
{
  Emacs_Pix_Context ximg;
#ifdef HAVE_NTGUI
  HGDIOBJ prev;
  char *mask_img;
  int row_width;
#elif !defined HAVE_NS
  Emacs_Pix_Container mask_img;
#endif
  int x, y;
  bool use_img_background;
  unsigned long bg = 0;

  if (img->mask)
    image_clear_image_1 (f, img, CLEAR_IMAGE_MASK);

#ifndef HAVE_NTGUI
#ifndef HAVE_NS
  /* Create an image and pixmap serving as mask.  */
  if (! image_create_x_image_and_pixmap (f, img, img->width, img->height, 1,
					 &mask_img, 1))
    return;
#endif /* !HAVE_NS */
#else
  /* Create the bit array serving as mask.  */
  row_width = (img->width + 7) / 8;
  mask_img = xzalloc (row_width * img->height);
#endif /* HAVE_NTGUI */

  /* Get the X image or create a memory device context for IMG.  */
  ximg = image_get_x_image_or_dc (f, img, 0, &prev);

  /* Determine the background color of ximg.  If HOW is `(R G B)'
     take that as color.  Otherwise, use the image's background color. */
  use_img_background = 1;

  if (CONSP (how))
    {
      int rgb[3], i;

      for (i = 0; i < 3 && CONSP (how) && FIXNATP (XCAR (how)); ++i)
	{
	  rgb[i] = XFIXNAT (XCAR (how)) & 0xffff;
	  how = XCDR (how);
	}

      if (i == 3 && NILP (how))
	{
#ifndef USE_CAIRO
	  char color_name[30];
	  sprintf (color_name, "#%04x%04x%04x",
		   rgb[0] + 0u, rgb[1] + 0u, rgb[2] + 0u);
	  bg = (
#ifdef HAVE_NTGUI
		0x00ffffff & /* Filter out palette info.  */
#endif /* HAVE_NTGUI */
		image_alloc_image_color (f, img, build_string (color_name), 0));
#else  /* USE_CAIRO */
	  bg = lookup_rgb_color (f, rgb[0], rgb[1], rgb[2]);
#endif	/* USE_CAIRO */
	  use_img_background = 0;
	}
    }

  if (use_img_background)
    bg = four_corners_best (ximg, img->corners, img->width, img->height);

  /* Set all bits in mask_img to 1 whose color in ximg is different
     from the background color bg.  */
#ifndef HAVE_NTGUI
  for (y = 0; y < img->height; ++y)
    for (x = 0; x < img->width; ++x)
#ifndef HAVE_NS
      PUT_PIXEL (mask_img, x, y, (GET_PIXEL (ximg, x, y) != bg
				  ? PIX_MASK_DRAW : PIX_MASK_RETAIN));
#else
      if (XGetPixel (ximg, x, y) == bg)
        ns_set_alpha (ximg, x, y, 0);
#endif /* HAVE_NS */
#ifndef HAVE_NS
  /* Fill in the background_transparent field while we have the mask handy. */
  image_background_transparent (img, f, mask_img);

  /* Put mask_img into the image.  */
  image_put_x_image (f, img, mask_img, 1);
#endif /* !HAVE_NS */
#else
  for (y = 0; y < img->height; ++y)
    for (x = 0; x < img->width; ++x)
      {
	COLORREF p = GetPixel (ximg, x, y);
	if (p != bg)
	  mask_img[y * row_width + x / 8] |= 1 << (x % 8);
      }

  /* Create the mask image.  */
  img->mask = w32_create_pixmap_from_bitmap_data (img->width, img->height,
						  mask_img);
  /* Fill in the background_transparent field while we have the mask handy. */
  SelectObject (ximg, img->mask);
  image_background_transparent (img, f, ximg);

  /* Was: image_destroy_x_image ((XImagePtr )mask_img); which seems bogus ++kfs */
  xfree (mask_img);
#endif /* HAVE_NTGUI */

  image_unget_x_image_or_dc (img, 0, ximg, prev);
}


/***********************************************************************
		       PBM (mono, gray, color)
 ***********************************************************************/

/* Indices of image specification fields in gs_format, below.  */

enum pbm_keyword_index
{
  PBM_TYPE,
  PBM_FILE,
  PBM_DATA,
  PBM_ASCENT,
  PBM_MARGIN,
  PBM_RELIEF,
  PBM_ALGORITHM,
  PBM_HEURISTIC_MASK,
  PBM_MASK,
  PBM_FOREGROUND,
  PBM_BACKGROUND,
  PBM_LAST
};

/* Vector of image_keyword structures describing the format
   of valid user-defined image specifications.  */

static const struct image_keyword pbm_format[PBM_LAST] =
{
  {":type",		IMAGE_SYMBOL_VALUE,			1},
  {":file",		IMAGE_STRING_VALUE,			0},
  {":data",		IMAGE_STRING_VALUE,			0},
  {":ascent",		IMAGE_ASCENT_VALUE,			0},
  {":margin",		IMAGE_NON_NEGATIVE_INTEGER_VALUE_OR_PAIR, 0},
  {":relief",		IMAGE_INTEGER_VALUE,			0},
  {":conversion",	IMAGE_DONT_CHECK_VALUE_TYPE,		0},
  {":heuristic-mask",	IMAGE_DONT_CHECK_VALUE_TYPE,		0},
  {":mask",		IMAGE_DONT_CHECK_VALUE_TYPE,		0},
  {":foreground",	IMAGE_STRING_OR_NIL_VALUE,		0},
  {":background",	IMAGE_STRING_OR_NIL_VALUE,		0}
};

/* Return true if OBJECT is a valid PBM image specification.  */

static bool
pbm_image_p (Lisp_Object object)
{
  struct image_keyword fmt[PBM_LAST];

  memcpy (fmt, pbm_format, sizeof fmt);

  if (!parse_image_spec (object, fmt, PBM_LAST, Qpbm))
    return 0;

  /* Must specify either :data or :file.  */
  return fmt[PBM_DATA].count + fmt[PBM_FILE].count == 1;
}


/* Get next char skipping comments in Netpbm header.  Returns -1 at
   end of input.  */

static int
pbm_next_char (char **s, char *end)
{
  while (*s < end)
    {
      unsigned char c = *(*s)++;
      if (c != '#')
	return c;
      while (*s < end)
	{
	  c = *(*s)++;
	  if (c == '\n' || c == '\r')
	    break;
	}
    }

  return -1;
}


/* Scan a decimal number from *S and return it.  Advance *S while
   reading the number.  END is the end of the string.  Value is -1 at
   end of input.  */

static int
pbm_scan_number (char **s, char *end)
{
  int c = 0, val = -1;

  /* Skip white-space.  */
  while ((c = pbm_next_char (s, end)) != -1 && c_isspace (c))
    ;

  if (c_isdigit (c))
    {
      /* Read decimal number.  */
      val = c - '0';
      while ((c = pbm_next_char (s, end)) != -1 && c_isdigit (c))
        val = 10 * val + c - '0';
    }

  return val;
}

/* Scan an index from *S and return it.  It is a one-byte unsigned
   index if !TWO_BYTE, and a two-byte big-endian unsigned index if
   TWO_BYTE.  */

static int
pbm_scan_index (char **s, bool two_byte)
{
  char *p = *s;
  unsigned char c0 = *p++;
  int n = c0;
  if (two_byte)
    {
      unsigned char c1 = *p++;
      n = (n << 8) + c1;
    }
  *s = p;
  return n;
}


/* Load PBM image IMG for use on frame F.  */

static bool
pbm_load (struct frame *f, struct image *img)
{
  bool raw_p;
  int x, y;
  int width, height, max_color_idx = 0;
  Lisp_Object specified_file;
  enum {PBM_MONO, PBM_GRAY, PBM_COLOR} type;
  char *contents = NULL;
  char *end, *p;
  Emacs_Pix_Container ximg;

  specified_file = image_spec_value (img->spec, QCfile, NULL);

  if (STRINGP (specified_file))
    {
      ptrdiff_t size;
      contents = slurp_image (specified_file, &size, "PBM");
      if (contents == NULL)
	return false;

      p = contents;
      end = contents + size;
    }
  else
    {
      Lisp_Object data;
      data = image_spec_value (img->spec, QCdata, NULL);
      if (!STRINGP (data))
	{
	  image_invalid_data_error (data);
	  return false;
	}
      p = SSDATA (data);
      end = p + SBYTES (data);
    }

  /* Check magic number.  */
  if (end - p < 2 || *p++ != 'P')
    {
      image_error ("Not a PBM image: `%s'", img->spec);
    error:
      xfree (contents);
      img->pixmap = NO_PIXMAP;
      return 0;
    }

  switch (*p++)
    {
    case '1':
      raw_p = 0, type = PBM_MONO;
      break;

    case '2':
      raw_p = 0, type = PBM_GRAY;
      break;

    case '3':
      raw_p = 0, type = PBM_COLOR;
      break;

    case '4':
      raw_p = 1, type = PBM_MONO;
      break;

    case '5':
      raw_p = 1, type = PBM_GRAY;
      break;

    case '6':
      raw_p = 1, type = PBM_COLOR;
      break;

    default:
      image_error ("Not a PBM image: `%s'", img->spec);
      goto error;
    }

  /* Read width, height, maximum color-component.  Characters
     starting with `#' up to the end of a line are ignored.  */
  width = pbm_scan_number (&p, end);
  height = pbm_scan_number (&p, end);

  if (type != PBM_MONO)
    {
      max_color_idx = pbm_scan_number (&p, end);
      if (max_color_idx > 65535 || max_color_idx < 0)
	{
	  image_error ("Unsupported maximum PBM color value");
	  goto error;
	}
    }

  if (!check_image_size (f, width, height))
    {
      image_size_error ();
      goto error;
    }

  if (!image_create_x_image_and_pixmap (f, img, width, height, 0, &ximg, 0))
    goto error;

  /* Initialize the color hash table.  */
  init_color_table ();

  if (type == PBM_MONO)
    {
      unsigned char c = 0;
      int g;
      struct image_keyword fmt[PBM_LAST];
      unsigned long fg = img->face_foreground;
      unsigned long bg = img->face_background;
      /* Parse the image specification.  */
      memcpy (fmt, pbm_format, sizeof fmt);
      parse_image_spec (img->spec, fmt, PBM_LAST, Qpbm);

      /* Get foreground and background colors, maybe allocate colors.  */
      if (fmt[PBM_FOREGROUND].count
	  && STRINGP (fmt[PBM_FOREGROUND].value))
	fg = image_alloc_image_color (f, img, fmt[PBM_FOREGROUND].value, fg);
      if (fmt[PBM_BACKGROUND].count
	  && STRINGP (fmt[PBM_BACKGROUND].value))
	{
	  bg = image_alloc_image_color (f, img, fmt[PBM_BACKGROUND].value, bg);
	  img->background = bg;
	  img->background_valid = 1;
	}

#ifdef USE_CAIRO
      {
	Emacs_Color fgbg[] = {{.pixel = fg}, {.pixel = bg}};
	FRAME_TERMINAL (f)->query_colors (f, fgbg, ARRAYELTS (fgbg));
	fg = lookup_rgb_color (f, fgbg[0].red, fgbg[0].green, fgbg[0].blue);
	bg = lookup_rgb_color (f, fgbg[1].red, fgbg[1].green, fgbg[1].blue);
      }
#endif
      for (y = 0; y < height; ++y)
	for (x = 0; x < width; ++x)
	  {
	    if (raw_p)
	      {
		if ((x & 7) == 0)
		  {
		    if (p >= end)
		      {
			image_destroy_x_image (ximg);
			image_clear_image (f, img);
			image_error ("Invalid image size in image `%s'",
				     img->spec);
			goto error;
		      }
		    c = *p++;
		  }
		g = c & 0x80;
		c <<= 1;
	      }
	    else
	      {
		int c = 0;
		/* Skip white-space and comments.  */
		while ((c = pbm_next_char (&p, end)) != -1 && c_isspace (c))
		  ;

		if (c == '0' || c == '1')
		  g = c - '0';
		else
		  g = 0;
	      }

	    PUT_PIXEL (ximg, x, y, g ? fg : bg);
	  }
    }
  else
    {
      int expected_size = height * width;
      bool two_byte = 255 < max_color_idx;
      if (two_byte)
	expected_size *= 2;
      if (type == PBM_COLOR)
	expected_size *= 3;

      if (raw_p && p + expected_size > end)
	{
	  image_destroy_x_image (ximg);
	  image_clear_image (f, img);
	  image_error ("Invalid image size in image `%s'", img->spec);
	  goto error;
	}

      for (y = 0; y < height; ++y)
	for (x = 0; x < width; ++x)
	  {
	    int r, g, b;

	    if (type == PBM_GRAY && raw_p)
	      r = g = b = pbm_scan_index (&p, two_byte);
	    else if (type == PBM_GRAY)
	      r = g = b = pbm_scan_number (&p, end);
	    else if (raw_p)
	      {
		r = pbm_scan_index (&p, two_byte);
		g = pbm_scan_index (&p, two_byte);
		b = pbm_scan_index (&p, two_byte);
	      }
	    else
	      {
		r = pbm_scan_number (&p, end);
		g = pbm_scan_number (&p, end);
		b = pbm_scan_number (&p, end);
	      }

	    if (r < 0 || g < 0 || b < 0)
	      {
		image_destroy_x_image (ximg);
		image_error ("Invalid pixel value in image `%s'", img->spec);
		goto error;
	      }

	    /* RGB values are now in the range 0..max_color_idx.
	       Scale this to the range 0..0xffff supported by X.  */
	    r = (double) r * 65535 / max_color_idx;
	    g = (double) g * 65535 / max_color_idx;
	    b = (double) b * 65535 / max_color_idx;
	    PUT_PIXEL (ximg, x, y, lookup_rgb_color (f, r, g, b));
	  }
    }

#ifdef COLOR_TABLE_SUPPORT
  /* Store in IMG->colors the colors allocated for the image, and
     free the color table.  */
  img->colors = colors_in_color_table (&img->ncolors);
  free_color_table ();
#endif /* COLOR_TABLE_SUPPORT */

  img->width = width;
  img->height = height;

  /* Maybe fill in the background field while we have ximg handy.  */

  if (NILP (image_spec_value (img->spec, QCbackground, NULL)))
    /* Casting avoids a GCC warning.  */
    IMAGE_BACKGROUND (img, f, (Emacs_Pix_Context)ximg);

  /* Put ximg into the image.  */
  image_put_x_image (f, img, ximg, 0);

  /* X and W32 versions did it here, MAC version above.  ++kfs
     img->width = width;
     img->height = height; */

  xfree (contents);
  return 1;
}


/***********************************************************************
			    NATIVE IMAGE HANDLING
 ***********************************************************************/

#if HAVE_NATIVE_IMAGE_API
static bool
image_can_use_native_api (Lisp_Object type)
{
# ifdef HAVE_NTGUI
  return w32_can_use_native_image_api (type);
# elif defined HAVE_NS
  return ns_can_use_native_image_api (type);
# elif defined HAVE_HAIKU
  return haiku_can_use_native_image_api (type);
# elif defined USE_WEBRENDER
  return wr_can_use_native_image_api (type);
# else
  return false;
# endif
}

/*
 * These functions are actually defined in the OS-native implementation file.
 * Currently, for Windows GDI+ interface, w32image.c, and nsimage.m for macOS.
 */

/* Indices of image specification fields in native format, below.  */
enum native_image_keyword_index
{
  NATIVE_IMAGE_TYPE,
  NATIVE_IMAGE_DATA,
  NATIVE_IMAGE_FILE,
  NATIVE_IMAGE_ASCENT,
  NATIVE_IMAGE_MARGIN,
  NATIVE_IMAGE_RELIEF,
  NATIVE_IMAGE_ALGORITHM,
  NATIVE_IMAGE_HEURISTIC_MASK,
  NATIVE_IMAGE_MASK,
  NATIVE_IMAGE_BACKGROUND,
  NATIVE_IMAGE_INDEX,
  NATIVE_IMAGE_LAST
};

/* Vector of image_keyword structures describing the format
   of valid user-defined image specifications.  */
static const struct image_keyword native_image_format[] =
{
  {":type",		IMAGE_SYMBOL_VALUE,			1},
  {":data",		IMAGE_STRING_VALUE,			0},
  {":file",		IMAGE_STRING_VALUE,			0},
  {":ascent",		IMAGE_ASCENT_VALUE,			0},
  {":margin",		IMAGE_NON_NEGATIVE_INTEGER_VALUE_OR_PAIR, 0},
  {":relief",		IMAGE_INTEGER_VALUE,			0},
  {":conversion",	IMAGE_DONT_CHECK_VALUE_TYPE,		0},
  {":heuristic-mask",	IMAGE_DONT_CHECK_VALUE_TYPE,		0},
  {":mask",		IMAGE_DONT_CHECK_VALUE_TYPE,		0},
  {":background",	IMAGE_STRING_OR_NIL_VALUE,		0},
  {":index",		IMAGE_NON_NEGATIVE_INTEGER_VALUE,	0}
};

/* Return true if OBJECT is a valid native API image specification.  */

static bool
native_image_p (Lisp_Object object)
{
  struct image_keyword fmt[NATIVE_IMAGE_LAST];
  memcpy (fmt, native_image_format, sizeof fmt);

  if (!parse_image_spec (object, fmt, 10, Qnative_image))
    return 0;

  /* Must specify either the :data or :file keyword.  */
  return fmt[NATIVE_IMAGE_FILE].count + fmt[NATIVE_IMAGE_DATA].count == 1;
}

static bool
native_image_load (struct frame *f, struct image *img)
{
  Lisp_Object image_file = image_spec_value (img->spec, QCfile, NULL);

  if (STRINGP (image_file))
    image_file = image_find_image_file (image_file);

# ifdef HAVE_NTGUI
  return w32_load_image (f, img, image_file,
                         image_spec_value (img->spec, QCdata, NULL));
# elif defined HAVE_NS
  return ns_load_image (f, img, image_file,
                        image_spec_value (img->spec, QCdata, NULL));
# elif defined HAVE_HAIKU
  return haiku_load_image (f, img, image_file,
			   image_spec_value (img->spec, QCdata, NULL));
# elif defined USE_WEBRENDER
  return wr_load_image (f, img, image_file,
                        image_spec_value (img->spec, QCdata, NULL));
# else
  return 0;
# endif
}

#endif	/* HAVE_NATIVE_IMAGE_API */


/***********************************************************************
				 PNG
 ***********************************************************************/

#if defined (HAVE_PNG)

/* Indices of image specification fields in png_format, below.  */

enum png_keyword_index
{
  PNG_TYPE,
  PNG_DATA,
  PNG_FILE,
  PNG_ASCENT,
  PNG_MARGIN,
  PNG_RELIEF,
  PNG_ALGORITHM,
  PNG_HEURISTIC_MASK,
  PNG_MASK,
  PNG_BACKGROUND,
  PNG_LAST
};

/* Vector of image_keyword structures describing the format
   of valid user-defined image specifications.  */

static const struct image_keyword png_format[PNG_LAST] =
{
  {":type",		IMAGE_SYMBOL_VALUE,			1},
  {":data",		IMAGE_STRING_VALUE,			0},
  {":file",		IMAGE_STRING_VALUE,			0},
  {":ascent",		IMAGE_ASCENT_VALUE,			0},
  {":margin",		IMAGE_NON_NEGATIVE_INTEGER_VALUE_OR_PAIR, 0},
  {":relief",		IMAGE_INTEGER_VALUE,			0},
  {":conversion",	IMAGE_DONT_CHECK_VALUE_TYPE,		0},
  {":heuristic-mask",	IMAGE_DONT_CHECK_VALUE_TYPE,		0},
  {":mask",		IMAGE_DONT_CHECK_VALUE_TYPE,		0},
  {":background",	IMAGE_STRING_OR_NIL_VALUE,		0}
};

/* Return true if OBJECT is a valid PNG image specification.  */

static bool
png_image_p (Lisp_Object object)
{
  struct image_keyword fmt[PNG_LAST];
  memcpy (fmt, png_format, sizeof fmt);

  if (!parse_image_spec (object, fmt, PNG_LAST, Qpng))
    return 0;

  /* Must specify either the :data or :file keyword.  */
  return fmt[PNG_FILE].count + fmt[PNG_DATA].count == 1;
}

#endif /* HAVE_PNG */


#ifdef HAVE_PNG

# ifdef WINDOWSNT
/* PNG library details.  */

DEF_DLL_FN (png_voidp, png_get_io_ptr, (png_structp));
DEF_DLL_FN (int, png_sig_cmp, (png_bytep, png_size_t, png_size_t));
DEF_DLL_FN (png_structp, png_create_read_struct,
	    (png_const_charp, png_voidp, png_error_ptr, png_error_ptr));
DEF_DLL_FN (png_infop, png_create_info_struct, (png_structp));
DEF_DLL_FN (void, png_destroy_read_struct,
	    (png_structpp, png_infopp, png_infopp));
DEF_DLL_FN (void, png_set_read_fn, (png_structp, png_voidp, png_rw_ptr));
DEF_DLL_FN (void, png_set_sig_bytes, (png_structp, int));
DEF_DLL_FN (void, png_read_info, (png_structp, png_infop));
DEF_DLL_FN (png_uint_32, png_get_IHDR,
	    (png_structp, png_infop, png_uint_32 *, png_uint_32 *,
	     int *, int *, int *, int *, int *));
#  ifdef PNG_tRNS_SUPPORTED
DEF_DLL_FN (png_uint_32, png_get_tRNS, (png_structp, png_infop, png_bytep *,
					int *, png_color_16p *));
#  endif
DEF_DLL_FN (void, png_set_strip_16, (png_structp));
DEF_DLL_FN (void, png_set_expand, (png_structp));
DEF_DLL_FN (void, png_set_gray_to_rgb, (png_structp));
DEF_DLL_FN (int, png_set_interlace_handling, (png_structp));
DEF_DLL_FN (void, png_set_background,
	    (png_structp, png_color_16p, int, int, double));
DEF_DLL_FN (png_uint_32, png_get_bKGD,
	    (png_structp, png_infop, png_color_16p *));
DEF_DLL_FN (void, png_read_update_info, (png_structp, png_infop));
DEF_DLL_FN (png_byte, png_get_channels, (png_structp, png_infop));
DEF_DLL_FN (png_size_t, png_get_rowbytes, (png_structp, png_infop));
DEF_DLL_FN (void, png_read_image, (png_structp, png_bytepp));
DEF_DLL_FN (void, png_read_end, (png_structp, png_infop));
DEF_DLL_FN (void, png_error, (png_structp, png_const_charp));

#  if (PNG_LIBPNG_VER >= 10500)
DEF_DLL_FN (void, png_longjmp, (png_structp, int) PNG_NORETURN);
DEF_DLL_FN (jmp_buf *, png_set_longjmp_fn,
	    (png_structp, png_longjmp_ptr, size_t));
#  endif /* libpng version >= 1.5 */

static bool
init_png_functions (void)
{
  HMODULE library;

  if (!(library = w32_delayed_load (Qpng)))
    return 0;

  LOAD_DLL_FN (library, png_get_io_ptr);
  LOAD_DLL_FN (library, png_sig_cmp);
  LOAD_DLL_FN (library, png_create_read_struct);
  LOAD_DLL_FN (library, png_create_info_struct);
  LOAD_DLL_FN (library, png_destroy_read_struct);
  LOAD_DLL_FN (library, png_set_read_fn);
  LOAD_DLL_FN (library, png_set_sig_bytes);
  LOAD_DLL_FN (library, png_read_info);
  LOAD_DLL_FN (library, png_get_IHDR);
#  ifdef PNG_tRNS_SUPPORTED
  LOAD_DLL_FN (library, png_get_tRNS);
#  endif
  LOAD_DLL_FN (library, png_set_strip_16);
  LOAD_DLL_FN (library, png_set_expand);
  LOAD_DLL_FN (library, png_set_gray_to_rgb);
  LOAD_DLL_FN (library, png_set_interlace_handling);
  LOAD_DLL_FN (library, png_set_background);
  LOAD_DLL_FN (library, png_get_bKGD);
  LOAD_DLL_FN (library, png_read_update_info);
  LOAD_DLL_FN (library, png_get_channels);
  LOAD_DLL_FN (library, png_get_rowbytes);
  LOAD_DLL_FN (library, png_read_image);
  LOAD_DLL_FN (library, png_read_end);
  LOAD_DLL_FN (library, png_error);

#  if (PNG_LIBPNG_VER >= 10500)
  LOAD_DLL_FN (library, png_longjmp);
  LOAD_DLL_FN (library, png_set_longjmp_fn);
#  endif /* libpng version >= 1.5 */

  return 1;
}

#  undef png_create_info_struct
#  undef png_create_read_struct
#  undef png_destroy_read_struct
#  undef png_error
#  undef png_get_bKGD
#  undef png_get_channels
#  undef png_get_IHDR
#  undef png_get_io_ptr
#  undef png_get_rowbytes
#  undef png_get_tRNS
#  undef png_longjmp
#  undef png_read_end
#  undef png_read_image
#  undef png_read_info
#  undef png_read_update_info
#  undef png_set_background
#  undef png_set_expand
#  undef png_set_gray_to_rgb
#  undef png_set_interlace_handling
#  undef png_set_longjmp_fn
#  undef png_set_read_fn
#  undef png_set_sig_bytes
#  undef png_set_strip_16
#  undef png_sig_cmp

#  define png_create_info_struct fn_png_create_info_struct
#  define png_create_read_struct fn_png_create_read_struct
#  define png_destroy_read_struct fn_png_destroy_read_struct
#  define png_error fn_png_error
#  define png_get_bKGD fn_png_get_bKGD
#  define png_get_channels fn_png_get_channels
#  define png_get_IHDR fn_png_get_IHDR
#  define png_get_io_ptr fn_png_get_io_ptr
#  define png_get_rowbytes fn_png_get_rowbytes
#  define png_get_tRNS fn_png_get_tRNS
#  define png_longjmp fn_png_longjmp
#  define png_read_end fn_png_read_end
#  define png_read_image fn_png_read_image
#  define png_read_info fn_png_read_info
#  define png_read_update_info fn_png_read_update_info
#  define png_set_background fn_png_set_background
#  define png_set_expand fn_png_set_expand
#  define png_set_gray_to_rgb fn_png_set_gray_to_rgb
#  define png_set_interlace_handling fn_png_set_interlace_handling
#  define png_set_longjmp_fn fn_png_set_longjmp_fn
#  define png_set_read_fn fn_png_set_read_fn
#  define png_set_sig_bytes fn_png_set_sig_bytes
#  define png_set_strip_16 fn_png_set_strip_16
#  define png_sig_cmp fn_png_sig_cmp

# endif /* WINDOWSNT */

/* Fast implementations of setjmp and longjmp.  Although setjmp and longjmp
   will do, POSIX _setjmp and _longjmp (if available) are often faster.
   Do not use sys_setjmp, as PNG supports only jmp_buf.
   It's OK if the longjmp substitute restores the signal mask.  */
# ifdef HAVE__SETJMP
#  define FAST_SETJMP(j) _setjmp (j)
#  define FAST_LONGJMP _longjmp
# else
#  define FAST_SETJMP(j) setjmp (j)
#  define FAST_LONGJMP longjmp
# endif

# if PNG_LIBPNG_VER < 10500
#  define PNG_LONGJMP(ptr) FAST_LONGJMP ((ptr)->jmpbuf, 1)
#  define PNG_JMPBUF(ptr) ((ptr)->jmpbuf)
# else
/* In libpng version 1.5, the jmpbuf member is hidden. (Bug#7908)  */
#  define PNG_LONGJMP(ptr) png_longjmp (ptr, 1)
#  define PNG_JMPBUF(ptr) \
     (*png_set_longjmp_fn (ptr, FAST_LONGJMP, sizeof (jmp_buf)))
# endif

/* Error and warning handlers installed when the PNG library
   is initialized.  */

static AVOID
my_png_error (png_struct *png_ptr, const char *msg)
{
  eassert (png_ptr != NULL);
  /* Avoid compiler warning about deprecated direct access to
     png_ptr's fields in libpng versions 1.4.x.  */
  image_error ("PNG error: %s", build_string (msg));
  PNG_LONGJMP (png_ptr);
}


static void
my_png_warning (png_struct *png_ptr, const char *msg)
{
  eassert (png_ptr != NULL);
  image_error ("PNG warning: %s", build_string (msg));
}

/* Memory source for PNG decoding.  */

struct png_memory_storage
{
  unsigned char *bytes;		/* The data       */
  ptrdiff_t len;		/* How big is it? */
  ptrdiff_t index;		/* Where are we?  */
};


/* Function set as reader function when reading PNG image from memory.
   PNG_PTR is a pointer to the PNG control structure.  Copy LENGTH
   bytes from the input to DATA.  */

static void
png_read_from_memory (png_structp png_ptr, png_bytep data, png_size_t length)
{
  struct png_memory_storage *tbr = png_get_io_ptr (png_ptr);

  if (length > tbr->len - tbr->index)
    png_error (png_ptr, "Read error");

  memcpy (data, tbr->bytes + tbr->index, length);
  tbr->index = tbr->index + length;
}


/* Function set as reader function when reading PNG image from a file.
   PNG_PTR is a pointer to the PNG control structure.  Copy LENGTH
   bytes from the input to DATA.  */

static void
png_read_from_file (png_structp png_ptr, png_bytep data, png_size_t length)
{
  FILE *fp = png_get_io_ptr (png_ptr);

  if (fread (data, 1, length, fp) < length)
    png_error (png_ptr, "Read error");
}


/* Load PNG image IMG for use on frame F.  Value is true if
   successful.  */

struct png_load_context
{
  /* These are members so that longjmp doesn't munge local variables.  */
  png_struct *png_ptr;
  png_info *info_ptr;
  png_info *end_info;
  FILE *fp;
  png_byte *pixels;
  png_byte **rows;
};

static bool
png_load_body (struct frame *f, struct image *img, struct png_load_context *c)
{
  Lisp_Object specified_file, specified_data;
  FILE *fp = NULL;
  int x, y;
  ptrdiff_t i;
  png_struct *png_ptr;
  png_info *info_ptr = NULL, *end_info = NULL;
  png_byte sig[8];
  png_byte *pixels = NULL;
  png_byte **rows = NULL;
  png_uint_32 width, height;
  int bit_depth, color_type, interlace_type;
  png_byte channels;
  png_uint_32 row_bytes;
  bool transparent_p;
  struct png_memory_storage tbr;  /* Data to be read */
  ptrdiff_t nbytes;
  Emacs_Pix_Container ximg, mask_img = NULL;

  /* Find out what file to load.  */
  specified_file = image_spec_value (img->spec, QCfile, NULL);
  specified_data = image_spec_value (img->spec, QCdata, NULL);

  if (NILP (specified_data))
    {
      int fd;
      Lisp_Object file = image_find_image_file (specified_file);

      if (!STRINGP (file)
	  || (fd = emacs_open (SSDATA (ENCODE_FILE (file)),
			       O_RDONLY, 0)) < 0)
	{
	  image_not_found_error (specified_file);
	  return false;
	}

      /* Open the image file.  */
      fp = emacs_fdopen (fd, "rb");
      if (!fp)
	{
	  image_error ("Cannot open image file `%s'", file);
	  return 0;
	}

      /* Check PNG signature.  */
      if (fread (sig, 1, sizeof sig, fp) != sizeof sig
	  || png_sig_cmp (sig, 0, sizeof sig))
	{
	  emacs_fclose (fp);
	  image_error ("Not a PNG file: `%s'", file);
	  return 0;
	}
    }
  else
    {
      if (!STRINGP (specified_data))
	{
	  image_invalid_data_error (specified_data);
	  return false;
	}

      /* Read from memory.  */
      tbr.bytes = SDATA (specified_data);
      tbr.len = SBYTES (specified_data);
      tbr.index = 0;

      /* Check PNG signature.  */
      if (tbr.len < sizeof sig
	  || png_sig_cmp (tbr.bytes, 0, sizeof sig))
	{
	  image_error ("Not a PNG image: `%s'", img->spec);
	  return 0;
	}

      /* Need to skip past the signature.  */
      tbr.bytes += sizeof (sig);
    }

  /* Initialize read and info structs for PNG lib.  */
  png_ptr = png_create_read_struct (PNG_LIBPNG_VER_STRING,
				       NULL, my_png_error,
				       my_png_warning);
  if (png_ptr)
    {
      info_ptr = png_create_info_struct (png_ptr);
      end_info = png_create_info_struct (png_ptr);
    }

  c->png_ptr = png_ptr;
  c->info_ptr = info_ptr;
  c->end_info = end_info;
  c->fp = fp;
  c->pixels = pixels;
  c->rows = rows;

  if (! (info_ptr && end_info))
    {
      png_destroy_read_struct (&c->png_ptr, &c->info_ptr, &c->end_info);
      png_ptr = 0;
    }
  if (! png_ptr)
    {
      if (fp) emacs_fclose (fp);
      return 0;
    }

  /* Set error jump-back.  We come back here when the PNG library
     detects an error.  */
  if (FAST_SETJMP (PNG_JMPBUF (png_ptr)))
    {
    error:
      if (c->png_ptr)
	png_destroy_read_struct (&c->png_ptr, &c->info_ptr, &c->end_info);
      xfree (c->pixels);
      xfree (c->rows);
      if (c->fp)
	emacs_fclose (c->fp);
      return 0;
    }

  /* Read image info.  */
  if (!NILP (specified_data))
    png_set_read_fn (png_ptr, &tbr, png_read_from_memory);
  else
    png_set_read_fn (png_ptr, fp, png_read_from_file);

  png_set_sig_bytes (png_ptr, sizeof sig);
  png_read_info (png_ptr, info_ptr);
  png_get_IHDR (png_ptr, info_ptr, &width, &height, &bit_depth, &color_type,
		&interlace_type, NULL, NULL);

  if (! (width <= INT_MAX && height <= INT_MAX
	 && check_image_size (f, width, height)))
    {
      image_size_error ();
      goto error;
    }

  /* Create the X image and pixmap now, so that the work below can be
     omitted if the image is too large for X.  */
  if (!image_create_x_image_and_pixmap (f, img, width, height, 0, &ximg, 0))
    goto error;

  /* If image contains simply transparency data, we prefer to
     construct a clipping mask.  */
  transparent_p = false;
# ifdef PNG_tRNS_SUPPORTED
  png_bytep trans_alpha;
  int num_trans;
  if (png_get_tRNS (png_ptr, info_ptr, &trans_alpha, &num_trans, NULL))
    {
      transparent_p = true;
      if (trans_alpha)
	for (int i = 0; i < num_trans; i++)
	  if (0 < trans_alpha[i] && trans_alpha[i] < 255)
	    {
	      transparent_p = false;
	      break;
	    }
    }
# endif

  /* This function is easier to write if we only have to handle
     one data format: RGB or RGBA with 8 bits per channel.  Let's
     transform other formats into that format.  */

  /* Strip more than 8 bits per channel.  */
  if (bit_depth == 16)
    png_set_strip_16 (png_ptr);

  /* Expand data to 24 bit RGB, or 8 bit grayscale, with alpha channel
     if available.  */
  png_set_expand (png_ptr);

  /* Convert grayscale images to RGB.  */
  if (color_type == PNG_COLOR_TYPE_GRAY
      || color_type == PNG_COLOR_TYPE_GRAY_ALPHA)
    png_set_gray_to_rgb (png_ptr);

  /* Handle alpha channel by combining the image with a background
     color.  Do this only if a real alpha channel is supplied.  For
     simple transparency, we prefer a clipping mask.  */
  if (!transparent_p)
    {
      Lisp_Object specified_bg
	= image_spec_value (img->spec, QCbackground, NULL);
      Emacs_Color color;

      /* If the user specified a color, try to use it; if not, use the
	 current frame background, ignoring any default background
	 color set by the image.  */
      if (STRINGP (specified_bg)
	  ? FRAME_TERMINAL (f)->defined_color_hook (f,
                                                    SSDATA (specified_bg),
                                                    &color,
                                                    false,
                                                    false)
	  : (FRAME_TERMINAL (f)->query_frame_background_color (f, &color),
             true))
	/* The user specified `:background', use that.  */
	{
	  int shift = bit_depth == 16 ? 0 : 8;
	  png_color_16 bg = { 0 };
	  bg.red = color.red >> shift;
	  bg.green = color.green >> shift;
	  bg.blue = color.blue >> shift;

	  png_set_background (png_ptr, &bg,
			      PNG_BACKGROUND_GAMMA_SCREEN, 0, 1.0);
	}
    }

  png_set_interlace_handling (png_ptr);
  png_read_update_info (png_ptr, info_ptr);

  /* Get number of channels.  Valid values are 1 for grayscale images
     and images with a palette, 2 for grayscale images with transparency
     information (alpha channel), 3 for RGB images, and 4 for RGB
     images with alpha channel, i.e. RGBA.  If conversions above were
     sufficient we should only have 3 or 4 channels here.  */
  channels = png_get_channels (png_ptr, info_ptr);
  eassert (channels == 3 || channels == 4);

  /* Number of bytes needed for one row of the image.  */
  row_bytes = png_get_rowbytes (png_ptr, info_ptr);

  /* Allocate memory for the image.  */
  if (ckd_mul (&nbytes, row_bytes, sizeof *pixels)
      || ckd_mul (&nbytes, nbytes, height))
    memory_full (SIZE_MAX);
  c->pixels = pixels = xmalloc (nbytes);
  c->rows = rows = xmalloc (height * sizeof *rows);
  for (i = 0; i < height; ++i)
    rows[i] = pixels + i * row_bytes;

  /* Read the entire image.  */
  png_read_image (png_ptr, rows);
  png_read_end (png_ptr, info_ptr);
  if (fp)
    {
      emacs_fclose (fp);
      c->fp = NULL;
    }

  /* Create an image and pixmap serving as mask if the PNG image
     contains an alpha channel.  */
  if (channels == 4
      && transparent_p
      && !image_create_x_image_and_pixmap (f, img, width, height, 1,
					   &mask_img, 1))
    {
      image_destroy_x_image (ximg);
      image_clear_image_1 (f, img, CLEAR_IMAGE_PIXMAP);
      goto error;
    }

  /* Fill the X image and mask from PNG data.  */
  init_color_table ();

  for (y = 0; y < height; ++y)
    {
      png_byte *p = rows[y];

      for (x = 0; x < width; ++x)
	{
	  int r, g, b;

	  r = *p++ << 8;
	  g = *p++ << 8;
	  b = *p++ << 8;
	  PUT_PIXEL (ximg, x, y, lookup_rgb_color (f, r, g, b));
	  /* An alpha channel, aka mask channel, associates variable
	     transparency with an image.  Where other image formats
	     support binary transparency---fully transparent or fully
	     opaque---PNG allows up to 254 levels of partial transparency.
	     The PNG library implements partial transparency by combining
	     the image with a specified background color.

	     I'm not sure how to handle this here nicely: because the
	     background on which the image is displayed may change, for
	     real alpha channel support, it would be necessary to create
	     a new image for each possible background.

	     What I'm doing now is that a mask is created if we have
	     boolean transparency information.  Otherwise I'm using
	     the frame's background color to combine the image with.  */

	  if (channels == 4)
	    {
	      if (mask_img)
		PUT_PIXEL (mask_img, x, y, *p > 0 ? PIX_MASK_DRAW : PIX_MASK_RETAIN);
	      ++p;
	    }
	}
    }

  if (NILP (image_spec_value (img->spec, QCbackground, NULL)))
    /* Set IMG's background color from the PNG image, unless the user
       overrode it.  */
    {
      png_color_16 *bg;
      if (png_get_bKGD (png_ptr, info_ptr, &bg))
	{
#ifndef USE_CAIRO
	  img->background = lookup_rgb_color (f, bg->red, bg->green, bg->blue);
#else  /* USE_CAIRO */
	  char color_name[30];
	  sprintf (color_name, "#%04x%04x%04x", bg->red, bg->green, bg->blue);
	  img->background
	    = image_alloc_image_color (f, img, build_string (color_name), 0);
#endif /* USE_CAIRO */
	  img->background_valid = 1;
	}
    }

# ifdef COLOR_TABLE_SUPPORT
  /* Remember colors allocated for this image.  */
  img->colors = colors_in_color_table (&img->ncolors);
  free_color_table ();
# endif /* COLOR_TABLE_SUPPORT */

  /* Clean up.  */
  png_destroy_read_struct (&c->png_ptr, &c->info_ptr, &c->end_info);
  xfree (rows);
  xfree (pixels);

  img->width = width;
  img->height = height;

  /* Maybe fill in the background field while we have ximg handy.
     Casting avoids a GCC warning.  */
  IMAGE_BACKGROUND (img, f, (Emacs_Pix_Context)ximg);

  /* Put ximg into the image.  */
  image_put_x_image (f, img, ximg, 0);

  /* Same for the mask.  */
  if (mask_img)
    {
      /* Fill in the background_transparent field while we have the
	 mask handy.  Casting avoids a GCC warning.  */
      image_background_transparent (img, f, (Emacs_Pix_Context)mask_img);

      image_put_x_image (f, img, mask_img, 1);
    }

  return 1;
}

static bool
png_load (struct frame *f, struct image *img)
{
  struct png_load_context c;
  return png_load_body (f, img, &c);
}

#endif /* HAVE_PNG */



/***********************************************************************
				 JPEG
 ***********************************************************************/

#if defined (HAVE_JPEG)

/* Indices of image specification fields in gs_format, below.  */

enum jpeg_keyword_index
{
  JPEG_TYPE,
  JPEG_DATA,
  JPEG_FILE,
  JPEG_ASCENT,
  JPEG_MARGIN,
  JPEG_RELIEF,
  JPEG_ALGORITHM,
  JPEG_HEURISTIC_MASK,
  JPEG_MASK,
  JPEG_BACKGROUND,
  JPEG_LAST
};

/* Vector of image_keyword structures describing the format
   of valid user-defined image specifications.  */

static const struct image_keyword jpeg_format[JPEG_LAST] =
{
  {":type",		IMAGE_SYMBOL_VALUE,			1},
  {":data",		IMAGE_STRING_VALUE,			0},
  {":file",		IMAGE_STRING_VALUE,			0},
  {":ascent",		IMAGE_ASCENT_VALUE,			0},
  {":margin",		IMAGE_NON_NEGATIVE_INTEGER_VALUE_OR_PAIR, 0},
  {":relief",		IMAGE_INTEGER_VALUE,			0},
  {":conversions",	IMAGE_DONT_CHECK_VALUE_TYPE,		0},
  {":heuristic-mask",	IMAGE_DONT_CHECK_VALUE_TYPE,		0},
  {":mask",		IMAGE_DONT_CHECK_VALUE_TYPE,		0},
  {":background",	IMAGE_STRING_OR_NIL_VALUE,		0}
};

/* Return true if OBJECT is a valid JPEG image specification.  */

static bool
jpeg_image_p (Lisp_Object object)
{
  struct image_keyword fmt[JPEG_LAST];

  memcpy (fmt, jpeg_format, sizeof fmt);

  if (!parse_image_spec (object, fmt, JPEG_LAST, Qjpeg))
    return 0;

  /* Must specify either the :data or :file keyword.  */
  return fmt[JPEG_FILE].count + fmt[JPEG_DATA].count == 1;
}

#endif /* HAVE_JPEG */

#ifdef HAVE_JPEG

/* Work around a warning about HAVE_STDLIB_H being redefined in
   jconfig.h.  */
# ifdef HAVE_STDLIB_H
#  undef HAVE_STDLIB_H
# endif

# if defined (HAVE_NTGUI) && !defined (__WIN32__)
/* In older releases of the jpeg library, jpeglib.h will define boolean
   differently depending on __WIN32__, so make sure it is defined.  */
#  define __WIN32__ 1
# endif

/* rpcndr.h (via windows.h) and jpeglib.h both define boolean types.
   Some versions of jpeglib try to detect whether rpcndr.h is loaded,
   using the Windows boolean type instead of the jpeglib boolean type
   if so.  Cygwin jpeglib, however, doesn't try to detect whether its
   headers are included along with windows.h, so under Cygwin, jpeglib
   attempts to define a conflicting boolean type.  Worse, forcing
   Cygwin jpeglib headers to use the Windows boolean type doesn't work
   because it created an ABI incompatibility between the
   already-compiled jpeg library and the header interface definition.

   The best we can do is to define jpeglib's boolean type to a
   different name.  This name, jpeg_boolean, remains in effect through
   the rest of image.c.
*/
# if defined CYGWIN && defined HAVE_NTGUI
#  define boolean jpeg_boolean
# endif
# include <jpeglib.h>
# include <jerror.h>

# ifdef WINDOWSNT

/* JPEG library details.  */
DEF_DLL_FN (void, jpeg_CreateDecompress, (j_decompress_ptr, int, size_t));
DEF_DLL_FN (boolean, jpeg_start_decompress, (j_decompress_ptr));
DEF_DLL_FN (boolean, jpeg_finish_decompress, (j_decompress_ptr));
DEF_DLL_FN (void, jpeg_destroy_decompress, (j_decompress_ptr));
DEF_DLL_FN (int, jpeg_read_header, (j_decompress_ptr, boolean));
DEF_DLL_FN (JDIMENSION, jpeg_read_scanlines,
	    (j_decompress_ptr, JSAMPARRAY, JDIMENSION));
DEF_DLL_FN (struct jpeg_error_mgr *, jpeg_std_error,
	    (struct jpeg_error_mgr *));
DEF_DLL_FN (boolean, jpeg_resync_to_restart, (j_decompress_ptr, int));

static bool
init_jpeg_functions (void)
{
  HMODULE library;

  if (!(library = w32_delayed_load (Qjpeg)))
    return 0;

  LOAD_DLL_FN (library, jpeg_finish_decompress);
  LOAD_DLL_FN (library, jpeg_read_scanlines);
  LOAD_DLL_FN (library, jpeg_start_decompress);
  LOAD_DLL_FN (library, jpeg_read_header);
  LOAD_DLL_FN (library, jpeg_CreateDecompress);
  LOAD_DLL_FN (library, jpeg_destroy_decompress);
  LOAD_DLL_FN (library, jpeg_std_error);
  LOAD_DLL_FN (library, jpeg_resync_to_restart);
  return 1;
}

#  undef jpeg_CreateDecompress
#  undef jpeg_destroy_decompress
#  undef jpeg_finish_decompress
#  undef jpeg_read_header
#  undef jpeg_read_scanlines
#  undef jpeg_resync_to_restart
#  undef jpeg_start_decompress
#  undef jpeg_std_error

#  define jpeg_CreateDecompress fn_jpeg_CreateDecompress
#  define jpeg_destroy_decompress fn_jpeg_destroy_decompress
#  define jpeg_finish_decompress fn_jpeg_finish_decompress
#  define jpeg_read_header fn_jpeg_read_header
#  define jpeg_read_scanlines fn_jpeg_read_scanlines
#  define jpeg_resync_to_restart fn_jpeg_resync_to_restart
#  define jpeg_start_decompress fn_jpeg_start_decompress
#  define jpeg_std_error fn_jpeg_std_error

/* Wrapper since we can't directly assign the function pointer
   to another function pointer that was declared more completely easily.  */
static boolean
jpeg_resync_to_restart_wrapper (j_decompress_ptr cinfo, int desired)
{
  return jpeg_resync_to_restart (cinfo, desired);
}
#  undef jpeg_resync_to_restart
#  define jpeg_resync_to_restart jpeg_resync_to_restart_wrapper

# endif /* WINDOWSNT */

struct my_jpeg_error_mgr
{
  struct jpeg_error_mgr pub;
  sys_jmp_buf setjmp_buffer;

  /* The remaining members are so that longjmp doesn't munge local
     variables.  */
  struct jpeg_decompress_struct cinfo;
  enum
    {
      MY_JPEG_ERROR_EXIT,
      MY_JPEG_INVALID_IMAGE_SIZE,
      MY_JPEG_CANNOT_CREATE_X
    } failure_code;
};


static AVOID
my_error_exit (j_common_ptr cinfo)
{
  struct my_jpeg_error_mgr *mgr = (struct my_jpeg_error_mgr *) cinfo->err;
  mgr->failure_code = MY_JPEG_ERROR_EXIT;
  sys_longjmp (mgr->setjmp_buffer, 1);
}


/* Init source method for JPEG data source manager.  Called by
   jpeg_read_header before any data is actually read.  See
   libjpeg.doc from the JPEG lib distribution.  */

static void
our_common_init_source (j_decompress_ptr cinfo)
{
}


/* Method to terminate data source.  Called by
   jpeg_finish_decompress after all data has been processed.  */

static void
our_common_term_source (j_decompress_ptr cinfo)
{
}


/* Fill input buffer method for JPEG data source manager.  Called
   whenever more data is needed.  We read the whole image in one step,
   so this only adds a fake end of input marker at the end.  */

static JOCTET our_memory_buffer[2];

static boolean
our_memory_fill_input_buffer (j_decompress_ptr cinfo)
{
  /* Insert a fake EOI marker.  */
  struct jpeg_source_mgr *src = cinfo->src;

  our_memory_buffer[0] = (JOCTET) 0xFF;
  our_memory_buffer[1] = (JOCTET) JPEG_EOI;

  src->next_input_byte = our_memory_buffer;
  src->bytes_in_buffer = 2;
  return 1;
}


/* Method to skip over NUM_BYTES bytes in the image data.  CINFO->src
   is the JPEG data source manager.  */

static void
our_memory_skip_input_data (j_decompress_ptr cinfo, long int num_bytes)
{
  struct jpeg_source_mgr *src = cinfo->src;

  if (src)
    {
      if (num_bytes > src->bytes_in_buffer)
	ERREXIT (cinfo, JERR_INPUT_EOF);

      src->bytes_in_buffer -= num_bytes;
      src->next_input_byte += num_bytes;
    }
}


/* Set up the JPEG lib for reading an image from DATA which contains
   LEN bytes.  CINFO is the decompression info structure created for
   reading the image.  */

static void
jpeg_memory_src (j_decompress_ptr cinfo, JOCTET *data, ptrdiff_t len)
{
  struct jpeg_source_mgr *src = cinfo->src;

  if (! src)
    {
      /* First time for this JPEG object?  */
      src = cinfo->mem->alloc_small ((j_common_ptr) cinfo,
				     JPOOL_PERMANENT, sizeof *src);
      cinfo->src = src;
      src->next_input_byte = data;
    }

  src->init_source = our_common_init_source;
  src->fill_input_buffer = our_memory_fill_input_buffer;
  src->skip_input_data = our_memory_skip_input_data;
  src->resync_to_restart = jpeg_resync_to_restart; /* Use default method.  */
  src->term_source = our_common_term_source;
  src->bytes_in_buffer = len;
  src->next_input_byte = data;
}


struct jpeg_stdio_mgr
{
  struct jpeg_source_mgr mgr;
  boolean finished;
  FILE *file;
  JOCTET *buffer;
};


/* Size of buffer to read JPEG from file.
   Not too big, as we want to use alloc_small.  */
#define JPEG_STDIO_BUFFER_SIZE 8192


/* Fill input buffer method for JPEG data source manager.  Called
   whenever more data is needed.  The data is read from a FILE *.  */

static boolean
our_stdio_fill_input_buffer (j_decompress_ptr cinfo)
{
  struct jpeg_stdio_mgr *src;

  src = (struct jpeg_stdio_mgr *) cinfo->src;
  if (!src->finished)
    {
      ptrdiff_t bytes;

      bytes = fread (src->buffer, 1, JPEG_STDIO_BUFFER_SIZE, src->file);
      if (bytes > 0)
        src->mgr.bytes_in_buffer = bytes;
      else
        {
          WARNMS (cinfo, JWRN_JPEG_EOF);
          src->finished = 1;
          src->buffer[0] = (JOCTET) 0xFF;
          src->buffer[1] = (JOCTET) JPEG_EOI;
          src->mgr.bytes_in_buffer = 2;
        }
      src->mgr.next_input_byte = src->buffer;
    }

  return 1;
}


/* Method to skip over NUM_BYTES bytes in the image data.  CINFO->src
   is the JPEG data source manager.  */

static void
our_stdio_skip_input_data (j_decompress_ptr cinfo, long int num_bytes)
{
  struct jpeg_stdio_mgr *src;
  src = (struct jpeg_stdio_mgr *) cinfo->src;

  while (num_bytes > 0 && !src->finished)
    {
      if (num_bytes <= src->mgr.bytes_in_buffer)
        {
          src->mgr.bytes_in_buffer -= num_bytes;
          src->mgr.next_input_byte += num_bytes;
          break;
        }
      else
        {
          num_bytes -= src->mgr.bytes_in_buffer;
          src->mgr.bytes_in_buffer = 0;
          src->mgr.next_input_byte = NULL;

          our_stdio_fill_input_buffer (cinfo);
        }
    }
}


/* Set up the JPEG lib for reading an image from a FILE *.
   CINFO is the decompression info structure created for
   reading the image.  */

static void
jpeg_file_src (j_decompress_ptr cinfo, FILE *fp)
{
  struct jpeg_stdio_mgr *src = (struct jpeg_stdio_mgr *) cinfo->src;

  if (! src)
    {
      /* First time for this JPEG object?  */
      src = cinfo->mem->alloc_small ((j_common_ptr) cinfo,
				     JPOOL_PERMANENT, sizeof *src);
      cinfo->src = (struct jpeg_source_mgr *) src;
      src->buffer = cinfo->mem->alloc_small ((j_common_ptr) cinfo,
					     JPOOL_PERMANENT,
					     JPEG_STDIO_BUFFER_SIZE);
    }

  src->file = fp;
  src->finished = 0;
  src->mgr.init_source = our_common_init_source;
  src->mgr.fill_input_buffer = our_stdio_fill_input_buffer;
  src->mgr.skip_input_data = our_stdio_skip_input_data;
  src->mgr.resync_to_restart = jpeg_resync_to_restart; /* Use default.  */
  src->mgr.term_source = our_common_term_source;
  src->mgr.bytes_in_buffer = 0;
  src->mgr.next_input_byte = NULL;
}

/* Load image IMG for use on frame F.  Patterned after example.c
   from the JPEG lib.  */

static bool
jpeg_load_body (struct frame *f, struct image *img,
		struct my_jpeg_error_mgr *mgr)
{
  Lisp_Object specified_file, specified_data;
  FILE *volatile fp = NULL;
  JSAMPARRAY buffer;
  int row_stride, x, y;
  int width, height;
  int i, ir, ig, ib;
  unsigned long *colors;
  Emacs_Pix_Container ximg = NULL;

  /* Open the JPEG file.  */
  specified_file = image_spec_value (img->spec, QCfile, NULL);
  specified_data = image_spec_value (img->spec, QCdata, NULL);

  if (NILP (specified_data))
    {
      int fd;
      Lisp_Object file = image_find_image_file (specified_file);
      if (!STRINGP (file)
	  || (fd = emacs_open (SSDATA (ENCODE_FILE (file)),
			       O_RDONLY, 0)) < 0)
	{
	  image_not_found_error (specified_file);
	  return false;
	}

      fp = emacs_fdopen (fd, "rb");
      if (fp == NULL)
	{
	  image_error ("Cannot open `%s'", file);
	  return 0;
	}
    }
  else if (!STRINGP (specified_data))
    {
      image_invalid_data_error (specified_data);
      return false;
    }

  /* Customize libjpeg's error handling to call my_error_exit when an
     error is detected.  This function will perform a longjmp.  */
  mgr->cinfo.err = jpeg_std_error (&mgr->pub);
  mgr->pub.error_exit = my_error_exit;
  if (sys_setjmp (mgr->setjmp_buffer))
    {
      switch (mgr->failure_code)
	{
	case MY_JPEG_ERROR_EXIT:
	  {
	    char buf[JMSG_LENGTH_MAX];
	    mgr->cinfo.err->format_message ((j_common_ptr) &mgr->cinfo, buf);
	    image_error ("Error reading JPEG image `%s': %s",
			 img->spec, build_string (buf));
	    break;
	  }

	case MY_JPEG_INVALID_IMAGE_SIZE:
	  image_size_error ();
	  break;

	case MY_JPEG_CANNOT_CREATE_X:
	  break;
	}

      /* Close the input file and destroy the JPEG object.  */
      if (fp)
	emacs_fclose (fp);
      jpeg_destroy_decompress (&mgr->cinfo);

      /* If we already have an XImage, free that.  */
      if (ximg)
	image_destroy_x_image (ximg);
      /* Free pixmap and colors.  */
      image_clear_image (f, img);
      return 0;
    }

  /* Create the JPEG decompression object.  Let it read from fp.
	 Read the JPEG image header.  */
  jpeg_CreateDecompress (&mgr->cinfo, JPEG_LIB_VERSION, sizeof *&mgr->cinfo);

  if (NILP (specified_data))
    jpeg_file_src (&mgr->cinfo, fp);
  else
    jpeg_memory_src (&mgr->cinfo, SDATA (specified_data),
		     SBYTES (specified_data));

  jpeg_read_header (&mgr->cinfo, 1);

  /* Customize decompression so that color quantization will be used.
	 Start decompression.  */
  mgr->cinfo.quantize_colors = 1;
  jpeg_start_decompress (&mgr->cinfo);
  width = img->width = mgr->cinfo.output_width;
  height = img->height = mgr->cinfo.output_height;

  if (!check_image_size (f, width, height))
    {
      mgr->failure_code = MY_JPEG_INVALID_IMAGE_SIZE;
      sys_longjmp (mgr->setjmp_buffer, 1);
    }

  /* Create X image and pixmap.  */
  if (!image_create_x_image_and_pixmap (f, img, width, height, 0, &ximg, 0))
    {
      mgr->failure_code = MY_JPEG_CANNOT_CREATE_X;
      sys_longjmp (mgr->setjmp_buffer, 1);
    }

  /* Allocate colors.  When color quantization is used,
     mgr->cinfo.actual_number_of_colors has been set with the number of
     colors generated, and mgr->cinfo.colormap is a two-dimensional array
     of color indices in the range 0..mgr->cinfo.actual_number_of_colors.
     No more than 255 colors will be generated.  */
  USE_SAFE_ALLOCA;
  {
    if (mgr->cinfo.out_color_components > 2)
      ir = 0, ig = 1, ib = 2;
    else if (mgr->cinfo.out_color_components > 1)
      ir = 0, ig = 1, ib = 0;
    else
      ir = 0, ig = 0, ib = 0;

    /* Use the color table mechanism because it handles colors that
       cannot be allocated nicely.  Such colors will be replaced with
       a default color, and we don't have to care about which colors
       can be freed safely, and which can't.  */
    init_color_table ();
    SAFE_NALLOCA (colors, 1, mgr->cinfo.actual_number_of_colors);

    for (i = 0; i < mgr->cinfo.actual_number_of_colors; ++i)
      {
	/* Multiply RGB values with 255 because X expects RGB values
	   in the range 0..0xffff.  */
	int r = mgr->cinfo.colormap[ir][i] << 8;
	int g = mgr->cinfo.colormap[ig][i] << 8;
	int b = mgr->cinfo.colormap[ib][i] << 8;
	colors[i] = lookup_rgb_color (f, r, g, b);
      }

#ifdef COLOR_TABLE_SUPPORT
    /* Remember those colors actually allocated.  */
    img->colors = colors_in_color_table (&img->ncolors);
    free_color_table ();
#endif /* COLOR_TABLE_SUPPORT */
  }

  /* Read pixels.  */
  row_stride = width * mgr->cinfo.output_components;
  buffer = mgr->cinfo.mem->alloc_sarray ((j_common_ptr) &mgr->cinfo,
					 JPOOL_IMAGE, row_stride, 1);
  for (y = 0; y < height; ++y)
    {
      jpeg_read_scanlines (&mgr->cinfo, buffer, 1);
      for (x = 0; x < mgr->cinfo.output_width; ++x)
	PUT_PIXEL (ximg, x, y, colors[buffer[0][x]]);
    }

  /* Clean up.  */
  jpeg_finish_decompress (&mgr->cinfo);
  jpeg_destroy_decompress (&mgr->cinfo);
  if (fp)
    emacs_fclose (fp);

  /* Maybe fill in the background field while we have ximg handy. */
  if (NILP (image_spec_value (img->spec, QCbackground, NULL)))
    /* Casting avoids a GCC warning.  */
    IMAGE_BACKGROUND (img, f, (Emacs_Pix_Context)ximg);

  /* Put ximg into the image.  */
  image_put_x_image (f, img, ximg, 0);
  SAFE_FREE ();
  return 1;
}

static bool
jpeg_load (struct frame *f, struct image *img)
{
  struct my_jpeg_error_mgr mgr;
  return jpeg_load_body (f, img, &mgr);
}

#endif /* !HAVE_JPEG */



/***********************************************************************
				 TIFF
 ***********************************************************************/

#if defined (HAVE_TIFF)

/* Indices of image specification fields in tiff_format, below.  */

enum tiff_keyword_index
{
  TIFF_TYPE,
  TIFF_DATA,
  TIFF_FILE,
  TIFF_ASCENT,
  TIFF_MARGIN,
  TIFF_RELIEF,
  TIFF_ALGORITHM,
  TIFF_HEURISTIC_MASK,
  TIFF_MASK,
  TIFF_BACKGROUND,
  TIFF_INDEX,
  TIFF_LAST
};

/* Vector of image_keyword structures describing the format
   of valid user-defined image specifications.  */

static const struct image_keyword tiff_format[TIFF_LAST] =
{
  {":type",		IMAGE_SYMBOL_VALUE,			1},
  {":data",		IMAGE_STRING_VALUE,			0},
  {":file",		IMAGE_STRING_VALUE,			0},
  {":ascent",		IMAGE_ASCENT_VALUE,			0},
  {":margin",		IMAGE_NON_NEGATIVE_INTEGER_VALUE_OR_PAIR, 0},
  {":relief",		IMAGE_INTEGER_VALUE,			0},
  {":conversions",	IMAGE_DONT_CHECK_VALUE_TYPE,		0},
  {":heuristic-mask",	IMAGE_DONT_CHECK_VALUE_TYPE,		0},
  {":mask",		IMAGE_DONT_CHECK_VALUE_TYPE,		0},
  {":background",	IMAGE_STRING_OR_NIL_VALUE,		0},
  {":index",		IMAGE_NON_NEGATIVE_INTEGER_VALUE,	0}
};

/* Return true if OBJECT is a valid TIFF image specification.  */

static bool
tiff_image_p (Lisp_Object object)
{
  struct image_keyword fmt[TIFF_LAST];
  memcpy (fmt, tiff_format, sizeof fmt);

  if (!parse_image_spec (object, fmt, TIFF_LAST, Qtiff))
    return 0;

  /* Must specify either the :data or :file keyword.  */
  return fmt[TIFF_FILE].count + fmt[TIFF_DATA].count == 1;
}

#endif /* HAVE_TIFF */

#ifdef HAVE_TIFF

# include <tiffio.h>

/* libtiff version 4.3.0 deprecated uint32 typedef.  */
#if TIFFLIB_VERSION >= 20210416
# define UINT32 uint32_t
#else
# define UINT32 uint32
#endif

# ifdef WINDOWSNT

/* TIFF library details.  */
DEF_DLL_FN (TIFFErrorHandler, TIFFSetErrorHandler, (TIFFErrorHandler));
DEF_DLL_FN (TIFFErrorHandler, TIFFSetWarningHandler, (TIFFErrorHandler));
DEF_DLL_FN (TIFF *, TIFFOpen, (const char *, const char *));
DEF_DLL_FN (TIFF *, TIFFClientOpen,
	    (const char *, const char *, thandle_t, TIFFReadWriteProc,
	     TIFFReadWriteProc, TIFFSeekProc, TIFFCloseProc, TIFFSizeProc,
	     TIFFMapFileProc, TIFFUnmapFileProc));
DEF_DLL_FN (int, TIFFGetField, (TIFF *, ttag_t, ...));
DEF_DLL_FN (int, TIFFReadRGBAImage, (TIFF *, UINT32, UINT32, UINT32 *, int));
DEF_DLL_FN (void, TIFFClose, (TIFF *));
DEF_DLL_FN (int, TIFFSetDirectory, (TIFF *, tdir_t));

static bool
init_tiff_functions (void)
{
  HMODULE library;

  if (!(library = w32_delayed_load (Qtiff)))
    return 0;

  LOAD_DLL_FN (library, TIFFSetErrorHandler);
  LOAD_DLL_FN (library, TIFFSetWarningHandler);
  LOAD_DLL_FN (library, TIFFOpen);
  LOAD_DLL_FN (library, TIFFClientOpen);
  LOAD_DLL_FN (library, TIFFGetField);
  LOAD_DLL_FN (library, TIFFReadRGBAImage);
  LOAD_DLL_FN (library, TIFFClose);
  LOAD_DLL_FN (library, TIFFSetDirectory);
  return 1;
}

#  undef TIFFClientOpen
#  undef TIFFClose
#  undef TIFFGetField
#  undef TIFFOpen
#  undef TIFFReadRGBAImage
#  undef TIFFSetDirectory
#  undef TIFFSetErrorHandler
#  undef TIFFSetWarningHandler

#  define TIFFClientOpen fn_TIFFClientOpen
#  define TIFFClose fn_TIFFClose
#  define TIFFGetField fn_TIFFGetField
#  define TIFFOpen fn_TIFFOpen
#  define TIFFReadRGBAImage fn_TIFFReadRGBAImage
#  define TIFFSetDirectory fn_TIFFSetDirectory
#  define TIFFSetErrorHandler fn_TIFFSetErrorHandler
#  define TIFFSetWarningHandler fn_TIFFSetWarningHandler

# endif /* WINDOWSNT */


/* Reading from a memory buffer for TIFF images Based on the PNG
   memory source, but we have to provide a lot of extra functions.
   Blah.

   We really only need to implement read and seek, but I am not
   convinced that the TIFF library is smart enough not to destroy
   itself if we only hand it the function pointers we need to
   override.  */

typedef struct
{
  unsigned char *bytes;
  ptrdiff_t len;
  ptrdiff_t index;
}
tiff_memory_source;

static tsize_t
tiff_read_from_memory (thandle_t data, tdata_t buf, tsize_t size)
{
  tiff_memory_source *src = (tiff_memory_source *) data;

  size = min (size, src->len - src->index);
  memcpy (buf, src->bytes + src->index, size);
  src->index += size;
  return size;
}

static tsize_t
tiff_write_from_memory (thandle_t data, tdata_t buf, tsize_t size)
{
  return -1;
}

static toff_t
tiff_seek_in_memory (thandle_t data, toff_t off, int whence)
{
  tiff_memory_source *src = (tiff_memory_source *) data;
  ptrdiff_t idx;

  switch (whence)
    {
    case SEEK_SET:		/* Go from beginning of source.  */
      idx = off;
      break;

    case SEEK_END:		/* Go from end of source.  */
      idx = src->len + off;
      break;

    case SEEK_CUR:		/* Go from current position.  */
      idx = src->index + off;
      break;

    default:			/* Invalid `whence'.   */
      return -1;
    }

  if (idx > src->len || idx < 0)
    return -1;

  src->index = idx;
  return src->index;
}

static int
tiff_close_memory (thandle_t data)
{
  /* NOOP */
  return 0;
}

static int
tiff_mmap_memory (thandle_t data, tdata_t *pbase, toff_t *psize)
{
  /* It is already _IN_ memory. */
  return 0;
}

static void
tiff_unmap_memory (thandle_t data, tdata_t base, toff_t size)
{
  /* We don't need to do this. */
}

static toff_t
tiff_size_of_memory (thandle_t data)
{
  return ((tiff_memory_source *) data)->len;
}

/* GCC 3.x on x86 Windows targets has a bug that triggers an internal
   compiler error compiling tiff_handler, see Bugzilla bug #17406
   (https://gcc.gnu.org/bugzilla/show_bug.cgi?id=17406).  Declaring
   this function as external works around that problem.  */
# if defined (__MINGW32__) && __GNUC__ == 3
#  define MINGW_STATIC
# else
#  define MINGW_STATIC static
# endif

MINGW_STATIC void
tiff_handler (const char *, const char *, const char *, va_list)
  ATTRIBUTE_FORMAT_PRINTF (3, 0);
MINGW_STATIC void
tiff_handler (const char *log_format, const char *title,
	      const char *format, va_list ap)
{
  /* doprnt is not suitable here, as TIFF handlers are called from
     libtiff and are passed arbitrary printf directives.  Instead, use
     vsnprintf, taking care to be portable to nonstandard environments
     where vsnprintf returns -1 on buffer overflow.  Since it's just a
     log entry, it's OK to truncate it.  */
  char buf[4000];
  int len = vsnprintf (buf, sizeof buf, format, ap);
  add_to_log (log_format, build_string (title),
	      make_string (buf, max (0, min (len, sizeof buf - 1))));
}
# undef MINGW_STATIC

static void tiff_error_handler (const char *, const char *, va_list)
  ATTRIBUTE_FORMAT_PRINTF (2, 0);
static void
tiff_error_handler (const char *title, const char *format, va_list ap)
{
  tiff_handler ("TIFF error: %s %s", title, format, ap);
}


static void tiff_warning_handler (const char *, const char *, va_list)
  ATTRIBUTE_FORMAT_PRINTF (2, 0);
static void
tiff_warning_handler (const char *title, const char *format, va_list ap)
{
  tiff_handler ("TIFF warning: %s %s", title, format, ap);
}


/* Load TIFF image IMG for use on frame F.  Value is true if
   successful.  */

static bool
tiff_load (struct frame *f, struct image *img)
{
  Lisp_Object specified_file;
  Lisp_Object specified_data;
  TIFF *tiff;
  int width, height, x, y, count;
  UINT32 *buf;
  int rc;
  Emacs_Pix_Container ximg;
  tiff_memory_source memsrc;
  Lisp_Object image;

  specified_file = image_spec_value (img->spec, QCfile, NULL);
  specified_data = image_spec_value (img->spec, QCdata, NULL);

  TIFFSetErrorHandler ((TIFFErrorHandler) tiff_error_handler);
  TIFFSetWarningHandler ((TIFFErrorHandler) tiff_warning_handler);

  if (NILP (specified_data))
    {
      /* Read from a file */
      Lisp_Object file = image_find_image_file (specified_file);
      if (!STRINGP (file))
	{
	  image_not_found_error (specified_file);
	  return false;
	}

      Lisp_Object encoded_file = ENCODE_FILE (file);
# ifdef WINDOWSNT
      encoded_file = ansi_encode_filename (encoded_file);
# endif

      /* Try to open the image file.  */
      tiff = TIFFOpen (SSDATA (encoded_file), "r");
      if (tiff == NULL)
	{
	  image_error ("Cannot open `%s'", file);
	  return 0;
	}
    }
  else
    {
      if (!STRINGP (specified_data))
	{
	  image_invalid_data_error (specified_data);
	  return false;
	}

      /* Memory source! */
      memsrc.bytes = SDATA (specified_data);
      memsrc.len = SBYTES (specified_data);
      memsrc.index = 0;

      tiff = TIFFClientOpen ("memory_source", "r", (thandle_t)&memsrc,
			     tiff_read_from_memory,
			     tiff_write_from_memory,
			     tiff_seek_in_memory,
			     tiff_close_memory,
			     tiff_size_of_memory,
			     tiff_mmap_memory,
			     tiff_unmap_memory);

      if (!tiff)
	{
	  image_error ("Cannot open memory source for `%s'", img->spec);
	  return 0;
	}
    }

  image = image_spec_value (img->spec, QCindex, NULL);
  if (FIXNUMP (image))
    {
      EMACS_INT ino = XFIXNAT (image);
      if (! (TYPE_MINIMUM (tdir_t) <= ino && ino <= TYPE_MAXIMUM (tdir_t)
	     && TIFFSetDirectory (tiff, ino)))
	{
	  image_error ("Invalid image number `%s' in image `%s'",
		       image, img->spec);
	  TIFFClose (tiff);
	  return 0;
	}
    }

  /* Get width and height of the image, and allocate a raster buffer
     of width x height 32-bit values.  */
  TIFFGetField (tiff, TIFFTAG_IMAGEWIDTH, &width);
  TIFFGetField (tiff, TIFFTAG_IMAGELENGTH, &height);

  if (!check_image_size (f, width, height))
    {
      image_size_error ();
      TIFFClose (tiff);
      return 0;
    }

  /* Create the X image and pixmap.  */
  if (! (height <= min (PTRDIFF_MAX, SIZE_MAX) / sizeof *buf / width
	 && image_create_x_image_and_pixmap (f, img, width, height, 0,
					     &ximg, 0)))
    {
      TIFFClose (tiff);
      return 0;
    }

  buf = xmalloc (sizeof *buf * width * height);

  rc = TIFFReadRGBAImage (tiff, width, height, buf, 0);

  /* Count the number of images in the file.  */
  for (count = 1; TIFFSetDirectory (tiff, count); count++)
    continue;

  if (count > 1)
    img->lisp_data = Fcons (Qcount,
			    Fcons (make_fixnum (count),
				   img->lisp_data));

  TIFFClose (tiff);
  if (!rc)
    {
      image_error ("Error reading TIFF image `%s'", img->spec);
      xfree (buf);
      return 0;
    }

  /* Initialize the color table.  */
  init_color_table ();

  /* Process the pixel raster.  Origin is in the lower-left corner.  */
  for (y = 0; y < height; ++y)
    {
      UINT32 *row = buf + y * width;

      for (x = 0; x < width; ++x)
	{
	  UINT32 abgr = row[x];
	  int r = TIFFGetR (abgr) << 8;
	  int g = TIFFGetG (abgr) << 8;
	  int b = TIFFGetB (abgr) << 8;
	  PUT_PIXEL (ximg, x, height - 1 - y, lookup_rgb_color (f, r, g, b));
	}
    }

# ifdef COLOR_TABLE_SUPPORT
  /* Remember the colors allocated for the image.  Free the color table.  */
  img->colors = colors_in_color_table (&img->ncolors);
  free_color_table ();
# endif /* COLOR_TABLE_SUPPORT */

  img->width = width;
  img->height = height;

  /* Maybe fill in the background field while we have ximg handy. */
  if (NILP (image_spec_value (img->spec, QCbackground, NULL)))
    /* Casting avoids a GCC warning on W32.  */
    IMAGE_BACKGROUND (img, f, (Emacs_Pix_Context)ximg);

  /* Put ximg into the image.  */
  image_put_x_image (f, img, ximg, 0);

  xfree (buf);
  return 1;
}

#endif



/***********************************************************************
				 GIF
 ***********************************************************************/

#if defined (HAVE_GIF)

/* Indices of image specification fields in gif_format, below.  */

enum gif_keyword_index
{
  GIF_TYPE,
  GIF_DATA,
  GIF_FILE,
  GIF_ASCENT,
  GIF_MARGIN,
  GIF_RELIEF,
  GIF_ALGORITHM,
  GIF_HEURISTIC_MASK,
  GIF_MASK,
  GIF_IMAGE,
  GIF_BACKGROUND,
  GIF_LAST
};

/* Vector of image_keyword structures describing the format
   of valid user-defined image specifications.  */

static const struct image_keyword gif_format[GIF_LAST] =
{
  {":type",		IMAGE_SYMBOL_VALUE,			1},
  {":data",		IMAGE_STRING_VALUE,			0},
  {":file",		IMAGE_STRING_VALUE,			0},
  {":ascent",		IMAGE_ASCENT_VALUE,			0},
  {":margin",		IMAGE_NON_NEGATIVE_INTEGER_VALUE_OR_PAIR, 0},
  {":relief",		IMAGE_INTEGER_VALUE,			0},
  {":conversion",	IMAGE_DONT_CHECK_VALUE_TYPE,		0},
  {":heuristic-mask",	IMAGE_DONT_CHECK_VALUE_TYPE,		0},
  {":mask",		IMAGE_DONT_CHECK_VALUE_TYPE,		0},
  {":index",		IMAGE_NON_NEGATIVE_INTEGER_VALUE,	0},
  {":background",	IMAGE_STRING_OR_NIL_VALUE,		0}
};

/* Free X resources of GIF image IMG which is used on frame F.  */

static void
gif_clear_image (struct frame *f, struct image *img)
{
  img->lisp_data = Qnil;
  image_clear_image (f, img);
}

/* Return true if OBJECT is a valid GIF image specification.  */

static bool
gif_image_p (Lisp_Object object)
{
  struct image_keyword fmt[GIF_LAST];
  memcpy (fmt, gif_format, sizeof fmt);

  if (!parse_image_spec (object, fmt, GIF_LAST, Qgif))
    return 0;

  /* Must specify either the :data or :file keyword.  */
  return fmt[GIF_FILE].count + fmt[GIF_DATA].count == 1;
}

#endif /* HAVE_GIF */

#ifdef HAVE_GIF

# ifdef HAVE_NTGUI

/* winuser.h might define DrawText to DrawTextA or DrawTextW.
   Undefine before redefining to avoid a preprocessor warning.  */
#  ifdef DrawText
#   undef DrawText
#  endif
/* avoid conflict with QuickdrawText.h */
#  define DrawText gif_DrawText
#  include <gif_lib.h>
/* The bogus ifdef below, which is always true, is to avoid a compiler
   warning about DrawText being unused.  */
#  ifdef DrawText
#   undef DrawText
#  endif

# else /* HAVE_NTGUI */

#  include <gif_lib.h>

# endif /* HAVE_NTGUI */

/* Giflib before 4.1.6 didn't define these macros.  */
# ifndef GIFLIB_MAJOR
#  define GIFLIB_MAJOR 4
# endif
# ifndef GIFLIB_MINOR
#  define GIFLIB_MINOR 0
# endif
# ifndef GIFLIB_RELEASE
#  define GIFLIB_RELEASE 0
# endif
/* Giflib before 5.0 didn't define these macros.  */
# if GIFLIB_MAJOR < 5
#  define DISPOSAL_UNSPECIFIED    0    /* No disposal specified.  */
#  define DISPOSE_DO_NOT          1    /* Leave image in place.  */
#  define DISPOSE_BACKGROUND      2    /* Set area too background color.  */
#  define DISPOSE_PREVIOUS        3    /* Restore to previous content.  */
#  define NO_TRANSPARENT_COLOR    -1
# endif

/* GifErrorString is declared to return char const * when GIFLIB_MAJOR
   and GIFLIB_MINOR indicate 5.1 or later.  Do not bother using it in
   earlier releases, where either it returns char * or GIFLIB_MINOR
   may be incorrect.  */
# define HAVE_GIFERRORSTRING (5 < GIFLIB_MAJOR + (1 <= GIFLIB_MINOR))

# ifdef WINDOWSNT

/* GIF library details.  */
#  if GIFLIB_MAJOR + (GIFLIB_MINOR >= 1) > 5
DEF_DLL_FN (int, DGifCloseFile, (GifFileType *, int *));
#   else
DEF_DLL_FN (int, DGifCloseFile, (GifFileType *));
#  endif
DEF_DLL_FN (int, DGifSlurp, (GifFileType *));
#  if GIFLIB_MAJOR < 5
DEF_DLL_FN (GifFileType *, DGifOpen, (void *, InputFunc));
DEF_DLL_FN (GifFileType *, DGifOpenFileName, (const char *));
#  else
DEF_DLL_FN (GifFileType *, DGifOpen, (void *, InputFunc, int *));
DEF_DLL_FN (GifFileType *, DGifOpenFileName, (const char *, int *));
DEF_DLL_FN (int, DGifSavedExtensionToGCB,
	    (GifFileType *, int, GraphicsControlBlock *));
#  endif
#  if HAVE_GIFERRORSTRING
DEF_DLL_FN (char const *, GifErrorString, (int));
#  endif

static bool
init_gif_functions (void)
{
  HMODULE library;

  if (!(library = w32_delayed_load (Qgif)))
    return 0;

  LOAD_DLL_FN (library, DGifCloseFile);
  LOAD_DLL_FN (library, DGifSlurp);
  LOAD_DLL_FN (library, DGifOpen);
  LOAD_DLL_FN (library, DGifOpenFileName);
#  if GIFLIB_MAJOR >= 5
  LOAD_DLL_FN (library, DGifSavedExtensionToGCB);
#  endif
#  if HAVE_GIFERRORSTRING
  LOAD_DLL_FN (library, GifErrorString);
#  endif
  return 1;
}

#  undef DGifCloseFile
#  undef DGifOpen
#  undef DGifOpenFileName
#  undef DGifSlurp
#  if GIFLIB_MAJOR >= 5
#   undef DGifSavedExtensionToGCB
#  endif
#  undef GifErrorString

#  define DGifCloseFile fn_DGifCloseFile
#  define DGifOpen fn_DGifOpen
#  define DGifOpenFileName fn_DGifOpenFileName
#  define DGifSlurp fn_DGifSlurp
#  if GIFLIB_MAJOR >= 5
#   define DGifSavedExtensionToGCB fn_DGifSavedExtensionToGCB
#  endif
#  define GifErrorString fn_GifErrorString

# endif /* WINDOWSNT */

/* Reading a GIF image from memory
   Based on the PNG memory stuff to a certain extent. */

typedef struct
{
  unsigned char *bytes;
  ptrdiff_t len;
  ptrdiff_t index;
}
gif_memory_source;

/* Make the current memory source available to gif_read_from_memory.
   It's done this way because not all versions of libungif support
   a UserData field in the GifFileType structure.  */
static gif_memory_source *current_gif_memory_src;

static int
gif_read_from_memory (GifFileType *file, GifByteType *buf, int len)
{
  gif_memory_source *src = current_gif_memory_src;

  if (len > src->len - src->index)
    return -1;

  memcpy (buf, src->bytes + src->index, len);
  src->index += len;
  return len;
}

static int
gif_close (GifFileType *gif, int *err)
{
  int retval;

#if GIFLIB_MAJOR + (GIFLIB_MINOR >= 1) > 5
  retval = DGifCloseFile (gif, err);
#else
  retval = DGifCloseFile (gif);
#if GIFLIB_MAJOR >= 5
  if (err)
    *err = gif->Error;
#endif
#endif
  return retval;
}

/* Load GIF image IMG for use on frame F.  Value is true if
   successful.  */

static const int interlace_start[] = {0, 4, 2, 1};
static const int interlace_increment[] = {8, 8, 4, 2};

#define GIF_LOCAL_DESCRIPTOR_EXTENSION 249

static void
gif_destroy (struct anim_cache* cache)
{
  int gif_err;
  gif_close (cache->handle, &gif_err);
}

static bool
gif_load (struct frame *f, struct image *img)
{
  int rc, width, height, x, y, i, j;
  ColorMapObject *gif_color_map;
  GifFileType *gif = NULL;
  gif_memory_source memsrc;
  Lisp_Object specified_bg = image_spec_value (img->spec, QCbackground, NULL);
  Lisp_Object specified_file = image_spec_value (img->spec, QCfile, NULL);
  Lisp_Object specified_data = image_spec_value (img->spec, QCdata, NULL);
  unsigned long *pixmap = NULL;
  EMACS_INT idx = -1;
  int gif_err;
  struct anim_cache* cache = NULL;
  /* Which sub-image are we to display?  */
  Lisp_Object image_number = image_spec_value (img->spec, QCindex, NULL);
  int byte_size = 0;

  idx = FIXNUMP (image_number) ? XFIXNAT (image_number) : 0;

  if (!NILP (image_number))
    {
      /* If this is an animated image, create a cache for it.  */
      cache = anim_get_animation_cache (XCDR (img->spec));
      /* We have an old cache entry, so use it.  */
      if (cache->handle)
	{
	  gif = cache->handle;
	  pixmap = cache->temp;
	  /* We're out of sync, so start from the beginning.  */
	  if (cache->index != idx - 1)
	    cache->index = -1;
	}
    }

  /* If we don't have a cached entry, read the image.  */
  if (! gif)
    {
      if (NILP (specified_data))
	{
	  Lisp_Object file = image_find_image_file (specified_file);
	  if (!STRINGP (file))
	    {
	      image_not_found_error (specified_file);
	      return false;
	    }

	  Lisp_Object encoded_file = ENCODE_FILE (file);
#ifdef WINDOWSNT
	  encoded_file = ansi_encode_filename (encoded_file);
#endif

	  /* Open the GIF file.  */
#if GIFLIB_MAJOR < 5
	  gif = DGifOpenFileName (SSDATA (encoded_file));
#else
	  gif = DGifOpenFileName (SSDATA (encoded_file), &gif_err);
#endif
	  if (gif == NULL)
	    {
#if HAVE_GIFERRORSTRING
	      const char *errstr = GifErrorString (gif_err);
	      if (errstr)
		image_error ("Cannot open `%s': %s", file,
			     build_string (errstr));
	      else
#endif
		image_error ("Cannot open `%s'", file);
	      return false;
	    }

	  /* Get the file size so that we can report it in
	     `image-cache-size'.  */
	  {
	    struct stat st;
	    int fd;

	    fd = emacs_open (SSDATA (encoded_file), O_RDONLY,
			     0);
	    if (!sys_fstat (fd, &st))
	      byte_size = st.st_size;
	    emacs_close (fd);
	  }
	}
      else
	{
	  if (!STRINGP (specified_data))
	    {
	      image_invalid_data_error (specified_data);
	      return false;
	    }

	  /* Read from memory! */
	  current_gif_memory_src = &memsrc;
	  memsrc.bytes = SDATA (specified_data);
	  memsrc.len = SBYTES (specified_data);
	  memsrc.index = 0;
	  byte_size = memsrc.len;

#if GIFLIB_MAJOR < 5
	  gif = DGifOpen (&memsrc, gif_read_from_memory);
#else
	  gif = DGifOpen (&memsrc, gif_read_from_memory, &gif_err);
#endif
	  if (!gif)
	    {
#if HAVE_GIFERRORSTRING
	      const char *errstr = GifErrorString (gif_err);
	      if (errstr)
		image_error ("Cannot open memory source `%s': %s",
			     img->spec, build_string (errstr));
	      else
#endif
		image_error ("Cannot open memory source `%s'", img->spec);
	      return false;
	    }
	}

      /* Before reading entire contents, check the declared image size. */
      if (!check_image_size (f, gif->SWidth, gif->SHeight))
	{
	  image_size_error ();
	  goto gif_error;
	}

      /* Read entire contents.  */
      rc = DGifSlurp (gif);
      if (rc == GIF_ERROR || gif->ImageCount <= 0)
	{
#if HAVE_GIFERRORSTRING
	  const char *errstr = GifErrorString (gif->Error);
	  if (errstr)
	    if (NILP (specified_data))
	      image_error ("Error reading `%s' (%s)", img->spec,
			   build_string (errstr));
	    else
	      image_error ("Error reading GIF data: %s",
			   build_string (errstr));
	  else
#endif
	    if (NILP (specified_data))
	      image_error ("Error reading `%s'", img->spec);
	    else
	      image_error ("Error reading GIF data");
	  goto gif_error;
	}

      width = img->width = gif->SWidth;
      height = img->height = gif->SHeight;

      /* Check that the selected subimages fit.  It's not clear whether
	 the GIF spec requires this, but Emacs can crash if they don't fit.  */
      for (j = 0; j < gif->ImageCount; ++j)
	{
	  struct SavedImage *subimage = gif->SavedImages + j;
	  int subimg_width = subimage->ImageDesc.Width;
	  int subimg_height = subimage->ImageDesc.Height;
	  int subimg_top = subimage->ImageDesc.Top;
	  int subimg_left = subimage->ImageDesc.Left;
	  if (subimg_width < 0
	      || subimg_height < 0
	      || subimg_top < 0
	      || subimg_left < 0
	      || subimg_top + subimg_height > height
	      || subimg_left + subimg_width > width)
	    {
	      image_error ("Subimage does not fit in image");
	      goto gif_error;
	    }
	}
    }
  else
    {
      /* Cached image; set data.  */
      width = img->width = gif->SWidth;
      height = img->height = gif->SHeight;
    }

  if (idx < 0 || idx >= gif->ImageCount)
    {
      image_error ("Invalid image number `%s' in image `%s'",
		   make_fixnum (idx), img->spec);
      goto gif_error;
    }

  /* It's an animated image, so initialize the cache.  */
  if (cache && !cache->handle)
    {
      cache->handle = gif;
      cache->destructor = (void (*)(void *)) &gif_destroy;
      cache->width = width;
      cache->height = height;
      cache->byte_size = byte_size;
    }

  img->corners[TOP_CORNER] = gif->SavedImages[0].ImageDesc.Top;
  img->corners[LEFT_CORNER] = gif->SavedImages[0].ImageDesc.Left;
  img->corners[BOT_CORNER]
    = img->corners[TOP_CORNER] + gif->SavedImages[0].ImageDesc.Height;
  img->corners[RIGHT_CORNER]
    = img->corners[LEFT_CORNER] + gif->SavedImages[0].ImageDesc.Width;

  if (!check_image_size (f, width, height))
    {
      image_size_error ();
      goto gif_error;
    }

  /* Create the X image and pixmap.  */
  Emacs_Pix_Container ximg;
  if (!image_create_x_image_and_pixmap (f, img, width, height, 0, &ximg, 0))
    goto gif_error;

  /* We construct the (possibly composited animated) image in this
     buffer.  */
  if (!pixmap)
    {
      pixmap = xmalloc (width * height * sizeof (unsigned long));
      if (cache)
	cache->temp = pixmap;
    }

  /* Clear the part of the screen image not covered by the image.
     Full animated GIF support requires more here (see the gif89 spec,
     disposal methods).  Let's simply assume that the part not covered
     by a sub-image is in the frame's background color.  */
  unsigned long frame_bg;
#ifndef USE_CAIRO
  frame_bg = FRAME_BACKGROUND_PIXEL (f);
#else  /* USE_CAIRO */
  {
    Emacs_Color color;
    FRAME_TERMINAL (f)->query_frame_background_color (f, &color);
    frame_bg = lookup_rgb_color (f, color.red, color.green, color.blue);
  }
#endif	/* USE_CAIRO */

  for (y = 0; y < img->corners[TOP_CORNER]; ++y)
    for (x = 0; x < width; ++x)
      *(pixmap + x + y * width) = frame_bg;

  for (y = img->corners[BOT_CORNER]; y < height; ++y)
    for (x = 0; x < width; ++x)
      *(pixmap + x + y * width) = frame_bg;

  for (y = img->corners[TOP_CORNER]; y < img->corners[BOT_CORNER]; ++y)
    {
      for (x = 0; x < img->corners[LEFT_CORNER]; ++x)
	*(pixmap + x + y * width) = frame_bg;
      for (x = img->corners[RIGHT_CORNER]; x < width; ++x)
	*(pixmap + x + y * width) = frame_bg;
    }

  /* Read the GIF image into the X image.   */

  init_color_table ();

  unsigned long bgcolor UNINIT;
  if (STRINGP (specified_bg))
    {
      bgcolor = image_alloc_image_color (f, img, specified_bg,
					 FRAME_BACKGROUND_PIXEL (f));
#ifdef USE_CAIRO
      Emacs_Color color = {.pixel = bgcolor};
      FRAME_TERMINAL (f)->query_colors (f, &color, 1);
      bgcolor = lookup_rgb_color (f, color.red, color.green, color.blue);
#endif
    }

  int start_frame = 0;

  /* We have animation data in the cache.  */
  if (cache && cache->temp)
    {
      start_frame = cache->index + 1;
      if (start_frame > idx)
	start_frame = 0;
      cache->index = idx;
    }

  for (j = start_frame; j <= idx; ++j)
    {
      /* We use a local variable `raster' here because RasterBits is a
	 char *, which invites problems with bytes >= 0x80.  */
      struct SavedImage *subimage = gif->SavedImages + j;
      unsigned char *raster = (unsigned char *) subimage->RasterBits;
      int subimg_width = subimage->ImageDesc.Width;
      int subimg_height = subimage->ImageDesc.Height;
      int subimg_top = subimage->ImageDesc.Top;
      int subimg_left = subimage->ImageDesc.Left;

      /* From gif89a spec: 1 = "keep in place", 2 = "restore
	 to background".  Treat any other value like 2.  */
      int disposal = DISPOSAL_UNSPECIFIED;
      int transparency_color_index = NO_TRANSPARENT_COLOR;

#if GIFLIB_MAJOR < 5
      /* Find the Graphic Control Extension block for this sub-image.
	 Extract the disposal method and transparency color.  */
      for (i = 0; i < subimage->ExtensionBlockCount; i++)
	{
	  ExtensionBlock *extblock = subimage->ExtensionBlocks + i;

	  if ((extblock->Function == GIF_LOCAL_DESCRIPTOR_EXTENSION)
	      && extblock->ByteCount == 4
	      && extblock->Bytes[0] & 1)
	    {
	      disposal = (extblock->Bytes[0] >> 2) & 7;
	      transparency_color_index = (unsigned char) extblock->Bytes[3];
	      break;
	    }
	}
#else
      GraphicsControlBlock gcb;
      DGifSavedExtensionToGCB (gif, j, &gcb);
      disposal = gcb.DisposalMode;
      transparency_color_index = gcb.TransparentColor;
#endif

      /* We can't "keep in place" the first subimage.  */
      if (j == 0)
	disposal = DISPOSE_BACKGROUND;

      /* For disposal == 0 (DISPOSAL_UNSPECIFIED), the spec says
	 "No disposal specified.  The decoder is not required to take
	 any action."  In practice, it seems we need to treat this
	 like "keep in place" (DISPOSE_DO_NOT), see e.g.
	 https://upload.wikimedia.org/wikipedia/commons/3/37/Clock.gif */
      if (disposal == DISPOSAL_UNSPECIFIED)
	disposal = DISPOSE_DO_NOT;

      /* This is not quite correct -- the specification is unclear,
	 but I think we're supposed to restore to the frame before the
	 previous frame?  And we don't have that data at this point.
	 But DISPOSE_DO_NOT is less wrong than substituting the
	 background, so do that for now.  */
      if (disposal == DISPOSE_PREVIOUS)
	disposal = DISPOSE_DO_NOT;

      gif_color_map = subimage->ImageDesc.ColorMap;
      if (!gif_color_map)
	gif_color_map = gif->SColorMap;

      /* Allocate subimage colors.  */
      unsigned long pixel_colors[256] = { 0, };

      if (gif_color_map)
	for (i = 0; i < gif_color_map->ColorCount; ++i)
	  {
	    if (transparency_color_index == i)
	      pixel_colors[i] = STRINGP (specified_bg)
		? bgcolor : frame_bg;
	    else
	      {
		int r = gif_color_map->Colors[i].Red << 8;
		int g = gif_color_map->Colors[i].Green << 8;
		int b = gif_color_map->Colors[i].Blue << 8;
		pixel_colors[i] = lookup_rgb_color (f, r, g, b);
	      }
	  }

      /* Apply the pixel values.  */
      if (GIFLIB_MAJOR < 5 && gif->SavedImages[j].ImageDesc.Interlace)
	{
	  int row, pass;

	  for (y = 0, row = interlace_start[0], pass = 0;
	       y < subimg_height;
	       y++, row += interlace_increment[pass])
	    {
	      while (subimg_height <= row)
		row = interlace_start[++pass];

	      for (x = 0; x < subimg_width; x++)
		{
		  int c = raster[y * subimg_width + x];
		  if (transparency_color_index != c || disposal != DISPOSE_DO_NOT)
                    {
		      *(pixmap + x + subimg_left + (y + subimg_top) * width) =
			pixel_colors[c];
		    }
		}
	    }
	}
      else
	{
          for (y = 0; y < subimg_height; ++y)
	    for (x = 0; x < subimg_width; ++x)
	      {
		int c = raster[y * subimg_width + x];
		if (transparency_color_index != c || disposal != DISPOSE_DO_NOT)
                  {
		    *(pixmap + x + subimg_left + (y + subimg_top) * width) =
		      pixel_colors[c];
                  }
	      }
	}
    }

  /* We now have the complete image (possibly composed from a series
     of animated frames) in pixmap.  Put it into ximg.  */
  for (y = 0; y < height; ++y)
    for (x = 0; x < width; ++x)
      PUT_PIXEL (ximg, x, y, *(pixmap + x + y * width));

#ifdef COLOR_TABLE_SUPPORT
  img->colors = colors_in_color_table (&img->ncolors);
  free_color_table ();
#endif /* COLOR_TABLE_SUPPORT */

  /* Save GIF image extension data for `image-metadata'.
     Format is (count IMAGES extension-data (FUNCTION "BYTES" ...)).  */
  img->lisp_data = Qnil;
  if (gif->SavedImages[idx].ExtensionBlockCount > 0)
    {
      int delay = 0;
      ExtensionBlock *ext = gif->SavedImages[idx].ExtensionBlocks;
      for (i = 0; i < gif->SavedImages[idx].ExtensionBlockCount; i++, ext++)
	/* Append (... FUNCTION "BYTES") */
	{
	  img->lisp_data
	    = Fcons (make_fixnum (ext->Function),
		     Fcons (make_unibyte_string ((char *) ext->Bytes,
						 ext->ByteCount),
			    img->lisp_data));
	  if (ext->Function == GIF_LOCAL_DESCRIPTOR_EXTENSION
	      && ext->ByteCount == 4)
	    {
	      delay = ext->Bytes[2] << CHAR_BIT;
	      delay |= ext->Bytes[1];
	    }
	}
      img->lisp_data = list2 (Qextension_data, img->lisp_data);
      img->lisp_data
	= Fcons (Qdelay,
		 /* Default GIF delay is 1/15th of a second.  */
		 Fcons (make_float (delay? delay / 100.0: 1.0 / 15),
			img->lisp_data));
    }

  if (gif->ImageCount > 1)
    img->lisp_data = Fcons (Qcount,
			    Fcons (make_fixnum (gif->ImageCount),
				   img->lisp_data));

  if (!cache)
    {
      if (pixmap)
	xfree (pixmap);
      if (gif_close (gif, &gif_err) == GIF_ERROR)
	{
#if HAVE_GIFERRORSTRING
	  char const *error_text = GifErrorString (gif_err);

	  if (error_text)
	    image_error ("Error closing `%s': %s",
			 img->spec, build_string (error_text));
	  else
#endif
	    image_error ("Error closing `%s'", img->spec);
	}
    }

  /* Maybe fill in the background field while we have ximg handy. */
  if (NILP (image_spec_value (img->spec, QCbackground, NULL)))
    /* Casting avoids a GCC warning.  */
    IMAGE_BACKGROUND (img, f, (Emacs_Pix_Context)ximg);

  /* Put ximg into the image.  */
  image_put_x_image (f, img, ximg, 0);

  return true;

 gif_error:
  if (pixmap)
    xfree (pixmap);
  gif_close (gif, NULL);
  if (cache)
    {
      cache->handle = NULL;
      cache->temp = NULL;
    }
  return false;
}

#endif /* HAVE_GIF */


#ifdef HAVE_WEBP


/***********************************************************************
				 WebP
 ***********************************************************************/

#include "webp/decode.h"
#include "webp/demux.h"

/* Indices of image specification fields in webp_format, below.  */

enum webp_keyword_index
{
  WEBP_TYPE,
  WEBP_DATA,
  WEBP_FILE,
  WEBP_ASCENT,
  WEBP_MARGIN,
  WEBP_RELIEF,
  WEBP_ALGORITHM,
  WEBP_HEURISTIC_MASK,
  WEBP_MASK,
  WEBP_INDEX,
  WEBP_BACKGROUND,
  WEBP_LAST
};

/* Vector of image_keyword structures describing the format
   of valid user-defined image specifications.  */

static const struct image_keyword webp_format[WEBP_LAST] =
{
  {":type",		IMAGE_SYMBOL_VALUE,			1},
  {":data",		IMAGE_STRING_VALUE,			0},
  {":file",		IMAGE_STRING_VALUE,			0},
  {":ascent",		IMAGE_ASCENT_VALUE,			0},
  {":margin",		IMAGE_NON_NEGATIVE_INTEGER_VALUE_OR_PAIR, 0},
  {":relief",		IMAGE_INTEGER_VALUE,			0},
  {":conversion",	IMAGE_DONT_CHECK_VALUE_TYPE,		0},
  {":heuristic-mask",	IMAGE_DONT_CHECK_VALUE_TYPE,		0},
  {":mask",		IMAGE_DONT_CHECK_VALUE_TYPE,		0},
  {":index",		IMAGE_NON_NEGATIVE_INTEGER_VALUE,	0},
  {":background",	IMAGE_STRING_OR_NIL_VALUE,		0}
};

/* Return true if OBJECT is a valid WebP image specification.  */

static bool
webp_image_p (Lisp_Object object)
{
  struct image_keyword fmt[WEBP_LAST];
  memcpy (fmt, webp_format, sizeof fmt);

  if (!parse_image_spec (object, fmt, WEBP_LAST, Qwebp))
    return false;

  /* Must specify either the :data or :file keyword.  */
  return fmt[WEBP_FILE].count + fmt[WEBP_DATA].count == 1;
}

#ifdef WINDOWSNT

/* WebP library details.  */

DEF_DLL_FN (int, WebPGetInfo, (const uint8_t *, size_t, int *, int *));
/* WebPGetFeatures is a static inline function defined in WebP's
   decode.h.  Since we cannot use that with dynamically-loaded libwebp
   DLL, we instead load the internal function it calls and redirect to
   that through a macro.  */
DEF_DLL_FN (VP8StatusCode, WebPGetFeaturesInternal,
	    (const uint8_t *, size_t, WebPBitstreamFeatures *, int));
DEF_DLL_FN (uint8_t *, WebPDecodeRGBA, (const uint8_t *, size_t, int *, int *));
DEF_DLL_FN (uint8_t *, WebPDecodeRGB, (const uint8_t *, size_t, int *, int *));
DEF_DLL_FN (void, WebPFree, (void *));
DEF_DLL_FN (uint32_t, WebPDemuxGetI, (const WebPDemuxer *, WebPFormatFeature));
DEF_DLL_FN (WebPDemuxer *, WebPDemuxInternal,
	    (const WebPData *, int, WebPDemuxState *, int));
DEF_DLL_FN (void, WebPDemuxDelete, (WebPDemuxer *));
DEF_DLL_FN (int, WebPAnimDecoderGetNext,
	    (WebPAnimDecoder *, uint8_t **, int *));
DEF_DLL_FN (WebPAnimDecoder *, WebPAnimDecoderNewInternal,
	    (const WebPData *, const WebPAnimDecoderOptions *, int));
DEF_DLL_FN (int, WebPAnimDecoderOptionsInitInternal,
	    (WebPAnimDecoderOptions *, int));
DEF_DLL_FN (int, WebPAnimDecoderHasMoreFrames, (const WebPAnimDecoder *));
DEF_DLL_FN (void, WebPAnimDecoderDelete, (WebPAnimDecoder *));

static bool
init_webp_functions (void)
{
  HMODULE library1, library2;

  if (!((library1 = w32_delayed_load (Qwebp))
	&& (library2 = w32_delayed_load (Qwebpdemux))))
    return false;

  LOAD_DLL_FN (library1, WebPGetInfo);
  LOAD_DLL_FN (library1, WebPGetFeaturesInternal);
  LOAD_DLL_FN (library1, WebPDecodeRGBA);
  LOAD_DLL_FN (library1, WebPDecodeRGB);
  LOAD_DLL_FN (library1, WebPFree);
  LOAD_DLL_FN (library2, WebPDemuxGetI);
  LOAD_DLL_FN (library2, WebPDemuxInternal);
  LOAD_DLL_FN (library2, WebPDemuxDelete);
  LOAD_DLL_FN (library2, WebPAnimDecoderGetNext);
  LOAD_DLL_FN (library2, WebPAnimDecoderNewInternal);
  LOAD_DLL_FN (library2, WebPAnimDecoderOptionsInitInternal);
  LOAD_DLL_FN (library2, WebPAnimDecoderHasMoreFrames);
  LOAD_DLL_FN (library2, WebPAnimDecoderDelete);
  return true;
}

#undef WebPGetInfo
#undef WebPGetFeatures
#undef WebPDecodeRGBA
#undef WebPDecodeRGB
#undef WebPFree
#undef WebPDemuxGetI
#undef WebPDemux
#undef WebPDemuxDelete
#undef WebPAnimDecoderGetNext
#undef WebPAnimDecoderNew
#undef WebPAnimDecoderOptionsInit
#undef WebPAnimDecoderHasMoreFrames
#undef WebPAnimDecoderDelete

#define WebPGetInfo fn_WebPGetInfo
#define WebPGetFeatures(d,s,f)					\
  fn_WebPGetFeaturesInternal(d,s,f,WEBP_DECODER_ABI_VERSION)
#define WebPDecodeRGBA fn_WebPDecodeRGBA
#define WebPDecodeRGB fn_WebPDecodeRGB
#define WebPFree fn_WebPFree
#define WebPDemuxGetI fn_WebPDemuxGetI
#define WebPDemux(d)						\
  fn_WebPDemuxInternal(d,0,NULL,WEBP_DEMUX_ABI_VERSION)
#define WebPDemuxDelete fn_WebPDemuxDelete
#define WebPAnimDecoderGetNext fn_WebPAnimDecoderGetNext
#define WebPAnimDecoderNew(d,o)					\
  fn_WebPAnimDecoderNewInternal(d,o,WEBP_DEMUX_ABI_VERSION)
#define WebPAnimDecoderOptionsInit(o)				\
  fn_WebPAnimDecoderOptionsInitInternal(o,WEBP_DEMUX_ABI_VERSION)
#define WebPAnimDecoderHasMoreFrames fn_WebPAnimDecoderHasMoreFrames
#define WebPAnimDecoderDelete fn_WebPAnimDecoderDelete

#endif /* WINDOWSNT */

static void
webp_destroy (struct anim_cache* cache)
{
  WebPAnimDecoderDelete (cache->handle);
}

/* Load WebP image IMG for use on frame F.  Value is true if
   successful.  */

static bool
webp_load (struct frame *f, struct image *img)
{
  ptrdiff_t size = 0;
  uint8_t *contents;
  Lisp_Object file = Qnil;
  int frames = 0;
  double delay = 0;
  WebPAnimDecoder* anim = NULL;

  /* Open the WebP file.  */
  Lisp_Object specified_file = image_spec_value (img->spec, QCfile, NULL);
  Lisp_Object specified_data = image_spec_value (img->spec, QCdata, NULL);

  if (NILP (specified_data))
    {
      contents = (uint8_t *) slurp_image (specified_file, &size, "WebP");
      if (contents == NULL)
	return false;
    }
  else
    {
      if (!STRINGP (specified_data))
	{
	  image_invalid_data_error (specified_data);
	  return false;
	}
      contents = SDATA (specified_data);
      size = SBYTES (specified_data);
    }

  /* Validate the WebP image header.  */
  if (!WebPGetInfo (contents, size, NULL, NULL))
    {
      if (!NILP (file))
	image_error ("Not a WebP file: `%s'", file);
      else
	image_error ("Invalid header in WebP image data");
      goto webp_error1;
    }

  Lisp_Object image_number = image_spec_value (img->spec, QCindex, NULL);
  ptrdiff_t idx = FIXNUMP (image_number) ? XFIXNAT (image_number) : 0;

  /* Get WebP features.  */
  WebPBitstreamFeatures features;
  VP8StatusCode result = WebPGetFeatures (contents, size, &features);
  switch (result)
    {
    case VP8_STATUS_OK:
      break;
    case VP8_STATUS_NOT_ENOUGH_DATA:
    case VP8_STATUS_OUT_OF_MEMORY:
    case VP8_STATUS_INVALID_PARAM:
    case VP8_STATUS_BITSTREAM_ERROR:
    case VP8_STATUS_UNSUPPORTED_FEATURE:
    case VP8_STATUS_SUSPENDED:
    case VP8_STATUS_USER_ABORT:
    default:
      /* Error out in all other cases.  */
      if (!NILP (file))
	image_error ("Error when interpreting WebP image data: `%s'", file);
      else
	image_error ("Error when interpreting WebP image data");
      goto webp_error1;
    }

  uint8_t *decoded = NULL;
  int width, height;

  if (features.has_animation)
    {
      /* Animated image.  */
      int timestamp;

      struct anim_cache* cache = anim_get_animation_cache (XCDR (img->spec));
      /* Get the next frame from the animation cache.  */
      if (cache->handle && cache->index == idx - 1)
	{
	  WebPAnimDecoderGetNext (cache->handle, &decoded, &timestamp);
	  delay = timestamp;
	  cache->index++;
	  anim = cache->handle;
	  width = cache->width;
	  height = cache->height;
	  frames = cache->frames;
	}
      else
	{
	  /* Start a new cache entry.  */
	  if (cache->handle)
	    WebPAnimDecoderDelete (cache->handle);

	  WebPData webp_data;
	  if (NILP (specified_data))
	    /* If we got the data from a file, then we don't need to
	       copy the data. */
	    webp_data.bytes = cache->temp = contents;
	  else
	    /* We got the data from a string, so copy it over so that
	       it doesn't get garbage-collected.  */
	    {
	      webp_data.bytes = xmalloc (size);
	      memcpy ((void*) webp_data.bytes, contents, size);
	    }
	  /* In any case, we release the allocated memory when we
	     purge the anim cache.  */
	  webp_data.size = size;

	  /* This is used just for reporting by `image-cache-size'.  */
	  cache->byte_size = size;

	  /* Get the width/height of the total image.  */
	  WebPDemuxer* demux = WebPDemux (&webp_data);
	  cache->width = width = WebPDemuxGetI (demux, WEBP_FF_CANVAS_WIDTH);
	  cache->height = height = WebPDemuxGetI (demux,
						  WEBP_FF_CANVAS_HEIGHT);
	  cache->frames = frames = WebPDemuxGetI (demux, WEBP_FF_FRAME_COUNT);
	  cache->destructor = (void (*)(void *)) webp_destroy;
	  WebPDemuxDelete (demux);

	  WebPAnimDecoderOptions dec_options;
	  WebPAnimDecoderOptionsInit (&dec_options);
	  anim = WebPAnimDecoderNew (&webp_data, &dec_options);

	  cache->handle = anim;
	  cache->index = idx;

	  while (WebPAnimDecoderHasMoreFrames (anim)) {
	    WebPAnimDecoderGetNext (anim, &decoded, &timestamp);
	    /* Each frame has its own delay, but we don't really support
	       that.  So just use the delay from the first frame.  */
	    if (delay == 0)
	      delay = timestamp;
	    /* Stop when we get to the desired index.  */
	    if (idx-- == 0)
	      break;
	  }
	}
    }
  else
    {
      /* Non-animated image.  */
      if (features.has_alpha)
	/* Linear [r0, g0, b0, a0, r1, g1, b1, a1, ...] order.  */
	decoded = WebPDecodeRGBA (contents, size, &width, &height);
      else
	/* Linear [r0, g0, b0, r1, g1, b1, ...] order.  */
	decoded = WebPDecodeRGB (contents, size, &width, &height);
    }

  if (!decoded)
    {
      image_error ("Error when decoding WebP image data");
      goto webp_error1;
    }

  if (!(width <= INT_MAX && height <= INT_MAX
	&& check_image_size (f, width, height)))
    {
      image_size_error ();
      goto webp_error2;
    }

  /* Create the x image and pixmap.  */
  Emacs_Pix_Container ximg;
  if (!image_create_x_image_and_pixmap (f, img, width, height, 0, &ximg, false))
    goto webp_error2;

  /* Find the background to use if the WebP image contains an alpha
     channel.  */
  Emacs_Color bg_color;
  if (features.has_alpha)
    {
      Lisp_Object specified_bg
	= image_spec_value (img->spec, QCbackground, NULL);

      /* If the user specified a color, try to use it; if not, use the
	 current frame background, ignoring any default background
	 color set by the image.  */
      if (STRINGP (specified_bg))
	FRAME_TERMINAL (f)->defined_color_hook (f,
						SSDATA (specified_bg),
						&bg_color,
						false,
						false);
      else
	FRAME_TERMINAL (f)->query_frame_background_color (f, &bg_color);
      bg_color.red   >>= 8;
      bg_color.green >>= 8;
      bg_color.blue  >>= 8;
    }

  /* Fill the X image from WebP data.  */

  init_color_table ();

  img->corners[TOP_CORNER] = 0;
  img->corners[LEFT_CORNER] = 0;
  img->corners[BOT_CORNER]
    = img->corners[TOP_CORNER] + height;
  img->corners[RIGHT_CORNER]
    = img->corners[LEFT_CORNER] + width;

  uint8_t *p = decoded;
  for (int y = 0; y < height; ++y)
    {
      for (int x = 0; x < width; ++x)
	{
	  int r, g, b;
	  /* The WebP alpha channel allows 256 levels of partial
	     transparency.  Blend it with the background manually.  */
	  if (features.has_alpha || anim)
	    {
	      float a = (float) p[3] / UINT8_MAX;
	      r = (int)(a * p[0] + (1 - a) * bg_color.red)   << 8;
	      g = (int)(a * p[1] + (1 - a) * bg_color.green) << 8;
	      b = (int)(a * p[2] + (1 - a) * bg_color.blue)  << 8;
	      p += 4;
	    }
	  else
	    {
	      r = *p++ << 8;
	      g = *p++ << 8;
	      b = *p++ << 8;
	    }
	  PUT_PIXEL (ximg, x, y, lookup_rgb_color (f, r, g, b));
	}
    }

#ifdef COLOR_TABLE_SUPPORT
  /* Remember colors allocated for this image.  */
  img->colors = colors_in_color_table (&img->ncolors);
  free_color_table ();
#endif /* COLOR_TABLE_SUPPORT */

  /* Put ximg into the image.  */
  image_put_x_image (f, img, ximg, 0);

  img->width = width;
  img->height = height;

  /* Return animation data.  */
  img->lisp_data = Fcons (Qcount,
			  Fcons (make_fixnum (frames),
				 img->lisp_data));
  img->lisp_data = Fcons (Qdelay,
			  Fcons (make_float (delay / 1000),
				 img->lisp_data));

  /* Clean up.  */
  if (!anim)
    WebPFree (decoded);
  if (NILP (specified_data) && !anim)
    xfree (contents);
  return true;

 webp_error2:
  if (!anim)
    WebPFree (decoded);

 webp_error1:
  if (NILP (specified_data))
    xfree (contents);
  return false;
}

#endif /* HAVE_WEBP */


#ifdef HAVE_IMAGEMAGICK


/***********************************************************************
				 ImageMagick
***********************************************************************/

/* Indices of image specification fields in imagemagick_format.  */

enum imagemagick_keyword_index
  {
    IMAGEMAGICK_TYPE,
    IMAGEMAGICK_DATA,
    IMAGEMAGICK_FILE,
    IMAGEMAGICK_ASCENT,
    IMAGEMAGICK_MARGIN,
    IMAGEMAGICK_RELIEF,
    IMAGEMAGICK_ALGORITHM,
    IMAGEMAGICK_HEURISTIC_MASK,
    IMAGEMAGICK_MASK,
    IMAGEMAGICK_BACKGROUND,
    IMAGEMAGICK_HEIGHT,
    IMAGEMAGICK_WIDTH,
    IMAGEMAGICK_MAX_HEIGHT,
    IMAGEMAGICK_MAX_WIDTH,
    IMAGEMAGICK_FORMAT,
    IMAGEMAGICK_ROTATION,
    IMAGEMAGICK_CROP,
    IMAGEMAGICK_LAST
  };

/* Vector of image_keyword structures describing the format
   of valid user-defined image specifications.  */

static struct image_keyword imagemagick_format[IMAGEMAGICK_LAST] =
  {
    {":type",		IMAGE_SYMBOL_VALUE,			1},
    {":data",		IMAGE_STRING_VALUE,			0},
    {":file",		IMAGE_STRING_VALUE,			0},
    {":ascent",		IMAGE_ASCENT_VALUE,			0},
    {":margin",		IMAGE_NON_NEGATIVE_INTEGER_VALUE_OR_PAIR, 0},
    {":relief",		IMAGE_INTEGER_VALUE,			0},
    {":conversion",	IMAGE_DONT_CHECK_VALUE_TYPE,		0},
    {":heuristic-mask",	IMAGE_DONT_CHECK_VALUE_TYPE,		0},
    {":mask",		IMAGE_DONT_CHECK_VALUE_TYPE,		0},
    {":background",	IMAGE_STRING_OR_NIL_VALUE,		0},
    {":height",		IMAGE_INTEGER_VALUE,			0},
    {":width",		IMAGE_INTEGER_VALUE,			0},
    {":max-height",	IMAGE_INTEGER_VALUE,			0},
    {":max-width",	IMAGE_INTEGER_VALUE,			0},
    {":format",		IMAGE_SYMBOL_VALUE,			0},
    {":rotation",	IMAGE_NUMBER_VALUE,     		0},
    {":crop",		IMAGE_DONT_CHECK_VALUE_TYPE,		0}
  };

/* Free X resources of imagemagick image IMG which is used on frame F.  */

static void
imagemagick_clear_image (struct frame *f,
                         struct image *img)
{
  image_clear_image (f, img);
}

/* Return true if OBJECT is a valid IMAGEMAGICK image specification.  Do
   this by calling parse_image_spec and supplying the keywords that
   identify the IMAGEMAGICK format.   */

static bool
imagemagick_image_p (Lisp_Object object)
{
  struct image_keyword fmt[IMAGEMAGICK_LAST];
  memcpy (fmt, imagemagick_format, sizeof fmt);

  if (!parse_image_spec (object, fmt, IMAGEMAGICK_LAST, Qimagemagick))
    return 0;

  /* Must specify either the :data or :file keyword.  */
  return fmt[IMAGEMAGICK_FILE].count + fmt[IMAGEMAGICK_DATA].count == 1;
}

/* The GIF library also defines DrawRectangle, but its never used in Emacs.
   Therefore rename the function so it doesn't collide with ImageMagick.  */
#define DrawRectangle DrawRectangleGif

#ifdef HAVE_IMAGEMAGICK7
# include <MagickWand/MagickWand.h>
# include <MagickCore/version.h>
/* ImageMagick 7 compatibility definitions.  */
# define PixelSetMagickColor PixelSetPixelColor
typedef PixelInfo MagickPixelPacket;
#else
# include <wand/MagickWand.h>
# include <magick/version.h>
#endif

/* ImageMagick 6.5.3 through 6.6.5 hid PixelGetMagickColor for some reason.
   Emacs seems to work fine with the hidden version, so unhide it.  */
#if 0x653 <= MagickLibVersion && MagickLibVersion <= 0x665
extern WandExport void PixelGetMagickColor (const PixelWand *,
					    MagickPixelPacket *);
#endif

static void
imagemagick_initialize (void)
{
  static bool imagemagick_initialized;
  if (!imagemagick_initialized)
    {
      imagemagick_initialized = true;
      MagickWandGenesis ();
    }
}

/* Log ImageMagick error message.
   Useful when an ImageMagick function returns the status `MagickFalse'.  */

static void
imagemagick_error (MagickWand *wand)
{
  char *description;
  ExceptionType severity;

  description = MagickGetException (wand, &severity);
  image_error ("ImageMagick error: %s", build_string (description));
  MagickRelinquishMemory (description);
}

/* Possibly give ImageMagick some extra help to determine the image
   type by supplying a "dummy" filename based on the Content-Type.  */

static char *
imagemagick_filename_hint (Lisp_Object spec, char hint_buffer[MaxTextExtent])
{
  Lisp_Object symbol = Qimage_format_suffixes;
  Lisp_Object val = find_symbol_value (symbol);
  Lisp_Object format;

  if (! CONSP (val))
    return NULL;

  format = image_spec_value (spec, QCformat, NULL);
  val = Fcar_safe (Fcdr_safe (Fassq (format, val)));
  if (! STRINGP (val))
    return NULL;

  /* It's OK to truncate the hint if it has MaxTextExtent or more bytes,
     as ImageMagick would ignore the extra bytes anyway.  */
  snprintf (hint_buffer, MaxTextExtent, "/tmp/foo.%s", SSDATA (val));
  return hint_buffer;
}

/* Animated images (e.g., GIF89a) are composed from one "master image"
   (which is the first one, and then there's a number of images that
   follow.  If following images have non-transparent colors, these are
   composed "on top" of the master image.  So, in general, one has to
   compute all the preceding images to be able to display a particular
   sub-image.

   Computing all the preceding images is too slow, so we maintain a
   cache of previously computed images.  We have to maintain a cache
   separate from the image cache, because the images may be scaled
   before display. */

struct animation_cache
{
  MagickWand *wand;
  int index;
  struct timespec update_time;
  struct animation_cache *next;
  char signature[FLEXIBLE_ARRAY_MEMBER];
};

static struct animation_cache *animation_cache = NULL;

static struct animation_cache *
imagemagick_create_cache (char *signature)
{
  struct animation_cache *cache
    = xmalloc (FLEXSIZEOF (struct animation_cache, signature,
			   strlen (signature) + 1));
  cache->wand = 0;
  cache->index = 0;
  cache->next = 0;
  strcpy (cache->signature, signature);
  return cache;
}

/* Discard cached images that haven't been used for a minute.  If
   CLEAR, discard all cached animated images.  */
static void
imagemagick_prune_animation_cache (bool clear)
{
  struct animation_cache **pcache = &animation_cache;
  struct timespec old = timespec_sub (current_timespec (),
				      make_timespec (60, 0));

  while (*pcache)
    {
      struct animation_cache *cache = *pcache;
      if (clear || timespec_cmp (old, cache->update_time) > 0)
	{
	  if (cache->wand)
	    DestroyMagickWand (cache->wand);
	  *pcache = cache->next;
	  xfree (cache);
	}
      else
	pcache = &cache->next;
    }
}

static struct animation_cache *
imagemagick_get_animation_cache (MagickWand *wand)
{
  char *signature = MagickGetImageSignature (wand);
  struct animation_cache *cache;
  struct animation_cache **pcache = &animation_cache;

  imagemagick_prune_animation_cache (false);

  while (1)
    {
      cache = *pcache;
      if (! cache)
	{
          *pcache = cache = imagemagick_create_cache (signature);
          break;
        }
      if (strcmp (signature, cache->signature) == 0)
	break;
      pcache = &cache->next;
    }

  DestroyString (signature);
  cache->update_time = current_timespec ();
  return cache;
}

static MagickWand *
imagemagick_compute_animated_image (MagickWand *super_wand, int ino)
{
  int i;
  MagickWand *composite_wand;
  size_t dest_width, dest_height;
  struct animation_cache *cache = imagemagick_get_animation_cache (super_wand);

  MagickSetIteratorIndex (super_wand, 0);

  if (ino == 0 || cache->wand == NULL || cache->index > ino)
    {
      composite_wand = MagickGetImage (super_wand);
      if (cache->wand)
	DestroyMagickWand (cache->wand);
    }
  else
    composite_wand = cache->wand;

  dest_height = MagickGetImageHeight (composite_wand);

  for (i = max (1, cache->index + 1); i <= ino; i++)
    {
      MagickWand *sub_wand;
      PixelIterator *source_iterator, *dest_iterator;
      PixelWand **source, **dest;
      size_t source_width, source_height;
      ssize_t source_left, source_top;
      MagickPixelPacket pixel;
      DisposeType dispose;
      ptrdiff_t lines = 0;

      MagickSetIteratorIndex (super_wand, i);
      sub_wand = MagickGetImage (super_wand);

      MagickGetImagePage (sub_wand, &source_width, &source_height,
			  &source_left, &source_top);

      /* This flag says how to handle transparent pixels.  */
      dispose = MagickGetImageDispose (sub_wand);

      source_iterator = NewPixelIterator (sub_wand);
      if (! source_iterator)
	{
	  DestroyMagickWand (composite_wand);
	  DestroyMagickWand (sub_wand);
	  cache->wand = NULL;
	  image_error ("Imagemagick pixel iterator creation failed");
	  return NULL;
	}

      dest_iterator = NewPixelIterator (composite_wand);
      if (! dest_iterator)
	{
	  DestroyMagickWand (composite_wand);
	  DestroyMagickWand (sub_wand);
	  DestroyPixelIterator (source_iterator);
	  cache->wand = NULL;
	  image_error ("Imagemagick pixel iterator creation failed");
	  return NULL;
	}

      /* The sub-image may not start at origin, so move the destination
	 iterator to where the sub-image should start. */
      if (source_top > 0)
	{
	  PixelSetIteratorRow (dest_iterator, source_top);
	  lines = source_top;
	}

      while ((source = PixelGetNextIteratorRow (source_iterator, &source_width))
	     != NULL)
	{
	  ptrdiff_t x;

	  /* Sanity check.  This shouldn't happen, but apparently
	     does in some pictures.  */
	  if (++lines >= dest_height)
	    break;

	  dest = PixelGetNextIteratorRow (dest_iterator, &dest_width);
	  for (x = 0; x < source_width; x++)
	    {
	      /* Sanity check.  This shouldn't happen, but apparently
		 also does in some pictures.  */
	      if (x + source_left >= dest_width)
		break;
	      /* Normally we only copy over non-transparent pixels,
		 but if the disposal method is "Background", then we
		 copy over all pixels.  */
	      if (dispose == BackgroundDispose || PixelGetAlpha (source[x]))
		{
		  PixelGetMagickColor (source[x], &pixel);
		  PixelSetMagickColor (dest[x + source_left], &pixel);
		}
	    }
	  PixelSyncIterator (dest_iterator);
	}

      DestroyPixelIterator (source_iterator);
      DestroyPixelIterator (dest_iterator);
      DestroyMagickWand (sub_wand);
    }

  /* Cache a copy for the next iteration.  The current wand will be
     destroyed by the caller. */
  cache->wand = CloneMagickWand (composite_wand);
  cache->index = ino;

  return composite_wand;
}


/* Helper function for imagemagick_load, which does the actual loading
   given contents and size, apart from frame and image structures,
   passed from imagemagick_load.  Uses librimagemagick to do most of
   the image processing.

   F is a pointer to the Emacs frame; IMG to the image structure to
   prepare; CONTENTS is the string containing the IMAGEMAGICK data to
   be parsed; SIZE is the number of bytes of data; and FILENAME is
   either the file name or the image data.

   Return true if successful.  */

static bool
imagemagick_load_image (struct frame *f, struct image *img,
			unsigned char *contents, unsigned int size,
			char *filename)
{
  int width, height;
  size_t image_width, image_height;
  MagickBooleanType status;
  Emacs_Pix_Container ximg;
  int x, y;
  MagickWand *image_wand;
  PixelIterator *iterator;
  PixelWand **pixels, *bg_wand = NULL;
  MagickPixelPacket  pixel;
  Lisp_Object image;
#ifndef DONT_CREATE_TRANSFORMED_IMAGEMAGICK_IMAGE
  Lisp_Object value;
#endif
  Lisp_Object crop;
  EMACS_INT ino;
  int desired_width, desired_height;
#ifndef DONT_CREATE_TRANSFORMED_IMAGEMAGICK_IMAGE
  double rotation;
#endif
  char hint_buffer[MaxTextExtent];
  char *filename_hint = NULL;
  imagemagick_initialize ();

  /* Handle image index for image types who can contain more than one image.
     Interface :index is same as for GIF.  First we "ping" the image to see how
     many sub-images it contains.  Pinging is faster than loading the image to
     find out things about it.  */

  image = image_spec_value (img->spec, QCindex, NULL);
  ino = FIXNUMP (image) ? XFIXNAT (image) : 0;
  image_wand = NewMagickWand ();

  if (filename)
    status = MagickReadImage (image_wand, filename);
  else
    {
      Lisp_Object lwidth = image_spec_value (img->spec, QCwidth, NULL);
      Lisp_Object lheight = image_spec_value (img->spec, QCheight, NULL);

      if (FIXNATP (lwidth) && FIXNATP (lheight))
	{
	  MagickSetSize (image_wand, XFIXNAT (lwidth), XFIXNAT (lheight));
	  MagickSetDepth (image_wand, 8);
	}
      filename_hint = imagemagick_filename_hint (img->spec, hint_buffer);
      MagickSetFilename (image_wand, filename_hint);
      status = MagickReadImageBlob (image_wand, contents, size);
    }

  if (status == MagickFalse)
    {
      imagemagick_error (image_wand);
      DestroyMagickWand (image_wand);
      return 0;
    }

#if defined HAVE_MAGICKAUTOORIENTIMAGE		\
  || HAVE_DECL_MAGICKAUTOORIENTIMAGE
  /* If no :rotation is explicitly specified, apply the automatic
     rotation from EXIF. */
  if (NILP (image_spec_value (img->spec, QCrotation, NULL)))
    if (MagickAutoOrientImage (image_wand) == MagickFalse)
      {
        image_error ("Error applying automatic orientation in image `%s'", img->spec);
        DestroyMagickWand (image_wand);
        return 0;
      }
#endif

  if (ino < 0 || ino >= MagickGetNumberImages (image_wand))
    {
      image_error ("Invalid image number `%s' in image `%s'", image, img->spec);
      DestroyMagickWand (image_wand);
      return 0;
    }

  if (MagickGetImageDelay (image_wand) > 0)
    img->lisp_data =
      Fcons (Qdelay,
             Fcons (make_float (MagickGetImageDelay (image_wand) / 100.0),
                    img->lisp_data));

  if (MagickGetNumberImages (image_wand) > 1)
    img->lisp_data =
      Fcons (Qcount,
             Fcons (make_fixnum (MagickGetNumberImages (image_wand)),
                    img->lisp_data));

  /* If we have an animated image, get the new wand based on the
     "super-wand". */
  if (MagickGetNumberImages (image_wand) > 1)
    {
      /* This is an animated image (it has a delay), so compute the
	 composite image etc. */
      if (MagickGetImageDelay (image_wand) > 0)
	{
	  MagickWand *super_wand = image_wand;
	  image_wand = imagemagick_compute_animated_image (super_wand, ino);
	  if (! image_wand)
	    image_wand = super_wand;
	  else
	    DestroyMagickWand (super_wand);
	}
      else
	/* This is not an animated image: It's just a multi-image file
	   (like an .ico file).  Just return the correct
	   sub-image.  */
	{
	  MagickWand *super_wand = image_wand;

	  MagickSetIteratorIndex (super_wand, ino);
	  image_wand = MagickGetImage (super_wand);
	  DestroyMagickWand (super_wand);
	}
    }

  /* Retrieve the frame's background color, for use later.  */
  {
    Emacs_Color bgcolor;
    Lisp_Object specified_bg;

    specified_bg = image_spec_value (img->spec, QCbackground, NULL);
    if (!STRINGP (specified_bg)
	|| !FRAME_TERMINAL (f)->defined_color_hook (f,
                                                    SSDATA (specified_bg),
                                                    &bgcolor,
                                                    false,
                                                    false))
      FRAME_TERMINAL (f)->query_frame_background_color (f, &bgcolor);

    bg_wand = NewPixelWand ();
    PixelSetRed   (bg_wand, (double) bgcolor.red   / 65535);
    PixelSetGreen (bg_wand, (double) bgcolor.green / 65535);
    PixelSetBlue  (bg_wand, (double) bgcolor.blue  / 65535);
  }

#ifndef DONT_CREATE_TRANSFORMED_IMAGEMAGICK_IMAGE
  compute_image_size (f, MagickGetImageWidth (image_wand),
		      MagickGetImageHeight (image_wand),
		      img, &desired_width, &desired_height);
#else
  desired_width = desired_height = -1;
#endif

  if (desired_width != -1 && desired_height != -1)
    {
      status = MagickScaleImage (image_wand, desired_width, desired_height);
      if (status == MagickFalse)
	{
	  image_error ("Imagemagick scale failed");
	  imagemagick_error (image_wand);
	  goto imagemagick_error;
	}
    }

  /* crop behaves similar to image slicing in Emacs but is more memory
     efficient.  */
  crop = image_spec_value (img->spec, QCcrop, NULL);

  if (CONSP (crop) && TYPE_RANGED_FIXNUMP (size_t, XCAR (crop)))
    {
      /* After some testing, it seems MagickCropImage is the fastest crop
         function in ImageMagick.  This crop function seems to do less copying
         than the alternatives, but it still reads the entire image into memory
         before cropping, which is apparently difficult to avoid when using
         imagemagick.  */
      size_t crop_width = XFIXNUM (XCAR (crop));
      crop = XCDR (crop);
      if (CONSP (crop) && TYPE_RANGED_FIXNUMP (size_t, XCAR (crop)))
	{
	  size_t crop_height = XFIXNUM (XCAR (crop));
	  crop = XCDR (crop);
	  if (CONSP (crop) && TYPE_RANGED_FIXNUMP (ssize_t, XCAR (crop)))
	    {
	      ssize_t crop_x = XFIXNUM (XCAR (crop));
	      crop = XCDR (crop);
	      if (CONSP (crop) && TYPE_RANGED_FIXNUMP (ssize_t, XCAR (crop)))
		{
		  ssize_t crop_y = XFIXNUM (XCAR (crop));
		  MagickCropImage (image_wand, crop_width, crop_height,
				   crop_x, crop_y);
		}
	    }
	}
    }

#ifndef DONT_CREATE_TRANSFORMED_IMAGEMAGICK_IMAGE
  /* Furthermore :rotation. we need background color and angle for
     rotation.  */
  /*
    TODO background handling for rotation specified_bg =
    image_spec_value (img->spec, QCbackground, NULL); if (!STRINGP
    (specified_bg).  */
  value = image_spec_value (img->spec, QCrotation, NULL);
  if (FLOATP (value))
    {
      rotation = XFLOAT_DATA (value);
      status = MagickRotateImage (image_wand, bg_wand, rotation);
      if (status == MagickFalse)
        {
          image_error ("Imagemagick image rotate failed");
	  imagemagick_error (image_wand);
          goto imagemagick_error;
        }
    }
#endif

  /* Set the canvas background color to the frame or specified
     background, and flatten the image.  Note: as of ImageMagick
     6.6.0, SVG image transparency is not handled properly
     (e.g. etc/images/splash.svg shows a white background always).  */
  {
    MagickWand *new_wand;
    MagickSetImageBackgroundColor (image_wand, bg_wand);
#if defined HAVE_MAGICKMERGEIMAGELAYERS		\
  || HAVE_DECL_MAGICKMERGEIMAGELAYERS
    new_wand = MagickMergeImageLayers (image_wand, MergeLayer);
#else
    new_wand = MagickFlattenImages (image_wand);
#endif
    DestroyMagickWand (image_wand);
    image_wand = new_wand;
  }

  /* Finally we are done manipulating the image.  Figure out the
     resulting width/height and transfer ownership to Emacs.  */
  image_height = MagickGetImageHeight (image_wand);
  image_width = MagickGetImageWidth (image_wand);

  if (! (image_width <= INT_MAX && image_height <= INT_MAX
	 && check_image_size (f, image_width, image_height)))
    {
      image_size_error ();
      goto imagemagick_error;
    }

  width = image_width;
  height = image_height;

  /* We can now get a valid pixel buffer from the imagemagick file, if all
     went ok.  */

  init_color_table ();

#if (defined (HAVE_MAGICKEXPORTIMAGEPIXELS)	     \
     || HAVE_DECL_MAGICKEXPORTIMAGEPIXELS)	     \
  && ! defined (HAVE_NS) && ! defined (HAVE_HAIKU)
  if (imagemagick_render_type != 0)
    {
      /* Magicexportimage is normally faster than pixelpushing.  This
         method is also well tested.  Some aspects of this method are
         ad-hoc and needs to be more researched. */
      void *dataptr;
      int imagedepth = 24; /*MagickGetImageDepth(image_wand);*/
      const char *exportdepth = imagedepth <= 8 ? "I" : "BGRP"; /*"RGBP";*/
      /* Try to create a x pixmap to hold the imagemagick pixmap.  */
      if (!image_create_x_image_and_pixmap (f, img, width, height, imagedepth,
					    &ximg, 0))
	{
#ifdef COLOR_TABLE_SUPPORT
	  free_color_table ();
#endif
	  image_error ("Imagemagick X bitmap allocation failure");
	  goto imagemagick_error;
	}
      dataptr = ximg->data;

      /* Oddly, the below code doesn't seem to work:*/
      /* switch(ximg->bitmap_unit){ */
      /* case 8: */
      /*   pixelwidth=CharPixel; */
      /*   break; */
      /* case   16: */
      /*   pixelwidth=ShortPixel; */
      /*   break; */
      /* case   32: */
      /*   pixelwidth=LongPixel; */
      /*   break; */
      /* } */
      /*
        Here im just guessing the format of the bitmap.
        happens to work fine for:
        - bw djvu images
        on rgb display.
        seems about 3 times as fast as pixel pushing(not carefully measured)
      */
      int pixelwidth = CharPixel; /*??? TODO figure out*/
      MagickExportImagePixels (image_wand, 0, 0, width, height,
			       exportdepth, pixelwidth, dataptr);
    }
  else
#endif /* HAVE_MAGICKEXPORTIMAGEPIXELS */
    {
      size_t image_height;
      double quantum_range = QuantumRange;
      MagickRealType color_scale = 65535.0 / quantum_range;
      /* Try to create a x pixmap to hold the imagemagick pixmap.  */
      if (!image_create_x_image_and_pixmap (f, img, width, height, 0,
					    &ximg, 0))
        {
#ifdef COLOR_TABLE_SUPPORT
	  free_color_table ();
#endif
          image_error ("Imagemagick X bitmap allocation failure");
          goto imagemagick_error;
        }

      /* Copy imagemagick image to x with primitive yet robust pixel
         pusher loop.  This has been tested a lot with many different
         images.  */

      /* Copy pixels from the imagemagick image structure to the x image map. */
      iterator = NewPixelIterator (image_wand);
      if (! iterator)
        {
#ifdef COLOR_TABLE_SUPPORT
	  free_color_table ();
#endif
	  image_destroy_x_image (ximg);
          image_error ("Imagemagick pixel iterator creation failed");
          goto imagemagick_error;
        }

      image_height = MagickGetImageHeight (image_wand);
      for (y = 0; y < image_height; y++)
        {
	  size_t row_width;
	  pixels = PixelGetNextIteratorRow (iterator, &row_width);
          if (! pixels)
            break;
	  int xlim = min (row_width, width);
	  for (x = 0; x < xlim; x++)
            {
              PixelGetMagickColor (pixels[x], &pixel);
              PUT_PIXEL (ximg, x, y,
                         lookup_rgb_color (f,
					   color_scale * pixel.red,
					   color_scale * pixel.green,
					   color_scale * pixel.blue));
	    }
	}
      DestroyPixelIterator (iterator);
    }

#ifdef COLOR_TABLE_SUPPORT
  /* Remember colors allocated for this image.  */
  img->colors = colors_in_color_table (&img->ncolors);
  free_color_table ();
#endif /* COLOR_TABLE_SUPPORT */

  img->width  = width;
  img->height = height;

  /* Put ximg into the image.  */
  image_put_x_image (f, img, ximg, 0);

  /* Final cleanup. image_wand should be the only resource left. */
  DestroyMagickWand (image_wand);
  if (bg_wand) DestroyPixelWand (bg_wand);

  /* Do not call MagickWandTerminus, to work around ImageMagick bug 825.  See:
     https://github.com/ImageMagick/ImageMagick/issues/825
     Although this bug was introduced in ImageMagick 6.9.9-14 and
     fixed in 6.9.9-18, it's simpler to work around it in all versions.  */

  return 1;

 imagemagick_error:
  DestroyMagickWand (image_wand);
  if (bg_wand) DestroyPixelWand (bg_wand);

  /* TODO more cleanup.  */
  image_error ("Error parsing IMAGEMAGICK image `%s'", img->spec);
  return 0;
}


/* Load IMAGEMAGICK image IMG for use on frame F.  Value is true if
   successful. this function will go into the imagemagick_type structure, and
   the prototype thus needs to be compatible with that structure.  */

static bool
imagemagick_load (struct frame *f, struct image *img)
{
  bool success_p = 0;
  Lisp_Object file_name;

  /* If IMG->spec specifies a file name, create a non-file spec from it.  */
  file_name = image_spec_value (img->spec, QCfile, NULL);
  if (STRINGP (file_name))
    {
      Lisp_Object file = image_find_image_file (file_name);
      if (!STRINGP (file))
	{
	  image_not_found_error (file_name);
	  return false;
	}
      file = ENCODE_FILE (file);
#ifdef WINDOWSNT
      file = ansi_encode_filename (file);
#endif
      success_p = imagemagick_load_image (f, img, 0, 0, SSDATA (file));
    }
  /* Else it's not a file, it's a Lisp object.  Load the image from a
     Lisp object rather than a file.  */
  else
    {
      Lisp_Object data;

      data = image_spec_value (img->spec, QCdata, NULL);
      if (!STRINGP (data))
	{
	  image_invalid_data_error (data);
	  return false;
	}
      success_p = imagemagick_load_image (f, img, SDATA (data),
                                          SBYTES (data), NULL);
    }

  return success_p;
}

DEFUN ("imagemagick-types", Fimagemagick_types, Simagemagick_types, 0, 0, 0,
       doc: /* Return a list of image types supported by ImageMagick.
Each entry in this list is a symbol named after an ImageMagick format
tag.  See the ImageMagick manual for a list of ImageMagick formats and
their descriptions (https://www.imagemagick.org/script/formats.php).
You can also try the shell command: `identify -list format'.

Note that ImageMagick recognizes many file-types that Emacs does not
recognize as images, such as C.  See `imagemagick-enabled-types'
and `imagemagick-types-inhibit'.  */)
  (void)
{
  Lisp_Object typelist = Qnil;
  size_t numf = 0;
  ExceptionInfo *ex;
  char **imtypes;
  size_t i;

  imagemagick_initialize ();
  ex = AcquireExceptionInfo ();
  imtypes = GetMagickList ("*", &numf, ex);
  DestroyExceptionInfo (ex);

  for (i = 0; i < numf; i++)
    {
      Lisp_Object imagemagicktype = intern (imtypes[i]);
      typelist = Fcons (imagemagicktype, typelist);
      imtypes[i] = MagickRelinquishMemory (imtypes[i]);
    }

  MagickRelinquishMemory (imtypes);
  return Fnreverse (typelist);
}

#endif	/* defined (HAVE_IMAGEMAGICK) */



/***********************************************************************
				 SVG
 ***********************************************************************/

#ifdef HAVE_RSVG

/* Function prototypes.  */

static bool svg_load_image (struct frame *, struct image *,
			    char *, ptrdiff_t, char *);

/* Indices of image specification fields in svg_format, below.  */

enum svg_keyword_index
{
  SVG_TYPE,
  SVG_DATA,
  SVG_FILE,
  SVG_BASE_URI,
  SVG_CSS,
  SVG_ASCENT,
  SVG_MARGIN,
  SVG_RELIEF,
  SVG_ALGORITHM,
  SVG_HEURISTIC_MASK,
  SVG_MASK,
  SVG_FOREGROUND,
  SVG_BACKGROUND,
  SVG_LAST
};

/* Vector of image_keyword structures describing the format
   of valid user-defined image specifications.  */

static const struct image_keyword svg_format[SVG_LAST] =
{
  {":type",		IMAGE_SYMBOL_VALUE,			1},
  {":data",		IMAGE_STRING_VALUE,			0},
  {":file",		IMAGE_STRING_VALUE,			0},
  {":base-uri",		IMAGE_STRING_VALUE,			0},
  {":css",		IMAGE_STRING_VALUE,                     0},
  {":ascent",		IMAGE_ASCENT_VALUE,			0},
  {":margin",		IMAGE_NON_NEGATIVE_INTEGER_VALUE_OR_PAIR, 0},
  {":relief",		IMAGE_INTEGER_VALUE,			0},
  {":conversion",	IMAGE_DONT_CHECK_VALUE_TYPE,		0},
  {":heuristic-mask",	IMAGE_DONT_CHECK_VALUE_TYPE,		0},
  {":mask",		IMAGE_DONT_CHECK_VALUE_TYPE,		0},
  {":foreground",	IMAGE_STRING_OR_NIL_VALUE,		0},
  {":background",	IMAGE_STRING_OR_NIL_VALUE,		0}
};

/* Return true if OBJECT is a valid SVG image specification.  Do
   this by calling parse_image_spec and supplying the keywords that
   identify the SVG format.   */

static bool
svg_image_p (Lisp_Object object)
{
  struct image_keyword fmt[SVG_LAST];
  memcpy (fmt, svg_format, sizeof fmt);

  if (!parse_image_spec (object, fmt, SVG_LAST, Qsvg))
    return 0;

  /* Must specify either the :data or :file keyword.  */
  return fmt[SVG_FILE].count + fmt[SVG_DATA].count == 1;
}

/* Some versions of glib's gatomic.h define MemoryBarrier, but MinGW
   w32api 3.18 and later has its own definition.  The following gross
   hack avoids the clash.  */
# ifdef WINDOWSNT
#  if (__W32API_MAJOR_VERSION + (__W32API_MINOR_VERSION >= 18)) >= 4
#   define W32_SAVE_MINGW_VERSION __MINGW_MAJOR_VERSION
#   undef __MINGW_MAJOR_VERSION
#   define __MINGW_MAJOR_VERSION 4
#  endif
# endif

# include <librsvg/rsvg.h>

/* librsvg is too old for us if it doesn't define this macro.  */
# ifndef LIBRSVG_CHECK_VERSION
#  define LIBRSVG_CHECK_VERSION(v, w, x) false
# endif

# ifdef WINDOWSNT

/* Restore the original definition of __MINGW_MAJOR_VERSION.  */
#  if defined W32_SAVE_MINGW_VERSION && defined __MINGW_MAJOR_VERSION
#   undef __MINGW_MAJOR_VERSION
#   define __MINGW_MAJOR_VERSION W32_SAVE_MINGW_VERSION
#   ifdef __MINGW_MAJOR_VERSION
#    undef W32_SAVE_MINGW_VERSION
#   endif
#  endif

/* SVG library functions.  */
#  if LIBRSVG_CHECK_VERSION (2, 32, 0)
DEF_DLL_FN (GFile *, g_file_new_for_path, (char const *));
DEF_DLL_FN (GInputStream *, g_memory_input_stream_new_from_data,
	    (void const *, gssize, GDestroyNotify));
DEF_DLL_FN (RsvgHandle *, rsvg_handle_new_from_stream_sync,
	    (GInputStream *, GFile *, RsvgHandleFlags, GCancellable *,
	     GError **error));
#  else
DEF_DLL_FN (RsvgHandle *, rsvg_handle_new, (void));
DEF_DLL_FN (void, rsvg_handle_set_base_uri, (RsvgHandle *, const char *));
DEF_DLL_FN (gboolean, rsvg_handle_write,
	    (RsvgHandle *, const guchar *, gsize, GError **));
DEF_DLL_FN (gboolean, rsvg_handle_close, (RsvgHandle *, GError **));
#  endif

DEF_DLL_FN (void, rsvg_handle_set_dpi_x_y,
	    (RsvgHandle * handle, double dpi_x, double dpi_y));

#  if LIBRSVG_CHECK_VERSION (2, 52, 1)
DEF_DLL_FN (gboolean, rsvg_handle_get_intrinsic_size_in_pixels,
            (RsvgHandle *, gdouble *, gdouble *));
#  endif
#  if LIBRSVG_CHECK_VERSION (2, 46, 0)
DEF_DLL_FN (void, rsvg_handle_get_intrinsic_dimensions,
            (RsvgHandle *, gboolean *, RsvgLength *, gboolean *,
            RsvgLength *, gboolean *, RsvgRectangle *));
DEF_DLL_FN (gboolean, rsvg_handle_get_geometry_for_layer,
	    (RsvgHandle *, const char *, const RsvgRectangle *,
	     RsvgRectangle *, RsvgRectangle *, GError **));
#  else
DEF_DLL_FN (void, rsvg_handle_get_dimensions,
	    (RsvgHandle *, RsvgDimensionData *));
#  endif

#  if LIBRSVG_CHECK_VERSION (2, 48, 0)
DEF_DLL_FN (gboolean, rsvg_handle_set_stylesheet,
	    (RsvgHandle *, const guint8 *, gsize, GError **));
#  endif
DEF_DLL_FN (GdkPixbuf *, rsvg_handle_get_pixbuf, (RsvgHandle *));
DEF_DLL_FN (int, gdk_pixbuf_get_width, (const GdkPixbuf *));
DEF_DLL_FN (int, gdk_pixbuf_get_height, (const GdkPixbuf *));
DEF_DLL_FN (guchar *, gdk_pixbuf_get_pixels, (const GdkPixbuf *));
DEF_DLL_FN (int, gdk_pixbuf_get_rowstride, (const GdkPixbuf *));
DEF_DLL_FN (GdkColorspace, gdk_pixbuf_get_colorspace, (const GdkPixbuf *));
DEF_DLL_FN (int, gdk_pixbuf_get_n_channels, (const GdkPixbuf *));
DEF_DLL_FN (gboolean, gdk_pixbuf_get_has_alpha, (const GdkPixbuf *));
DEF_DLL_FN (int, gdk_pixbuf_get_bits_per_sample, (const GdkPixbuf *));

#  if ! GLIB_CHECK_VERSION (2, 36, 0)
DEF_DLL_FN (void, g_type_init, (void));
#  endif
DEF_DLL_FN (void, g_object_unref, (gpointer));
DEF_DLL_FN (void, g_error_free, (GError *));

static bool
init_svg_functions (void)
{
  HMODULE library, gdklib = NULL, glib = NULL, gobject = NULL, giolib = NULL;

  if (!(glib = w32_delayed_load (Qglib))
      || !(gobject = w32_delayed_load (Qgobject))
#  if LIBRSVG_CHECK_VERSION (2, 32, 0)
      || !(giolib = w32_delayed_load (Qgio))
#  endif
      || !(gdklib = w32_delayed_load (Qgdk_pixbuf))
      || !(library = w32_delayed_load (Qsvg)))
    {
      if (gdklib)  FreeLibrary (gdklib);
      if (giolib)  FreeLibrary (giolib);
      if (gobject) FreeLibrary (gobject);
      if (glib)    FreeLibrary (glib);
      return 0;
    }

#if LIBRSVG_CHECK_VERSION (2, 32, 0)
  LOAD_DLL_FN (giolib, g_file_new_for_path);
  LOAD_DLL_FN (giolib, g_memory_input_stream_new_from_data);
  LOAD_DLL_FN (library, rsvg_handle_new_from_stream_sync);
#else
  LOAD_DLL_FN (library, rsvg_handle_new);
  LOAD_DLL_FN (library, rsvg_handle_set_base_uri);
  LOAD_DLL_FN (library, rsvg_handle_write);
  LOAD_DLL_FN (library, rsvg_handle_close);
#endif
  LOAD_DLL_FN (library, rsvg_handle_set_dpi_x_y);
#if LIBRSVG_CHECK_VERSION (2, 52, 1)
  LOAD_DLL_FN (library, rsvg_handle_get_intrinsic_size_in_pixels);
#endif
#if LIBRSVG_CHECK_VERSION (2, 46, 0)
  LOAD_DLL_FN (library, rsvg_handle_get_intrinsic_dimensions);
  LOAD_DLL_FN (library, rsvg_handle_get_geometry_for_layer);
#else
  LOAD_DLL_FN (library, rsvg_handle_get_dimensions);
#endif
#if LIBRSVG_CHECK_VERSION (2, 48, 0)
  LOAD_DLL_FN (library, rsvg_handle_set_stylesheet);
#endif
  LOAD_DLL_FN (library, rsvg_handle_get_pixbuf);

  LOAD_DLL_FN (gdklib, gdk_pixbuf_get_width);
  LOAD_DLL_FN (gdklib, gdk_pixbuf_get_height);
  LOAD_DLL_FN (gdklib, gdk_pixbuf_get_pixels);
  LOAD_DLL_FN (gdklib, gdk_pixbuf_get_rowstride);
  LOAD_DLL_FN (gdklib, gdk_pixbuf_get_colorspace);
  LOAD_DLL_FN (gdklib, gdk_pixbuf_get_n_channels);
  LOAD_DLL_FN (gdklib, gdk_pixbuf_get_has_alpha);
  LOAD_DLL_FN (gdklib, gdk_pixbuf_get_bits_per_sample);

#  if ! GLIB_CHECK_VERSION (2, 36, 0)
  LOAD_DLL_FN (gobject, g_type_init);
#  endif
  LOAD_DLL_FN (gobject, g_object_unref);
  LOAD_DLL_FN (glib, g_error_free);

  return 1;
}

/* The following aliases for library functions allow dynamic loading
   to be used on some platforms.  */

#  undef gdk_pixbuf_get_bits_per_sample
#  undef gdk_pixbuf_get_colorspace
#  undef gdk_pixbuf_get_has_alpha
#  undef gdk_pixbuf_get_height
#  undef gdk_pixbuf_get_n_channels
#  undef gdk_pixbuf_get_pixels
#  undef gdk_pixbuf_get_rowstride
#  undef gdk_pixbuf_get_width
#  undef g_error_free
#  undef g_object_unref
#  undef g_type_init
#  if LIBRSVG_CHECK_VERSION (2, 52, 1)
#   undef rsvg_handle_get_intrinsic_size_in_pixels
#  endif
#  if LIBRSVG_CHECK_VERSION (2, 46, 0)
#   undef rsvg_handle_get_intrinsic_dimensions
#   undef rsvg_handle_get_geometry_for_layer
#  else
#   undef rsvg_handle_get_dimensions
#  endif
#  if LIBRSVG_CHECK_VERSION (2, 48, 0)
#   undef rsvg_handle_set_stylesheet
#  endif
#  undef rsvg_handle_get_pixbuf
#  if LIBRSVG_CHECK_VERSION (2, 32, 0)
#   undef g_file_new_for_path
#   undef g_memory_input_stream_new_from_data
#   undef rsvg_handle_new_from_stream_sync
#  else
#   undef rsvg_handle_close
#   undef rsvg_handle_new
#   undef rsvg_handle_set_base_uri
#   undef rsvg_handle_write
#  endif
#  undef rsvg_handle_set_dpi_x_y

#  define gdk_pixbuf_get_bits_per_sample fn_gdk_pixbuf_get_bits_per_sample
#  define gdk_pixbuf_get_colorspace fn_gdk_pixbuf_get_colorspace
#  define gdk_pixbuf_get_has_alpha fn_gdk_pixbuf_get_has_alpha
#  define gdk_pixbuf_get_height fn_gdk_pixbuf_get_height
#  define gdk_pixbuf_get_n_channels fn_gdk_pixbuf_get_n_channels
#  define gdk_pixbuf_get_pixels fn_gdk_pixbuf_get_pixels
#  define gdk_pixbuf_get_rowstride fn_gdk_pixbuf_get_rowstride
#  define gdk_pixbuf_get_width fn_gdk_pixbuf_get_width
#  define g_error_free fn_g_error_free
#  define g_object_unref fn_g_object_unref
#  if ! GLIB_CHECK_VERSION (2, 36, 0)
#   define g_type_init fn_g_type_init
#  endif
#  if LIBRSVG_CHECK_VERSION (2, 52, 1)
#   define rsvg_handle_get_intrinsic_size_in_pixels \
	fn_rsvg_handle_get_intrinsic_size_in_pixels
#  endif
#  if LIBRSVG_CHECK_VERSION (2, 46, 0)
#   define rsvg_handle_get_intrinsic_dimensions \
	fn_rsvg_handle_get_intrinsic_dimensions
#   define rsvg_handle_get_geometry_for_layer	\
	fn_rsvg_handle_get_geometry_for_layer
#  else
#   define rsvg_handle_get_dimensions fn_rsvg_handle_get_dimensions
#  endif
#  if LIBRSVG_CHECK_VERSION (2, 48, 0)
#   define rsvg_handle_set_stylesheet fn_rsvg_handle_set_stylesheet
#  endif
#  define rsvg_handle_get_pixbuf fn_rsvg_handle_get_pixbuf
#  if LIBRSVG_CHECK_VERSION (2, 32, 0)
#   define g_file_new_for_path fn_g_file_new_for_path
#   define g_memory_input_stream_new_from_data \
	fn_g_memory_input_stream_new_from_data
#   define rsvg_handle_new_from_stream_sync fn_rsvg_handle_new_from_stream_sync
#  else
#   define rsvg_handle_close fn_rsvg_handle_close
#   define rsvg_handle_new fn_rsvg_handle_new
#   define rsvg_handle_set_base_uri fn_rsvg_handle_set_base_uri
#   define rsvg_handle_write fn_rsvg_handle_write
#  endif
#  define rsvg_handle_set_dpi_x_y fn_rsvg_handle_set_dpi_x_y

# endif /* !WINDOWSNT  */

/* Load SVG image IMG for use on frame F.  Value is true if
   successful.  */

static bool
svg_load (struct frame *f, struct image *img)
{
  bool success_p = 0;
  Lisp_Object file_name, base_uri;

  /* If IMG->spec specifies a file name, create a non-file spec from it.  */
  file_name = image_spec_value (img->spec, QCfile, NULL);
  base_uri = image_spec_value (img->spec, QCbase_uri, NULL);
  if (STRINGP (file_name))
    {
      image_fd fd;
      Lisp_Object file = image_find_image_fd (file_name, &fd);
      if (!STRINGP (file))
	{
	  image_not_found_error (file_name);
	  return false;
	}

      /* Read the entire file into memory.  */
      ptrdiff_t size;
      char *contents = slurp_file (fd, &size);
      if (contents == NULL)
	{
	  image_error ("Error loading SVG image `%s'", file);
	  return false;
	}
      /* If the file was slurped into memory properly, parse it.  */
      if (!STRINGP (base_uri))
        base_uri = file;
      success_p = svg_load_image (f, img, contents, size,
                                  SSDATA (ENCODE_FILE (base_uri)));
      xfree (contents);
    }
  /* Else it's not a file, it's a Lisp object.  Load the image from a
     Lisp object rather than a file.  */
  else
    {
      Lisp_Object data;

      data = image_spec_value (img->spec, QCdata, NULL);
      if (!STRINGP (data))
	{
	  image_invalid_data_error (data);
	  return false;
	}
      if (!STRINGP (base_uri))
        base_uri = BVAR (current_buffer, filename);
      success_p = svg_load_image (f, img, SSDATA (data), SBYTES (data),
                                  (STRINGP (base_uri) ?
                                   SSDATA (ENCODE_FILE (base_uri)) : NULL));
    }

  return success_p;
}

#if LIBRSVG_CHECK_VERSION (2, 46, 0)
static double
svg_css_length_to_pixels (RsvgLength length, double dpi, int font_size)
{
  double value = length.length;

#if ! LIBRSVG_CHECK_VERSION (2, 48, 0)
  /* librsvg 2.48 lets us define the font size, but earlier versions
     default to 12 pixels.  */
  font_size = 12;
#endif

  switch (length.unit)
    {
    case RSVG_UNIT_PX:
      /* Already a pixel value.  */
      break;
    case RSVG_UNIT_CM:
      /* 2.54 cm in an inch.  */
      value = dpi * value / 2.54;
      break;
    case RSVG_UNIT_MM:
      /* 25.4 mm in an inch.  */
      value = dpi * value / 25.4;
      break;
    case RSVG_UNIT_PT:
      /* 72 points in an inch.  */
      value = dpi * value / 72;
      break;
    case RSVG_UNIT_PC:
      /* 6 picas in an inch.  */
      value = dpi * value / 6;
      break;
    case RSVG_UNIT_IN:
      value *= dpi;
      break;
    case RSVG_UNIT_EM:
      value *= font_size;
      break;
    case RSVG_UNIT_EX:
      /* librsvg uses an ex height of half the em height, so we match
	 that here.  */
      value = value * font_size / 2.0;
      break;
    case RSVG_UNIT_PERCENT:
      /* Percent is a ratio of the containing "viewport".  We don't
	 have a viewport, as such, as we try to draw the image to it's
	 'natural' size rather than dictate the size as if we were
	 drawing icons on a toolbar or similar.  This means that
	 percent values are useless to us and we are best off just
	 drawing the image according to whatever other sizes we can
	 derive.

	 If we do set explicit width and height values in the image
	 spec, this will work out correctly as librsvg will still
	 honor the percentage sizes in its final rendering no matter
	 what size we make the image.  */
      value = 0;
      break;
    default:
      /* We should never reach this.  */
      value = 0;
    }

  return value;
}
#endif

/* Load frame F and image IMG.  CONTENTS contains the SVG XML data to
   be parsed, SIZE is its size, and FILENAME is the name of the SVG
   file being loaded.

   Use librsvg to do most of the image processing.

   Return true when successful.

   The basic process, which is used for all versions of librsvg, is to
   load the SVG and parse it, then extract the image dimensions.  We
   then use those image dimensions to calculate the final size and
   wrap the SVG data inside another SVG we build on the fly. This
   wrapper does the necessary resizing and setting of foreground and
   background colors and is then parsed and rasterized.

   It should also be noted that setting up the SVG prior to 2.32 was
   done differently, but the overall process is the same.  */
static bool
svg_load_image (struct frame *f, struct image *img, char *contents,
		ptrdiff_t size, char *filename)
{
  RsvgHandle *rsvg_handle;
  double viewbox_width, viewbox_height;
  GError *err = NULL;
  GdkPixbuf *pixbuf;
  int width;
  int height;
  const guint8 *pixels;
  int rowstride;
  char *wrapped_contents = NULL;
  ptrdiff_t wrapped_size;

  bool empty_errmsg = true;
  const char *errmsg = "";
  ptrdiff_t errlen = 0;

#if LIBRSVG_CHECK_VERSION (2, 48, 0)
  char *css = NULL;
#endif

#if ! GLIB_CHECK_VERSION (2, 36, 0)
  /* g_type_init is a glib function that must be called prior to
     using gnome type library functions (obsolete since 2.36.0).  */
  g_type_init ();
#endif

  /* Parse the unmodified SVG data so we can get its initial size.  */

#if LIBRSVG_CHECK_VERSION (2, 32, 0)
  GInputStream *input_stream
    = g_memory_input_stream_new_from_data (contents, size, NULL);
  GFile *base_file = filename ? g_file_new_for_path (filename) : NULL;
  rsvg_handle = rsvg_handle_new_from_stream_sync (input_stream, base_file,
						  RSVG_HANDLE_FLAGS_NONE,
						  NULL, &err);

  if (base_file)
    g_object_unref (base_file);
  g_object_unref (input_stream);

  /* Check rsvg_handle too, to avoid librsvg 2.40.13 bug (Bug#36773#26).  */
  if (!rsvg_handle || err) goto rsvg_error;

  rsvg_handle_set_dpi_x_y (rsvg_handle, FRAME_DISPLAY_INFO (f)->resx,
                           FRAME_DISPLAY_INFO (f)->resy);

#if LIBRSVG_CHECK_VERSION (2, 48, 0)
  Lisp_Object lcss = image_spec_value (img->spec, QCcss, NULL);
  if (!STRINGP (lcss))
    {
      /* Generate the CSS for the SVG image.

         We use this to set the font (font-family in CSS lingo) and
         the font size.  We can extend this to handle any CSS values
         SVG supports, however it's only available in librsvg 2.48 and
         above so some things we could set here are handled in the
         wrapper below.  */
      /* FIXME: The below calculations leave enough space for a font
	 size up to 9999, if it overflows we just throw an error but
	 should probably increase the buffer size.  */
      const char *css_spec = "svg{font-family:\"%s\";font-size:%dpx}";
      int css_len = strlen (css_spec) + strlen (img->face_font_family) + 1;
      css = xmalloc (css_len);
      if (css_len <= snprintf (css, css_len, css_spec,
			       img->face_font_family, img->face_font_size))
	goto rsvg_error;

      rsvg_handle_set_stylesheet (rsvg_handle, (guint8 *)css, strlen (css), NULL);
    }
  else
    {
      css = xmalloc (SBYTES (lcss) + 1);
      strncpy (css, SSDATA (lcss), SBYTES (lcss));
      *(css + SBYTES (lcss) + 1) = 0;
    }
#endif

#else
  /* Make a handle to a new rsvg object.  */
  rsvg_handle = rsvg_handle_new ();
  eassume (rsvg_handle);

  rsvg_handle_set_dpi_x_y (rsvg_handle, FRAME_DISPLAY_INFO (f)->resx,
                           FRAME_DISPLAY_INFO (f)->resy);

  /* Set base_uri for properly handling referenced images (via 'href').
     Can be explicitly specified using `:base_uri' image property.
     See rsvg bug 596114 - "image refs are relative to curdir, not .svg file"
     <https://gitlab.gnome.org/GNOME/librsvg/issues/33>. */
  if (filename)
    rsvg_handle_set_base_uri (rsvg_handle, filename);

  /* Parse the contents argument and fill in the rsvg_handle.  */
  rsvg_handle_write (rsvg_handle, (unsigned char *) contents, size, &err);
  if (err) goto rsvg_error;

  /* The parsing is complete, rsvg_handle is ready to be used, close
     it for further writes.  */
  rsvg_handle_close (rsvg_handle, &err);
  if (err) goto rsvg_error;
#endif

  /* Get the image dimensions.

     There are a couple of approaches used here, depending on the
     contents of the SVG, and which version of librsvg we're using.
     With librsvg versions prior to 2.46 we ask librsvg for the size
     of the image, however this may include pats of the image that are
     outside of the viewbox.

     librsvg 2.46 allows us to request the image's "intrinsic
     dimensions", which are the sizes given in the SVG in CSS units.
     So, for example, if the image defines it's width as "10mm", we
     are given a struct that we need to translate into pixel values
     ourself (see svg_css_length_to_pixels).

     2.52 introduces a function that will give us the pixel sizes
     directly, assuming we provide the correct screen DPI values.
  */
#if LIBRSVG_CHECK_VERSION (2, 46, 0)
  gdouble gviewbox_width = 0, gviewbox_height = 0;
  gboolean has_viewbox = FALSE;
# if LIBRSVG_CHECK_VERSION (2, 52, 1)
  has_viewbox = rsvg_handle_get_intrinsic_size_in_pixels (rsvg_handle,
							  &gviewbox_width,
							  &gviewbox_height);
# endif

  if (has_viewbox)
    {
      viewbox_width = gviewbox_width;
      viewbox_height = gviewbox_height;
    }
  else
    {
      RsvgRectangle  viewbox;
      double explicit_width = 0, explicit_height = 0;

      /* Try the intrinsic dimensions first.  */
      gboolean has_width, has_height;
      RsvgLength iwidth, iheight;
      double dpi = FRAME_DISPLAY_INFO (f)->resx;

      rsvg_handle_get_intrinsic_dimensions (rsvg_handle,
					    &has_width, &iwidth,
					    &has_height, &iheight,
					    &has_viewbox, &viewbox);

      if (has_width)
	explicit_width = svg_css_length_to_pixels (iwidth, dpi,
						   img->face_font_size);
      if (has_height)
	explicit_height = svg_css_length_to_pixels (iheight, dpi,
						    img->face_font_size);

      if (explicit_width > 0 && explicit_height > 0)
	{
	  viewbox_width = explicit_width;
	  viewbox_height = explicit_height;
	}
      else if (explicit_width > 0 && has_viewbox)
	{
	  viewbox_width = explicit_width;
	  viewbox_height = explicit_width * viewbox.height / viewbox.width;
	}
      else if (explicit_height > 0 && has_viewbox)
	{
	  viewbox_height = explicit_height;
	  viewbox_width = explicit_height * viewbox.width / viewbox.height;
	}
      else if (has_viewbox)
	{
	  viewbox_width = viewbox.width;
	  viewbox_height = viewbox.height;
	}
      else
	viewbox_width = viewbox_height = 0;

      if (! (0 < viewbox_width && 0 < viewbox_height))
	{
	  /* We haven't found a usable set of sizes, so try working out
	     the visible area.  */

	  /* FIXME: I'm not sure exactly how librsvg uses this
	     viewport input here, so I'm not sure what values I should
	     set. */
	  RsvgRectangle max_viewport_rect = {0, 0, UINT_MAX, UINT_MAX};
	  RsvgRectangle out_logical_rect;

	  rsvg_handle_get_geometry_for_layer (rsvg_handle, NULL,
					      &max_viewport_rect, &viewbox,
					      &out_logical_rect, NULL);
	  viewbox_width = viewbox.x + viewbox.width;
	  viewbox_height = viewbox.y + viewbox.height;
	}
    }
#else
  /* In librsvg before 2.46.0, guess the viewbox from the image dimensions.  */
  RsvgDimensionData dimension_data;
  rsvg_handle_get_dimensions (rsvg_handle, &dimension_data);
  viewbox_width = dimension_data.width;
  viewbox_height = dimension_data.height;
#endif

#ifdef HAVE_NATIVE_TRANSFORMS
  compute_image_size (f, viewbox_width, viewbox_height, img,
                      &width, &height);

  width = scale_image_size (width, 1, FRAME_SCALE_FACTOR (f));
  height = scale_image_size (height, 1, FRAME_SCALE_FACTOR (f));
#else
  width = viewbox_width;
  height = viewbox_height;
#endif

  if (! check_image_size (f, width, height))
    {
      image_size_error ();
      goto done_error;
    }

  /* We are now done with the unmodified data.  */
  g_object_unref (rsvg_handle);

  /* Wrap the SVG data in another SVG.  This allows us to set the
     width and height, as well as modify the foreground and background
     colors.  */
  {
    Lisp_Object value;
    unsigned long foreground = img->face_foreground;
    unsigned long background = img->face_background;

    Lisp_Object encoded_contents
      = Fbase64_encode_string (make_unibyte_string (contents, size), Qt);

    /* The wrapper sets the foreground color, width and height, and
       viewBox must contain the dimensions of the original image.  It
       also draws a rectangle over the whole space, set to the
       background color, before including the original image.  This
       acts to set the background color, instead of leaving it
       transparent.  */
    const char *wrapper =
      "<svg xmlns:xlink=\"http://www.w3.org/1999/xlink\" "
      "xmlns:xi=\"http://www.w3.org/2001/XInclude\" "
      "style=\"color: #%06X; fill: currentColor;\" "
      "width=\"%d\" height=\"%d\" preserveAspectRatio=\"none\" "
      "viewBox=\"0 0 %f %f\">"
      "<rect width=\"100%%\" height=\"100%%\" fill=\"#%06X\"/>"
      "<xi:include href=\"data:image/svg+xml;base64,%s\"></xi:include>"
      "</svg>";

    /* FIXME: I've added 64 in the hope it will cover the size of the
       width and height strings and things.  */
    int buffer_size = SBYTES (encoded_contents) + strlen (wrapper) + 64;

    value = image_spec_value (img->spec, QCforeground, NULL);
    if (!NILP (value))
      foreground = image_alloc_image_color (f, img, value, img->face_foreground);
    value = image_spec_value (img->spec, QCbackground, NULL);
    if (!NILP (value))
      {
        background = image_alloc_image_color (f, img, value, img->face_background);
        img->background = background;
        img->background_valid = 1;
      }

#if HAVE_NTGUI
    /* Windows stores the image colors in BGR format, and SVG expects
       them in RGB.  */
    foreground = (foreground & 0x0000FF) << 16
      | (foreground & 0xFF0000) >> 16
      | (foreground & 0x00FF00);

    background = (background & 0x0000FF) << 16
      | (background & 0xFF0000) >> 16
      | (background & 0x00FF00);
#endif

    wrapped_contents = xmalloc (buffer_size);

    if (buffer_size <= snprintf (wrapped_contents, buffer_size, wrapper,
				 foreground & 0xFFFFFF, width, height,
				 viewbox_width, viewbox_height,
				 background & 0xFFFFFF,
				 SSDATA (encoded_contents)))
      goto rsvg_error;

    wrapped_size = strlen (wrapped_contents);
  }

  /* Now we parse the wrapped version.  */

#if LIBRSVG_CHECK_VERSION (2, 32, 0)
  input_stream = g_memory_input_stream_new_from_data (wrapped_contents, wrapped_size, NULL);
  base_file = filename ? g_file_new_for_path (filename) : NULL;
  rsvg_handle = rsvg_handle_new_from_stream_sync (input_stream, base_file,
						  RSVG_HANDLE_FLAGS_NONE,
						  NULL, &err);

  if (base_file)
    g_object_unref (base_file);
  g_object_unref (input_stream);

  /* Check rsvg_handle too, to avoid librsvg 2.40.13 bug (Bug#36773#26).  */
  if (!rsvg_handle || err) goto rsvg_error;

  rsvg_handle_set_dpi_x_y (rsvg_handle, FRAME_DISPLAY_INFO (f)->resx,
                           FRAME_DISPLAY_INFO (f)->resy);

#if LIBRSVG_CHECK_VERSION (2, 48, 0)
  /* Set the CSS for the wrapped SVG.  See the comment above the
     previous use of 'css'.  */
  rsvg_handle_set_stylesheet (rsvg_handle, (guint8 *)css, strlen (css), NULL);
#endif
#else
  /* Make a handle to a new rsvg object.  */
  rsvg_handle = rsvg_handle_new ();
  eassume (rsvg_handle);

  rsvg_handle_set_dpi_x_y (rsvg_handle, FRAME_DISPLAY_INFO (f)->resx,
                           FRAME_DISPLAY_INFO (f)->resy);

  /* Set base_uri for properly handling referenced images (via 'href').
     Can be explicitly specified using `:base_uri' image property.
     See rsvg bug 596114 - "image refs are relative to curdir, not .svg file"
     <https://gitlab.gnome.org/GNOME/librsvg/issues/33>. */
  if (filename)
    rsvg_handle_set_base_uri (rsvg_handle, filename);

  /* Parse the contents argument and fill in the rsvg_handle.  */
  rsvg_handle_write (rsvg_handle, (unsigned char *) wrapped_contents, wrapped_size, &err);
  if (err) goto rsvg_error;

  /* The parsing is complete, rsvg_handle is ready to used, close it
     for further writes.  */
  rsvg_handle_close (rsvg_handle, &err);
  if (err) goto rsvg_error;
#endif


  /* We can now get a valid pixel buffer from the svg file, if all
     went ok.  */
  pixbuf = rsvg_handle_get_pixbuf (rsvg_handle);
  if (!pixbuf) goto rsvg_error;
  g_object_unref (rsvg_handle);
  xfree (wrapped_contents);

#if LIBRSVG_CHECK_VERSION (2, 48, 0)
  if (!STRINGP (lcss))
    xfree (css);
#endif

  /* Extract some meta data from the svg handle.  */
  width     = gdk_pixbuf_get_width (pixbuf);
  height    = gdk_pixbuf_get_height (pixbuf);
  pixels    = gdk_pixbuf_get_pixels (pixbuf);
  rowstride = gdk_pixbuf_get_rowstride (pixbuf);

  /* Validate the svg meta data.  */
  eassert (gdk_pixbuf_get_colorspace (pixbuf) == GDK_COLORSPACE_RGB);
  eassert (gdk_pixbuf_get_n_channels (pixbuf) == 4);
  eassert (gdk_pixbuf_get_has_alpha (pixbuf));
  eassert (gdk_pixbuf_get_bits_per_sample (pixbuf) == 8);

  {
    /* Try to create a x pixmap to hold the svg pixmap.  */
    Emacs_Pix_Container ximg;
    if (!image_create_x_image_and_pixmap (f, img, width, height, 0, &ximg, 0))
      {
	g_object_unref (pixbuf);
	return false;
      }

    init_color_table ();

    /* This loop handles opacity values, since Emacs assumes
       non-transparent images.  Each pixel must be "flattened" by
       calculating the resulting color, given the transparency of the
       pixel, and the image background color.  */
    for (int y = 0; y < height; ++y)
      {
	for (int x = 0; x < width; ++x)
	  {
	    int red     = *pixels++;
	    int green   = *pixels++;
	    int blue    = *pixels++;

            /* Skip opacity.  */
	    pixels++;

	    PUT_PIXEL (ximg, x, y, lookup_rgb_color (f, red << 8, green << 8, blue << 8));
	  }

	pixels += rowstride - 4 * width;
      }

#ifdef COLOR_TABLE_SUPPORT
    /* Remember colors allocated for this image.  */
    img->colors = colors_in_color_table (&img->ncolors);
    free_color_table ();
#endif /* COLOR_TABLE_SUPPORT */

    g_object_unref (pixbuf);

    img->width  = width;
    img->height = height;

    /* Maybe fill in the background field while we have ximg handy.
       Casting avoids a GCC warning.  */
    IMAGE_BACKGROUND (img, f, (Emacs_Pix_Context)ximg);

    /* Put ximg into the image.  */
    image_put_x_image (f, img, ximg, 0);
  }

  eassume (err == NULL);
  return true;

 rsvg_error:
  if (err && err->message[0])
    {
      errmsg = err->message;
      errlen = strlen (errmsg);
      /* Remove trailing whitespace from the error message text.  It
	 has a newline at the end, and perhaps more whitespace.  */
      while (errlen && c_isspace (errmsg[errlen - 1]))
	errlen--;
      empty_errmsg = errlen == 0;
    }

  if (empty_errmsg)
    image_error ("Error parsing SVG image");
  else
    image_error ("Error parsing SVG image: %s", make_string (errmsg, errlen));

  if (err)
    g_error_free (err);

 done_error:
  if (rsvg_handle)
    g_object_unref (rsvg_handle);
  if (wrapped_contents)
    xfree (wrapped_contents);
#if LIBRSVG_CHECK_VERSION (2, 48, 0)
  if (css && !STRINGP (lcss))
    xfree (css);
#endif
  return false;
}

#endif	/* defined (HAVE_RSVG) */




/***********************************************************************
				Ghostscript
 ***********************************************************************/

#if defined HAVE_X_WINDOWS && !defined USE_CAIRO
#define HAVE_GHOSTSCRIPT 1
#endif /* HAVE_X_WINDOWS && !USE_CAIRO */

#ifdef HAVE_GHOSTSCRIPT

/* Indices of image specification fields in gs_format, below.  */

enum gs_keyword_index
{
  GS_TYPE,
  GS_PT_WIDTH,
  GS_PT_HEIGHT,
  GS_FILE,
  GS_LOADER,
  GS_BOUNDING_BOX,
  GS_ASCENT,
  GS_MARGIN,
  GS_RELIEF,
  GS_ALGORITHM,
  GS_HEURISTIC_MASK,
  GS_MASK,
  GS_BACKGROUND,
  GS_LAST
};

/* Vector of image_keyword structures describing the format
   of valid user-defined image specifications.  */

static const struct image_keyword gs_format[GS_LAST] =
{
  {":type",		IMAGE_SYMBOL_VALUE,			1},
  {":pt-width",		IMAGE_POSITIVE_INTEGER_VALUE,		1},
  {":pt-height",	IMAGE_POSITIVE_INTEGER_VALUE,		1},
  {":file",		IMAGE_STRING_VALUE,			1},
  {":loader",		IMAGE_FUNCTION_VALUE,			0},
  {":bounding-box",	IMAGE_DONT_CHECK_VALUE_TYPE,		1},
  {":ascent",		IMAGE_ASCENT_VALUE,			0},
  {":margin",		IMAGE_NON_NEGATIVE_INTEGER_VALUE_OR_PAIR, 0},
  {":relief",		IMAGE_INTEGER_VALUE,			0},
  {":conversion",	IMAGE_DONT_CHECK_VALUE_TYPE,		0},
  {":heuristic-mask",	IMAGE_DONT_CHECK_VALUE_TYPE,		0},
  {":mask",		IMAGE_DONT_CHECK_VALUE_TYPE,		0},
  {":background",	IMAGE_STRING_OR_NIL_VALUE,		0}
};

/* Return true if OBJECT is a valid Ghostscript image
   specification.  */

static bool
gs_image_p (Lisp_Object object)
{
  struct image_keyword fmt[GS_LAST];
  Lisp_Object tem;
  int i;

  memcpy (fmt, gs_format, sizeof fmt);

  if (!parse_image_spec (object, fmt, GS_LAST, Qpostscript))
    return 0;

  /* Bounding box must be a list or vector containing 4 integers.  */
  tem = fmt[GS_BOUNDING_BOX].value;
  if (CONSP (tem))
    {
      for (i = 0; i < 4; ++i, tem = XCDR (tem))
	if (!CONSP (tem) || !FIXNUMP (XCAR (tem)))
	  return 0;
      if (!NILP (tem))
	return 0;
    }
  else if (VECTORP (tem))
    {
      if (ASIZE (tem) != 4)
	return 0;
      for (i = 0; i < 4; ++i)
	if (!FIXNUMP (AREF (tem, i)))
	  return 0;
    }
  else
    return 0;

  return 1;
}


/* Load Ghostscript image IMG for use on frame F.  Value is true
   if successful.  */

static bool
gs_load (struct frame *f, struct image *img)
{
  uintmax_t printnum1, printnum2;
  char buffer[sizeof " " + 2 * INT_STRLEN_BOUND (intmax_t)];
  Lisp_Object window_and_pixmap_id = Qnil, loader, pt_height, pt_width;
  Lisp_Object frame;
  double in_width, in_height;
  Lisp_Object pixel_colors = Qnil;

  /* Compute pixel size of pixmap needed from the given size in the
     image specification.  Sizes in the specification are in pt.  1 pt
     = 1/72 in, xdpi and ydpi are stored in the frame's X display
     info.  */
  pt_width = image_spec_value (img->spec, QCpt_width, NULL);
  in_width = FIXNUMP (pt_width) ? XFIXNAT (pt_width) / 72.0 : 0;
  in_width *= FRAME_RES_X (f);
  pt_height = image_spec_value (img->spec, QCpt_height, NULL);
  in_height = FIXNUMP (pt_height) ? XFIXNAT (pt_height) / 72.0 : 0;
  in_height *= FRAME_RES_Y (f);

  if (! (in_width <= INT_MAX && in_height <= INT_MAX
	 && check_image_size (f, in_width, in_height)))
    {
      image_size_error ();
      return 0;
    }
  img->width = in_width;
  img->height = in_height;

  /* Create the pixmap.  */
  eassert (img->pixmap == NO_PIXMAP);

  if (image_check_image_size (0, img->width, img->height))
    {
      /* Only W32 version did BLOCK_INPUT here.  ++kfs */
      block_input ();
      img->pixmap = XCreatePixmap (FRAME_X_DISPLAY (f), FRAME_X_DRAWABLE (f),
				   img->width, img->height,
				   FRAME_DISPLAY_INFO (f)->n_planes);
      unblock_input ();
    }

  if (!img->pixmap)
    {
      image_error ("Unable to create pixmap for `%s'" , img->spec);
      return 0;
    }

  /* Call the loader to fill the pixmap.  It returns a process object
     if successful.  We do not record_unwind_protect here because
     other places in redisplay like calling window scroll functions
     don't either.  Let the Lisp loader use `unwind-protect' instead.  */
  printnum1 = FRAME_X_DRAWABLE (f);
  printnum2 = img->pixmap;
  window_and_pixmap_id
    = make_formatted_string (buffer, "%"PRIuMAX" %"PRIuMAX,
			     printnum1, printnum2);

  printnum1 = FRAME_FOREGROUND_PIXEL (f);
  printnum2 = FRAME_BACKGROUND_PIXEL (f);
  pixel_colors
    = make_formatted_string (buffer, "%"PRIuMAX" %"PRIuMAX,
			     printnum1, printnum2);

  XSETFRAME (frame, f);
  loader = image_spec_value (img->spec, QCloader, NULL);
  if (NILP (loader))
    loader = Qgs_load_image;

  img->lisp_data = call6 (loader, frame, img->spec,
			  make_fixnum (img->width),
			  make_fixnum (img->height),
			  window_and_pixmap_id,
			  pixel_colors);
  return PROCESSP (img->lisp_data);
}


/* Kill the Ghostscript process that was started to fill PIXMAP on
   frame F.  Called from XTread_socket when receiving an event
   telling Emacs that Ghostscript has finished drawing.  */

void
x_kill_gs_process (Pixmap pixmap, struct frame *f)
{
  struct image_cache *c = FRAME_IMAGE_CACHE (f);
  ptrdiff_t i;
  struct image *img;

  /* Find the image containing PIXMAP.  */
  for (i = 0; i < c->used; ++i)
    if (c->images[i]->pixmap == pixmap)
      break;

  /* Should someone in between have cleared the image cache, for
     instance, give up.  */
  if (i == c->used)
    return;

  /* Kill the GS process.  We should have found PIXMAP in the image
     cache and its image should contain a process object.  */
  img = c->images[i];
  eassert (PROCESSP (img->lisp_data));
  Fkill_process (img->lisp_data, Qnil);
  img->lisp_data = Qnil;

#if defined (HAVE_X_WINDOWS)

  /* On displays with a mutable colormap, figure out the colors
     allocated for the image by looking at the pixels of an XImage for
     img->pixmap.  */
  if (x_mutable_colormap (FRAME_X_VISUAL_INFO (f)))
    {
      XImage *ximg;

      block_input ();

      /* Try to get an XImage for img->pixmep.  */
      ximg = XGetImage (FRAME_X_DISPLAY (f), img->pixmap,
			0, 0, img->width, img->height, ~0, ZPixmap);
      if (ximg)
	{
	  /* Initialize the color table.  */
	  init_color_table ();

	  /* For each pixel of the image, look its color up in the
	     color table.  After having done so, the color table will
	     contain an entry for each color used by the image.  */
#ifdef COLOR_TABLE_SUPPORT
	  for (int y = 0; y < img->height; ++y)
	    for (int x = 0; x < img->width; ++x)
	      {
		unsigned long pixel = XGetPixel (ximg, x, y);

		lookup_pixel_color (f, pixel);
	      }

	  /* Record colors in the image.  Free color table and XImage.  */
	  img->colors = colors_in_color_table (&img->ncolors);
	  free_color_table ();
#endif
	  XDestroyImage (ximg);
	}
      else
	image_error ("Cannot get X image of `%s'; colors will not be freed",
		     img->spec);

      unblock_input ();
    }
#endif /* HAVE_X_WINDOWS */

  /* Now that we have the pixmap, compute mask and transform the
     image if requested.  */
  block_input ();
  postprocess_image (f, img);
  unblock_input ();
}

#endif /* HAVE_GHOSTSCRIPT */


/***********************************************************************
				Tests
 ***********************************************************************/
DEFUN ("imagep", Fimagep, Simagep, 1, 1, 0,
       doc: /* Value is non-nil if SPEC is a valid image specification.  */)
  (Lisp_Object spec)
{
  return valid_image_p (spec) ? Qt : Qnil;
}

#ifdef GLYPH_DEBUG

DEFUN ("lookup-image", Flookup_image, Slookup_image, 1, 1, 0,
       doc: /* */)
  (Lisp_Object spec)
{
  ptrdiff_t id = -1;

  if (valid_image_p (spec))
    id = lookup_image (SELECTED_FRAME (), spec, -1);

  debug_print (spec);
  return make_fixnum (id);
}

#endif /* GLYPH_DEBUG */


/***********************************************************************
			    Initialization
 ***********************************************************************/

DEFUN ("image-transforms-p", Fimage_transforms_p, Simage_transforms_p, 0, 1, 0,
       doc: /* Test whether FRAME supports image transformation.
Return list of capabilities if FRAME supports native transforms, nil otherwise.
FRAME defaults to the selected frame.
The list of capabilities can include one or more of the following:

 - the symbol `scale' if FRAME supports image scaling
 - the symbol `rotate90' if FRAME supports image rotation only by angles
    that are integral multiples of 90 degrees.  */)
     (Lisp_Object frame)
{
  struct frame *f = decode_live_frame (frame);
  if (FRAME_WINDOW_P (f))
    {
#ifdef HAVE_NATIVE_TRANSFORMS
# if defined HAVE_IMAGEMAGICK || defined (USE_CAIRO) || defined (HAVE_NS) \
  || defined (HAVE_HAIKU) || defined (USE_WEBRENDER) || defined HAVE_ANDROID
      return list2 (Qscale, Qrotate90);
# elif defined (HAVE_X_WINDOWS) && defined (HAVE_XRENDER)
      if (FRAME_DISPLAY_INFO (f)->xrender_supported_p)
	return list2 (Qscale, Qrotate90);
# elif defined (HAVE_NTGUI)
      return (w32_image_rotations_p ()
	      ? list2 (Qscale, Qrotate90)
	      : list1 (Qscale));
# endif
#endif
    }

  return Qnil;
}

DEFUN ("image-cache-size", Fimage_cache_size, Simage_cache_size, 0, 0, 0,
       doc: /* Return the size of the image cache.  */)
  (void)
{
  Lisp_Object tail, frame;
  size_t total = 0;

  FOR_EACH_FRAME (tail, frame)
    if (FRAME_WINDOW_P (XFRAME (frame)))
      total += image_frame_cache_size (XFRAME (frame));

#if defined (HAVE_WEBP) || defined (HAVE_GIF)
  struct anim_cache *pcache = anim_cache;
  while (pcache)
    {
      total += pcache->byte_size;
      pcache = pcache->next;
    }
#endif

  return make_int (total);
}


DEFUN ("init-image-library", Finit_image_library, Sinit_image_library, 1, 1, 0,
       doc: /* Initialize image library implementing image type TYPE.
Return t if TYPE is a supported image type.

If image libraries are loaded dynamically (currently the case only on
MS-Windows), load the library for TYPE if it is not yet loaded, using
the library file(s) specified by `dynamic-library-alist'.  */)
  (Lisp_Object type)
{
  return lookup_image_type (type) ? Qt : Qnil;
}

static bool
initialize_image_type (struct image_type const *type)
{
#ifdef WINDOWSNT
  Lisp_Object typesym = builtin_lisp_symbol (type->type);

# if HAVE_NATIVE_IMAGE_API
  if (image_can_use_native_api (typesym))
    return true;
# endif

  Lisp_Object tested = Fassq (typesym, Vlibrary_cache);
  /* If we failed to load the library before, don't try again.  */
  if (CONSP (tested))
    return !NILP (XCDR (tested)) ? true : false;

  bool (*init) (void) = type->init;
  if (init)
    {
      bool type_valid = init ();
      Vlibrary_cache = Fcons (Fcons (typesym, type_valid ? Qt : Qnil),
			      Vlibrary_cache);
      return type_valid;
    }
#endif
  return true;
}

/* Array of supported image types.  */

static struct image_type const image_types[] =
{
#ifdef HAVE_GHOSTSCRIPT
 { SYMBOL_INDEX (Qpostscript), gs_image_p, gs_load, image_clear_image },
#endif
#ifdef HAVE_IMAGEMAGICK
 { SYMBOL_INDEX (Qimagemagick), imagemagick_image_p, imagemagick_load,
   imagemagick_clear_image },
#endif
#ifdef HAVE_RSVG
 { SYMBOL_INDEX (Qsvg), svg_image_p, svg_load, image_clear_image,
   IMAGE_TYPE_INIT (init_svg_functions) },
#endif
#if defined HAVE_PNG
 { SYMBOL_INDEX (Qpng), png_image_p, png_load, image_clear_image,
   IMAGE_TYPE_INIT (init_png_functions) },
#endif
#if defined HAVE_GIF
 { SYMBOL_INDEX (Qgif), gif_image_p, gif_load, gif_clear_image,
   IMAGE_TYPE_INIT (init_gif_functions) },
#endif
#if defined HAVE_TIFF
 { SYMBOL_INDEX (Qtiff), tiff_image_p, tiff_load, image_clear_image,
   IMAGE_TYPE_INIT (init_tiff_functions) },
#endif
#if defined HAVE_JPEG
 { SYMBOL_INDEX (Qjpeg), jpeg_image_p, jpeg_load, image_clear_image,
   IMAGE_TYPE_INIT (init_jpeg_functions) },
#endif
#if defined HAVE_XPM || defined HAVE_NS || defined HAVE_HAIKU	\
  || defined HAVE_PGTK || defined HAVE_ANDROID
 { SYMBOL_INDEX (Qxpm), xpm_image_p, xpm_load, image_clear_image,
   IMAGE_TYPE_INIT (init_xpm_functions) },
#endif
#if defined HAVE_WEBP
 { SYMBOL_INDEX (Qwebp), webp_image_p, webp_load, image_clear_image,
   IMAGE_TYPE_INIT (init_webp_functions) },
#endif
 { SYMBOL_INDEX (Qxbm), xbm_image_p, xbm_load, image_clear_image },
 { SYMBOL_INDEX (Qpbm), pbm_image_p, pbm_load, image_clear_image },
};

#if HAVE_NATIVE_IMAGE_API
static struct image_type native_image_type =
  { SYMBOL_INDEX (Qnative_image), native_image_p, native_image_load,
    image_clear_image };
#endif

/* Look up image type TYPE, and return a pointer to its image_type
   structure.  Return 0 if TYPE is not a known image type.  */

static struct image_type const *
lookup_image_type (Lisp_Object type)
{
#if HAVE_NATIVE_IMAGE_API
  if (image_can_use_native_api (type))
    return &native_image_type;
#endif

  for (int i = 0; i < ARRAYELTS (image_types); i++)
    {
      struct image_type const *r = &image_types[i];
      if (EQ (type, builtin_lisp_symbol (r->type)))
	return initialize_image_type (r) ? r : NULL;
    }
  return NULL;
}

/* Prune the animation caches.  If CLEAR, remove all animation cache
   entries.  */
void
image_prune_animation_caches (bool clear)
{
#if defined (HAVE_WEBP) || defined (HAVE_GIF)
  anim_prune_animation_cache (clear? Qt: Qnil);
#endif
#ifdef HAVE_IMAGEMAGICK
  imagemagick_prune_animation_cache (clear);
#endif
}

void
syms_of_image (void)
{
  /* Must be defined now because we're going to update it below, while
     defining the supported image types.  */
  DEFVAR_LISP ("image-types", Vimage_types,
    doc: /* List of potentially supported image types.
Each element of the list is a symbol for an image type, like `jpeg' or `png'.
To check whether it is really supported, use `image-type-available-p'.  */);
  Vimage_types = Qnil;

  DEFVAR_LISP ("max-image-size", Vmax_image_size,
    doc: /* Maximum size of images.
Emacs will not load an image into memory if its pixel width or
pixel height exceeds this limit.

If the value is an integer, it directly specifies the maximum
image height and width, measured in pixels.  If it is a floating
point number, it specifies the maximum image height and width
as a ratio to the frame height and width.  If the value is
non-numeric, there is no explicit limit on the size of images.  */);
  Vmax_image_size = make_float (MAX_IMAGE_SIZE);

  /* Other symbols.  */
  DEFSYM (Qcount, "count");
  DEFSYM (Qextension_data, "extension-data");
  DEFSYM (Qdelay, "delay");
  DEFSYM (Qauto, "auto");

  /* Keywords.  */
  DEFSYM (QCascent, ":ascent");
  DEFSYM (QCmargin, ":margin");
  DEFSYM (QCrelief, ":relief");
  DEFSYM (QCconversion, ":conversion");
  DEFSYM (QCcolor_symbols, ":color-symbols");
  DEFSYM (QCheuristic_mask, ":heuristic-mask");
  DEFSYM (QCindex, ":index");
  DEFSYM (QCcrop, ":crop");
  DEFSYM (QCrotation, ":rotation");
  DEFSYM (QCmatrix, ":matrix");
  DEFSYM (QCscale, ":scale");
  DEFSYM (QCtransform_smoothing, ":transform-smoothing");
  DEFSYM (QCcolor_adjustment, ":color-adjustment");
  DEFSYM (QCmask, ":mask");
  DEFSYM (QCflip, ":flip");

  /* Other symbols.  */
  DEFSYM (Qlaplace, "laplace");
  DEFSYM (Qemboss, "emboss");
  DEFSYM (Qedge_detection, "edge-detection");
  DEFSYM (Qheuristic, "heuristic");

  DEFSYM (Qpostscript, "postscript");
  DEFSYM (QCmax_width, ":max-width");
  DEFSYM (QCmax_height, ":max-height");

  DEFSYM (Qem, "em");
  DEFSYM (Qch, "ch");
  DEFSYM (Qcw, "cw");

#ifdef HAVE_NATIVE_TRANSFORMS
  DEFSYM (Qscale, "scale");
  DEFSYM (Qrotate, "rotate");
  DEFSYM (Qrotate90, "rotate90");
  DEFSYM (Qcrop, "crop");
#endif

#ifdef HAVE_GHOSTSCRIPT
  add_image_type (Qpostscript);
  DEFSYM (QCloader, ":loader");
  DEFSYM (QCpt_width, ":pt-width");
  DEFSYM (QCpt_height, ":pt-height");
  DEFSYM (Qgs_load_image, "gs-load-image");
#endif /* HAVE_GHOSTSCRIPT */

#ifdef HAVE_NTGUI
  /* Versions of libpng, libgif, and libjpeg that we were compiled with,
     or -1 if no PNG/GIF support was compiled in.  This is tested by
     w32-win.el to correctly set up the alist used to search for the
     respective image libraries.  */
  DEFSYM (Qlibpng_version, "libpng-version");
  Fset (Qlibpng_version,
#if HAVE_PNG
	make_fixnum (PNG_LIBPNG_VER)
#else
	make_fixnum (-1)
#endif
	);
  DEFSYM (Qlibgif_version, "libgif-version");
  Fset (Qlibgif_version,
#ifdef HAVE_GIF
	make_fixnum (GIFLIB_MAJOR * 10000
		     + GIFLIB_MINOR * 100
		     + GIFLIB_RELEASE)
#else
	make_fixnum (-1)
#endif
        );
  DEFSYM (Qlibjpeg_version, "libjpeg-version");
  Fset (Qlibjpeg_version,
#if HAVE_JPEG
	make_fixnum (JPEG_LIB_VERSION)
#else
	make_fixnum (-1)
#endif
	);
#endif

  DEFSYM (Qpbm, "pbm");
  add_image_type (Qpbm);

  DEFSYM (Qxbm, "xbm");
  add_image_type (Qxbm);

#if defined (HAVE_XPM) || defined (HAVE_NS) \
  || defined (HAVE_HAIKU) || defined (HAVE_PGTK) \
  || defined (HAVE_ANDROID)
  DEFSYM (Qxpm, "xpm");
  add_image_type (Qxpm);
#endif

#if defined (HAVE_JPEG) || defined (HAVE_NATIVE_IMAGE_API)
  DEFSYM (Qjpeg, "jpeg");
  add_image_type (Qjpeg);
#endif

#if defined (HAVE_TIFF) || defined (HAVE_NATIVE_IMAGE_API)
  DEFSYM (Qtiff, "tiff");
  add_image_type (Qtiff);
#endif

#if defined (HAVE_GIF) || defined (HAVE_NATIVE_IMAGE_API)
  DEFSYM (Qgif, "gif");
  add_image_type (Qgif);
#endif

#if defined (HAVE_PNG) || defined (HAVE_NATIVE_IMAGE_API)
  DEFSYM (Qpng, "png");
  add_image_type (Qpng);
#endif

#if defined (HAVE_WEBP) || defined (USE_WEBRENDER)		\
  || (defined (HAVE_NATIVE_IMAGE_API)				\
      && ((defined (HAVE_NS) && defined (NS_IMPL_COCOA))	\
	  || defined (HAVE_HAIKU)))
  DEFSYM (Qwebp, "webp");
  DEFSYM (Qwebpdemux, "webpdemux");
  add_image_type (Qwebp);
#endif

#if defined (USE_WEBRENDER)
  DEFSYM (Qico, "ico");
  add_image_type (Qico);
  DEFSYM (Qpnm, "pnm");
  add_image_type (Qpnm);
  DEFSYM (Qtga, "tga");
  add_image_type (Qtga);
  DEFSYM (Qdds, "dds");
  add_image_type (Qdds);
  DEFSYM (Qhdr, "hdr");
  add_image_type (Qhdr);
  DEFSYM (Qopen_exr, "open_exr");
  add_image_type (Qopen_exr);
  DEFSYM (Qfarbfeld, "farbfeld");
  add_image_type (Qfarbfeld);
  DEFSYM (Qavif, "avif");
  add_image_type (Qavif);
#endif

#if defined (HAVE_IMAGEMAGICK)
  DEFSYM (Qimagemagick, "imagemagick");
  add_image_type (Qimagemagick);
#endif

#if defined (HAVE_RSVG)
  DEFSYM (Qsvg, "svg");
  DEFSYM (QCbase_uri, ":base-uri");
  DEFSYM (QCcss, ":css");
  add_image_type (Qsvg);
#ifdef HAVE_NTGUI
  /* Other libraries used directly by svg code.  */
  DEFSYM (Qgdk_pixbuf, "gdk-pixbuf");
  DEFSYM (Qglib, "glib");
# if LIBRSVG_CHECK_VERSION (2, 32, 0)
  DEFSYM (Qgio,  "gio");
# endif
  DEFSYM (Qgobject, "gobject");
#endif /* HAVE_NTGUI  */
#elif defined HAVE_NATIVE_IMAGE_API			\
  && ((defined HAVE_NS && defined NS_IMPL_COCOA)	\
      || defined HAVE_HAIKU || USE_WEBRENDER)
  DEFSYM (Qsvg, "svg");

  /* On Haiku, the SVG translator may not be installed.  */
  if (image_can_use_native_api (Qsvg))
    add_image_type (Qsvg);
#endif

#ifdef HAVE_NS
  DEFSYM (Qheic, "heic");
  add_image_type (Qheic);
#endif

#if HAVE_NATIVE_IMAGE_API
  DEFSYM (Qnative_image, "native-image");

# if defined HAVE_NTGUI || defined HAVE_HAIKU || defined USE_WEBRENDER
  DEFSYM (Qbmp, "bmp");
  add_image_type (Qbmp);
# endif

# ifdef HAVE_NTGUI
  DEFSYM (Qgdiplus, "gdiplus");
  DEFSYM (Qshlwapi, "shlwapi");
# endif
#endif

  defsubr (&Sinit_image_library);
#ifdef HAVE_IMAGEMAGICK
  defsubr (&Simagemagick_types);
#endif
  defsubr (&Sclear_image_cache);
  defsubr (&Simage_flush);
  defsubr (&Simage_size);
  defsubr (&Simage_mask_p);
  defsubr (&Simage_metadata);
  defsubr (&Simage_cache_size);
  defsubr (&Simagep);

#ifdef GLYPH_DEBUG
  defsubr (&Slookup_image);
#endif

  DEFSYM (QCanimate_buffer, ":animate-buffer");
  DEFSYM (QCanimate_tardiness, ":animate-tardiness");
  DEFSYM (QCanimate_position, ":animate-position");
  DEFSYM (QCanimate_multi_frame_data, ":animate-multi-frame-data");

  defsubr (&Simage_transforms_p);

  DEFVAR_BOOL ("cross-disabled-images", cross_disabled_images,
    doc: /* Non-nil means always draw a cross over disabled images.
Disabled images are those having a `:conversion disabled' property.
A cross is always drawn on black & white displays.  */);
  cross_disabled_images = 0;

  DEFVAR_LISP ("x-bitmap-file-path", Vx_bitmap_file_path,
    doc: /* List of directories to search for window system bitmap files.  */);
  Vx_bitmap_file_path = decode_env_path (0, PATH_BITMAPS, 0);

  DEFVAR_LISP ("image-cache-eviction-delay", Vimage_cache_eviction_delay,
    doc: /* Maximum time after which images are removed from the cache.
When an image has not been displayed this many seconds, Emacs
automatically removes it from the image cache.  If the cache contains
a large number of images, the actual eviction time may be shorter.
The value can also be nil, meaning the cache is never cleared.

The function `clear-image-cache' disregards this variable.  */);
  Vimage_cache_eviction_delay = make_fixnum (300);

  DEFVAR_LISP ("image-scaling-factor", Vimage_scaling_factor,
    doc: /* When displaying images, apply this scaling factor before displaying.
This is not supported for all image types, and is mostly useful
when you have a high-resolution monitor.
The value is either a floating point number (where numbers higher
than 1 means to increase the size and lower means to shrink the
size), or the symbol `auto', which will compute a scaling factor
based on the font pixel size.  */);
  Vimage_scaling_factor = Qauto;

#ifdef HAVE_IMAGEMAGICK
  DEFVAR_INT ("imagemagick-render-type", imagemagick_render_type,
    doc: /* Integer indicating which ImageMagick rendering method to use.
The options are:
  0 -- the default method (pixel pushing)
  1 -- a newer method ("MagickExportImagePixels") that may perform
       better (speed etc) in some cases, but has not been as thoroughly
       tested with Emacs as the default method.  This method requires
       ImageMagick version 6.4.6 (approximately) or later.
*/);
  /* MagickExportImagePixels is in 6.4.6-9, but not 6.4.4-10.  */
  imagemagick_render_type = 0;

  DEFSYM (Qimage_format_suffixes, "image-format-suffixes");
  DEFSYM (QCformat, ":format");
#endif /* HAVE_IMAGEMAGICK */
}<|MERGE_RESOLUTION|>--- conflicted
+++ resolved
@@ -768,13 +768,10 @@
 ptrdiff_t
 image_create_bitmap_from_file (struct frame *f, Lisp_Object file)
 {
-<<<<<<< HEAD
-#if defined (HAVE_NTGUI)
+#ifdef USE_WEBRENDER
   return -1;  /* W32_TODO : bitmap support */
-#elif defined (USE_WEBRENDER)
-#else
-=======
->>>>>>> fad7109e
+#endif
+
   Display_Info *dpyinfo = FRAME_DISPLAY_INFO (f);
 
 #ifdef HAVE_NTGUI
