/* Output like sprintf to a buffer of specified size.    -*- coding: utf-8 -*-
   Also takes args differently: pass one pointer to the end
   of the format string in addition to the format string itself.
   Copyright (C) 1985, 2001-2017 Free Software Foundation, Inc.

This file is part of GNU Emacs.

GNU Emacs is free software: you can redistribute it and/or modify
it under the terms of the GNU General Public License as published by
the Free Software Foundation, either version 3 of the License, or (at
your option) any later version.

GNU Emacs is distributed in the hope that it will be useful,
but WITHOUT ANY WARRANTY; without even the implied warranty of
MERCHANTABILITY or FITNESS FOR A PARTICULAR PURPOSE.  See the
GNU General Public License for more details.

You should have received a copy of the GNU General Public License
along with GNU Emacs.  If not, see <https://www.gnu.org/licenses/>.  */

/* If you think about replacing this with some similar standard C function of
   the printf family (such as vsnprintf), please note that this function
   supports the following Emacs-specific features:

   . For %c conversions, it produces a string with the multibyte representation
     of the (`int') argument, suitable for display in an Emacs buffer.

   . For %s and %c, when field width is specified (e.g., %25s), it accounts for
     the display width of each character, according to char-width-table.  That
     is, it does not assume that each character takes one column on display.

   . If the size of the buffer is not enough to produce the formatted string in
     its entirety, it makes sure that truncation does not chop the last
     character in the middle of its multibyte sequence, producing an invalid
     sequence.

   . It accepts a pointer to the end of the format string, so the format string
     could include embedded null characters.

   . It signals an error if the length of the formatted string is about to
     overflow ptrdiff_t or size_t, to avoid producing strings longer than what
     Emacs can handle.

   OTOH, this function supports only a small subset of the standard C formatted
   output facilities.  E.g., %u and %ll are not supported, and precision is
   ignored %s and %c conversions.  (See below for the detailed documentation of
   what is supported.)  However, this is okay, as this function is supposed to
   be called from `error' and similar functions, and thus does not need to
   support features beyond those in `Fformat_message', which is used
   by `error' on the Lisp level.  */

/* In the FORMAT argument this function supports ` and ' as directives
   that output left and right quotes as per ‘text-quoting style’.  It
   also supports the following %-sequences:

   %s means print a string argument.
   %S is treated as %s, for loose compatibility with `Fformat_message'.
   %d means print a `signed int' argument in decimal.
   %o means print an `unsigned int' argument in octal.
   %x means print an `unsigned int' argument in hex.
   %e means print a `double' argument in exponential notation.
   %f means print a `double' argument in decimal-point notation.
   %g means print a `double' argument in exponential notation
      or in decimal-point notation, whichever uses fewer characters.
   %c means print a `signed int' argument as a single character.
   %% means produce a literal % character.

   A %-sequence may contain optional flag, width, and precision specifiers, and
   a length modifier, as follows:

     %<flags><width><precision><length>character

   where flags is [+ -0], width is [0-9]+, precision is .[0-9]+, and length
   is empty or l or the value of the pD or pI or pMd (sans "d") macros.
   Also, %% in a format stands for a single % in the output.  A % that
   does not introduce a valid %-sequence causes undefined behavior.

   The + flag character inserts a + before any positive number, while a space
   inserts a space before any positive number; these flags only affect %d, %o,
   %x, %e, %f, and %g sequences.  The - and 0 flags affect the width specifier,
   as described below.  For signed numerical arguments only, the ` ' (space)
   flag causes the result to be prefixed with a space character if it does not
   start with a sign (+ or -).

   The l (lower-case letter ell) length modifier is a `long' data type
   modifier: it is supported for %d, %o, and %x conversions of integral
   arguments, must immediately precede the conversion specifier, and means that
   the respective argument is to be treated as `long int' or `unsigned long
   int'.  Similarly, the value of the pD macro means to use ptrdiff_t,
   the value of the pI macro means to use EMACS_INT or EMACS_UINT, the
   value of the pMd etc. macros means to use intmax_t or uintmax_t,
   and the empty length modifier means `int' or `unsigned int'.

   The width specifier supplies a lower limit for the length of the printed
   representation.  The padding, if any, normally goes on the left, but it goes
   on the right if the - flag is present.  The padding character is normally a
   space, but (for numerical arguments only) it is 0 if the 0 flag is present.
   The - flag takes precedence over the 0 flag.

   For %e, %f, and %g sequences, the number after the "." in the precision
   specifier says how many decimal places to show; if zero, the decimal point
   itself is omitted.  For %s and %S, the precision specifier is ignored.  */

#include <config.h>
#include <stdio.h>
#include <stdlib.h>
#include <float.h>
#include <unistd.h>
#include <limits.h>

#include "lisp.h"

/* Since we use the macro CHAR_HEAD_P, we have to include this, but
   don't have to include others because CHAR_HEAD_P does not contains
   another macro.  */
#include "character.h"

/* Generate output from a format-spec FORMAT,
   terminated at position FORMAT_END.
   (*FORMAT_END is not part of the format, but must exist and be readable.)
   Output goes in BUFFER, which has room for BUFSIZE chars.
   BUFSIZE must be positive.  If the output does not fit, truncate it
   to fit and return BUFSIZE - 1; if this truncates a multibyte
   sequence, store '\0' into the sequence's first byte.
   Returns the number of bytes stored into BUFFER, excluding
   the terminating null byte.  Output is always null-terminated.
   String arguments are passed as C strings.
   Integers are passed as C integers.  */

ptrdiff_t
doprnt (char *buffer, ptrdiff_t bufsize, const char *format,
	const char *format_end, va_list ap)
{
  const char *fmt = format;	/* Pointer into format string.  */
  char *bufptr = buffer;	/* Pointer into output buffer.  */

  /* Enough to handle floating point formats with large numbers.  */
  enum { SIZE_BOUND_EXTRA = DBL_MAX_10_EXP + 50 };

  /* Use this for sprintf unless we need something really big.  */
  char tembuf[SIZE_BOUND_EXTRA + 50];

  /* Size of sprintf_buffer.  */
  ptrdiff_t size_allocated = sizeof (tembuf);

  /* Buffer to use for sprintf.  Either tembuf or same as BIG_BUFFER.  */
  char *sprintf_buffer = tembuf;

  /* Buffer we have got with malloc.  */
  char *big_buffer = NULL;

  enum text_quoting_style quoting_style = text_quoting_style ();
  ptrdiff_t tem = -1;
  char *string;
  char fixed_buffer[20];	/* Default buffer for small formatting. */
  char *fmtcpy;
  int minlen;
  char charbuf[MAX_MULTIBYTE_LENGTH + 1];	/* Used for %c.  */
  USE_SAFE_ALLOCA;

  if (format_end == 0)
    format_end = format + strlen (format);

  fmtcpy = (format_end - format < sizeof (fixed_buffer) - 1
	    ? fixed_buffer
	    : SAFE_ALLOCA (format_end - format + 1));

  bufsize--;

  /* Loop until end of format string or buffer full. */
  while (fmt < format_end && bufsize > 0)
    {
      char const *fmt0 = fmt;
      char fmtchar = *fmt++;
      if (fmtchar == '%')
	{
	  ptrdiff_t size_bound = 0;
	  ptrdiff_t width;  /* Columns occupied by STRING on display.  */
	  enum {
	    pDlen = sizeof pD - 1,
	    pIlen = sizeof pI - 1,
	    pMlen = sizeof pMd - 2
	  };
	  enum {
	    no_modifier, long_modifier, pD_modifier, pI_modifier, pM_modifier
	  } length_modifier = no_modifier;
	  static char const modifier_len[] = { 0, 1, pDlen, pIlen, pMlen };
	  int maxmlen = max (max (1, pDlen), max (pIlen, pMlen));
	  int mlen;

	  /* Copy this one %-spec into fmtcpy.  */
	  string = fmtcpy;
	  *string++ = '%';
	  while (fmt < format_end)
	    {
	      *string++ = *fmt;
	      if ('0' <= *fmt && *fmt <= '9')
		{
		  /* Get an idea of how much space we might need.
		     This might be a field width or a precision; e.g.
		     %1.1000f and %1000.1f both might need 1000+ bytes.
		     Parse the width or precision, checking for overflow.  */
		  int n = *fmt - '0';
		  bool overflow = false;
		  while (fmt + 1 < format_end
			 && '0' <= fmt[1] && fmt[1] <= '9')
		    {
		      overflow |= INT_MULTIPLY_WRAPV (n, 10, &n);
		      overflow |= INT_ADD_WRAPV (n, fmt[1] - '0', &n);
		      *string++ = *++fmt;
		    }

		  if (overflow
		      || min (PTRDIFF_MAX, SIZE_MAX) - SIZE_BOUND_EXTRA < n)
		    error ("Format width or precision too large");
		  if (size_bound < n)
		    size_bound = n;
		}
	      else if (! (*fmt == '-' || *fmt == ' ' || *fmt == '.'
			  || *fmt == '+'))
		break;
	      fmt++;
	    }

	  /* Check for the length modifiers in textual length order, so
	     that longer modifiers override shorter ones.  */
	  for (mlen = 1; mlen <= maxmlen; mlen++)
	    {
	      if (format_end - fmt < mlen)
		break;
	      if (mlen == 1 && *fmt == 'l')
		length_modifier = long_modifier;
	      if (mlen == pDlen && memcmp (fmt, pD, pDlen) == 0)
		length_modifier = pD_modifier;
	      if (mlen == pIlen && memcmp (fmt, pI, pIlen) == 0)
		length_modifier = pI_modifier;
	      if (mlen == pMlen && memcmp (fmt, pMd, pMlen) == 0)
		length_modifier = pM_modifier;
	    }

	  mlen = modifier_len[length_modifier];
	  memcpy (string, fmt + 1, mlen);
	  string += mlen;
	  fmt += mlen;
	  *string = 0;

	  /* Make the size bound large enough to handle floating point formats
	     with large numbers.  */
	  size_bound += SIZE_BOUND_EXTRA;

	  /* Make sure we have that much.  */
	  if (size_bound > size_allocated)
	    {
	      if (big_buffer)
		xfree (big_buffer);
	      big_buffer = xmalloc (size_bound);
	      sprintf_buffer = big_buffer;
	      size_allocated = size_bound;
	    }
	  minlen = 0;
	  switch (*fmt++)
	    {
	    default:
	      error ("Invalid format operation %s", fmtcpy);

/*	    case 'b': */
	    case 'l':
	    case 'd':
	      switch (length_modifier)
		{
		case no_modifier:
		  {
		    int v = va_arg (ap, int);
		    tem = sprintf (sprintf_buffer, fmtcpy, v);
		  }
		  break;
		case long_modifier:
		  {
		    long v = va_arg (ap, long);
		    tem = sprintf (sprintf_buffer, fmtcpy, v);
		  }
		  break;
		case pD_modifier:
		signed_pD_modifier:
		  {
		    ptrdiff_t v = va_arg (ap, ptrdiff_t);
		    tem = sprintf (sprintf_buffer, fmtcpy, v);
		  }
		  break;
		case pI_modifier:
		  {
		    EMACS_INT v = va_arg (ap, EMACS_INT);
		    tem = sprintf (sprintf_buffer, fmtcpy, v);
		  }
		  break;
		case pM_modifier:
		  {
		    intmax_t v = va_arg (ap, intmax_t);
		    tem = sprintf (sprintf_buffer, fmtcpy, v);
		  }
		  break;
		}
	      /* Now copy into final output, truncating as necessary.  */
	      string = sprintf_buffer;
	      goto doit;

	    case 'o':
	    case 'x':
	      switch (length_modifier)
		{
		case no_modifier:
		  {
		    unsigned v = va_arg (ap, unsigned);
		    tem = sprintf (sprintf_buffer, fmtcpy, v);
		  }
		  break;
		case long_modifier:
		  {
		    unsigned long v = va_arg (ap, unsigned long);
		    tem = sprintf (sprintf_buffer, fmtcpy, v);
		  }
		  break;
		case pD_modifier:
		  goto signed_pD_modifier;
		case pI_modifier:
		  {
		    EMACS_UINT v = va_arg (ap, EMACS_UINT);
		    tem = sprintf (sprintf_buffer, fmtcpy, v);
		  }
		  break;
		case pM_modifier:
		  {
		    uintmax_t v = va_arg (ap, uintmax_t);
		    tem = sprintf (sprintf_buffer, fmtcpy, v);
		  }
		  break;
		}
	      /* Now copy into final output, truncating as necessary.  */
	      string = sprintf_buffer;
	      goto doit;

	    case 'f':
	    case 'e':
	    case 'g':
	      {
		double d = va_arg (ap, double);
		tem = sprintf (sprintf_buffer, fmtcpy, d);
		/* Now copy into final output, truncating as necessary.  */
		string = sprintf_buffer;
		goto doit;
	      }

	    case 'S':
	      string[-1] = 's';
	      FALLTHROUGH;
	    case 's':
	      if (fmtcpy[1] != 's')
		minlen = atoi (&fmtcpy[1]);
	      string = va_arg (ap, char *);
	      tem = strlen (string);
	      if (STRING_BYTES_BOUND < tem)
		error ("String for %%s or %%S format is too long");
	      width = strwidth (string, tem);
	      goto doit1;

	      /* Copy string into final output, truncating if no room.  */
	    doit:
	      eassert (0 <= tem);
	      /* Coming here means STRING contains ASCII only.  */
	      if (STRING_BYTES_BOUND < tem)
		error ("Format width or precision too large");
	      width = tem;
	    doit1:
	      /* We have already calculated:
		 TEM -- length of STRING,
		 WIDTH -- columns occupied by STRING when displayed, and
		 MINLEN -- minimum columns of the output.  */
	      if (minlen > 0)
		{
		  while (minlen > width && bufsize > 0)
		    {
		      *bufptr++ = ' ';
		      bufsize--;
		      minlen--;
		    }
		  minlen = 0;
		}
	      if (tem > bufsize)
		{
		  /* Truncate the string at character boundary.  */
		  tem = bufsize;
		  do
		    {
		      tem--;
		      if (CHAR_HEAD_P (string[tem]))
			{
			  if (BYTES_BY_CHAR_HEAD (string[tem]) <= bufsize - tem)
			    tem = bufsize;
			  break;
			}
		    }
		  while (tem != 0);

		  memcpy (bufptr, string, tem);
		  bufptr[tem] = 0;
		  /* Trigger exit from the loop, but make sure we
		     return to the caller a value which will indicate
		     that the buffer was too small.  */
		  bufptr += bufsize;
		  bufsize = 0;
		  continue;
		}
	      memcpy (bufptr, string, tem);
	      bufptr += tem;
	      bufsize -= tem;
	      if (minlen < 0)
		{
		  while (minlen < - width && bufsize > 0)
		    {
		      *bufptr++ = ' ';
		      bufsize--;
		      minlen++;
		    }
		  minlen = 0;
		}
	      continue;

	    case 'c':
	      {
		int chr = va_arg (ap, int);
		tem = CHAR_STRING (chr, (unsigned char *) charbuf);
		string = charbuf;
		string[tem] = 0;
		width = strwidth (string, tem);
		if (fmtcpy[1] != 'c')
		  minlen = atoi (&fmtcpy[1]);
		goto doit1;
	      }

	    case '%':
	      /* Treat this '%' as normal.  */
	      fmt0 = fmt - 1;
	      break;
	    }
	}

      char const *src;
      ptrdiff_t srclen;
      if (quoting_style == CURVE_QUOTING_STYLE && fmtchar == '`')
	src = uLSQM, srclen = sizeof uLSQM - 1;
      else if (quoting_style == CURVE_QUOTING_STYLE && fmtchar == '\'')
	src = uRSQM, srclen = sizeof uRSQM - 1;
      else if (quoting_style == STRAIGHT_QUOTING_STYLE && fmtchar == '`')
	src = "'", srclen = 1;
      else
	{
	  while (fmt < format_end && !CHAR_HEAD_P (*fmt))
	    fmt++;
	  src = fmt0, srclen = fmt - fmt0;
	}

      if (bufsize < srclen)
	{
	  /* Truncate, but return value that will signal to caller
	     that the buffer was too small.  */
	  do
	    *bufptr++ = '\0';
	  while (--bufsize != 0);
	}
      else
	{
	  do
	    *bufptr++ = *src++;
	  while (--srclen != 0);
	}
    }

  /* If we had to malloc something, free it.  */
  xfree (big_buffer);

  *bufptr = 0;		/* Make sure our string ends with a '\0' */

  SAFE_FREE ();
  return bufptr - buffer;
}

/* Format to an unbounded buffer BUF.  This is like sprintf, except it
   is not limited to returning an 'int' so it doesn't have a silly 2
   GiB limit on typical 64-bit hosts.  However, it is limited to the
   Emacs-style formats that doprnt supports, and it requotes ` and '
   as per ‘text-quoting-style’.

   Return the number of bytes put into BUF, excluding the terminating
   '\0'.  */
ptrdiff_t
esprintf (char *buf, char const *format, ...)
{
  ptrdiff_t nbytes;
  va_list ap;
  va_start (ap, format);
  nbytes = doprnt (buf, TYPE_MAXIMUM (ptrdiff_t), format, 0, ap);
  va_end (ap);
  return nbytes;
}

<<<<<<< HEAD
#if HAVE_MODULES
=======
#if defined HAVE_X_WINDOWS && defined USE_X_TOOLKIT
>>>>>>> 735680fa

/* Format to buffer *BUF of positive size *BUFSIZE, reallocating *BUF
   and updating *BUFSIZE if the buffer is too small, and otherwise
   behaving line esprintf.  When reallocating, free *BUF unless it is
   equal to NONHEAPBUF, and if BUFSIZE_MAX is nonnegative then signal
   memory exhaustion instead of growing the buffer size past
   BUFSIZE_MAX.  */
ptrdiff_t
exprintf (char **buf, ptrdiff_t *bufsize,
	  char const *nonheapbuf, ptrdiff_t bufsize_max,
	  char const *format, ...)
{
  ptrdiff_t nbytes;
  va_list ap;
  va_start (ap, format);
  nbytes = evxprintf (buf, bufsize, nonheapbuf, bufsize_max, format, ap);
  va_end (ap);
  return nbytes;
}

#endif

/* Act like exprintf, except take a va_list.  */
ptrdiff_t
evxprintf (char **buf, ptrdiff_t *bufsize,
	   char const *nonheapbuf, ptrdiff_t bufsize_max,
	   char const *format, va_list ap)
{
  for (;;)
    {
      ptrdiff_t nbytes;
      va_list ap_copy;
      va_copy (ap_copy, ap);
      nbytes = doprnt (*buf, *bufsize, format, 0, ap_copy);
      va_end (ap_copy);
      if (nbytes < *bufsize - 1)
	return nbytes;
      if (*buf != nonheapbuf)
	{
	  xfree (*buf);
	  *buf = NULL;
	}
      *buf = xpalloc (NULL, bufsize, 1, bufsize_max, 1);
    }
}<|MERGE_RESOLUTION|>--- conflicted
+++ resolved
@@ -503,11 +503,7 @@
   return nbytes;
 }
 
-<<<<<<< HEAD
-#if HAVE_MODULES
-=======
-#if defined HAVE_X_WINDOWS && defined USE_X_TOOLKIT
->>>>>>> 735680fa
+#if defined HAVE_X_WINDOWS
 
 /* Format to buffer *BUF of positive size *BUFSIZE, reallocating *BUF
    and updating *BUFSIZE if the buffer is too small, and otherwise
