/* GnuTLS glue for GNU Emacs.
   Copyright (C) 2010-2014 Free Software Foundation, Inc.

This file is part of GNU Emacs.

GNU Emacs is free software: you can redistribute it and/or modify
it under the terms of the GNU General Public License as published by
the Free Software Foundation, either version 3 of the License, or
(at your option) any later version.

GNU Emacs is distributed in the hope that it will be useful,
but WITHOUT ANY WARRANTY; without even the implied warranty of
MERCHANTABILITY or FITNESS FOR A PARTICULAR PURPOSE.  See the
GNU General Public License for more details.

You should have received a copy of the GNU General Public License
along with GNU Emacs.  If not, see <http://www.gnu.org/licenses/>.  */

#include <config.h>
#include <errno.h>
#include <stdio.h>

#include "lisp.h"
#include "process.h"
#include "gnutls.h"
#include "coding.h"

#ifdef HAVE_GNUTLS
#include <gnutls/gnutls.h>

#ifdef WINDOWSNT
#include <windows.h>
#include "w32.h"
#endif

static bool emacs_gnutls_handle_error (gnutls_session_t, int);

static Lisp_Object Qgnutls_dll;
static Lisp_Object Qgnutls_code;
static Lisp_Object Qgnutls_anon, Qgnutls_x509pki;
static Lisp_Object Qgnutls_e_interrupted, Qgnutls_e_again,
  Qgnutls_e_invalid_session, Qgnutls_e_not_ready_for_handshake;
static bool gnutls_global_initialized;

/* The following are for the property list of `gnutls-boot'.  */
static Lisp_Object QCgnutls_bootprop_priority;
static Lisp_Object QCgnutls_bootprop_trustfiles;
static Lisp_Object QCgnutls_bootprop_keylist;
static Lisp_Object QCgnutls_bootprop_crlfiles;
static Lisp_Object QCgnutls_bootprop_callbacks;
static Lisp_Object QCgnutls_bootprop_loglevel;
static Lisp_Object QCgnutls_bootprop_hostname;
static Lisp_Object QCgnutls_bootprop_min_prime_bits;
static Lisp_Object QCgnutls_bootprop_verify_flags;
static Lisp_Object QCgnutls_bootprop_verify_error;

/* Callback keys for `gnutls-boot'.  Unused currently.  */
static Lisp_Object QCgnutls_bootprop_callbacks_verify;

static void gnutls_log_function (int, const char *);
static void gnutls_log_function2 (int, const char *, const char *);
#ifdef HAVE_GNUTLS3
static void gnutls_audit_log_function (gnutls_session_t, const char *);
#endif

enum extra_peer_verification
{
    CERTIFICATE_NOT_MATCHING = 2
};


#ifdef WINDOWSNT

/* Macro for defining functions that will be loaded from the GnuTLS DLL.  */
#define DEF_GNUTLS_FN(rettype,func,args) static rettype (FAR CDECL *fn_##func)args

/* Macro for loading GnuTLS functions from the library.  */
#define LOAD_GNUTLS_FN(lib,func) {					\
    fn_##func = (void *) GetProcAddress (lib, #func);			\
    if (!fn_##func) return 0;						\
  }

DEF_GNUTLS_FN (gnutls_alert_description_t, gnutls_alert_get,
	       (gnutls_session_t));
DEF_GNUTLS_FN (const char *, gnutls_alert_get_name,
	       (gnutls_alert_description_t));
DEF_GNUTLS_FN (int, gnutls_alert_send_appropriate, (gnutls_session_t, int));
DEF_GNUTLS_FN (int, gnutls_anon_allocate_client_credentials,
	       (gnutls_anon_client_credentials_t *));
DEF_GNUTLS_FN (void, gnutls_anon_free_client_credentials,
	       (gnutls_anon_client_credentials_t));
DEF_GNUTLS_FN (int, gnutls_bye, (gnutls_session_t, gnutls_close_request_t));
DEF_GNUTLS_FN (int, gnutls_certificate_allocate_credentials,
	       (gnutls_certificate_credentials_t *));
DEF_GNUTLS_FN (void, gnutls_certificate_free_credentials,
	       (gnutls_certificate_credentials_t));
DEF_GNUTLS_FN (const gnutls_datum_t *, gnutls_certificate_get_peers,
	       (gnutls_session_t, unsigned int *));
DEF_GNUTLS_FN (void, gnutls_certificate_set_verify_flags,
	       (gnutls_certificate_credentials_t, unsigned int));
DEF_GNUTLS_FN (int, gnutls_certificate_set_x509_crl_file,
	       (gnutls_certificate_credentials_t, const char *,
		gnutls_x509_crt_fmt_t));
DEF_GNUTLS_FN (int, gnutls_certificate_set_x509_key_file,
	       (gnutls_certificate_credentials_t, const char *, const char *,
		gnutls_x509_crt_fmt_t));
#if GNUTLS_VERSION_MAJOR +					\
  (GNUTLS_VERSION_MINOR > 0 || GNUTLS_VERSION_PATCH >= 20) > 3
DEF_GNUTLS_FN (int, gnutls_certificate_set_x509_system_trust,
	       (gnutls_certificate_credentials_t));
#endif
DEF_GNUTLS_FN (int, gnutls_certificate_set_x509_trust_file,
	       (gnutls_certificate_credentials_t, const char *,
		gnutls_x509_crt_fmt_t));
DEF_GNUTLS_FN (gnutls_certificate_type_t, gnutls_certificate_type_get,
	       (gnutls_session_t));
DEF_GNUTLS_FN (int, gnutls_certificate_verify_peers2,
	       (gnutls_session_t, unsigned int *));
DEF_GNUTLS_FN (int, gnutls_credentials_set,
	       (gnutls_session_t, gnutls_credentials_type_t, void *));
DEF_GNUTLS_FN (void, gnutls_deinit, (gnutls_session_t));
DEF_GNUTLS_FN (void, gnutls_dh_set_prime_bits,
	       (gnutls_session_t, unsigned int));
DEF_GNUTLS_FN (int, gnutls_dh_get_prime_bits, (gnutls_session_t));
DEF_GNUTLS_FN (int, gnutls_error_is_fatal, (int));
DEF_GNUTLS_FN (int, gnutls_global_init, (void));
DEF_GNUTLS_FN (void, gnutls_global_set_log_function, (gnutls_log_func));
#ifdef HAVE_GNUTLS3
DEF_GNUTLS_FN (void, gnutls_global_set_audit_log_function, (gnutls_audit_log_func));
#endif
DEF_GNUTLS_FN (void, gnutls_global_set_log_level, (int));
DEF_GNUTLS_FN (int, gnutls_handshake, (gnutls_session_t));
DEF_GNUTLS_FN (int, gnutls_init, (gnutls_session_t *, unsigned int));
DEF_GNUTLS_FN (int, gnutls_priority_set_direct,
	       (gnutls_session_t, const char *, const char **));
DEF_GNUTLS_FN (size_t, gnutls_record_check_pending, (gnutls_session_t));
DEF_GNUTLS_FN (ssize_t, gnutls_record_recv, (gnutls_session_t, void *, size_t));
DEF_GNUTLS_FN (ssize_t, gnutls_record_send,
	       (gnutls_session_t, const void *, size_t));
DEF_GNUTLS_FN (const char *, gnutls_strerror, (int));
DEF_GNUTLS_FN (void, gnutls_transport_set_errno, (gnutls_session_t, int));
DEF_GNUTLS_FN (const char *, gnutls_check_version, (const char *));
DEF_GNUTLS_FN (void, gnutls_transport_set_lowat, (gnutls_session_t, int));
DEF_GNUTLS_FN (void, gnutls_transport_set_ptr2,
	       (gnutls_session_t, gnutls_transport_ptr_t,
		gnutls_transport_ptr_t));
DEF_GNUTLS_FN (void, gnutls_transport_set_pull_function,
	       (gnutls_session_t, gnutls_pull_func));
DEF_GNUTLS_FN (void, gnutls_transport_set_push_function,
	       (gnutls_session_t, gnutls_push_func));
DEF_GNUTLS_FN (int, gnutls_x509_crt_check_hostname,
	       (gnutls_x509_crt_t, const char *));
DEF_GNUTLS_FN (void, gnutls_x509_crt_deinit, (gnutls_x509_crt_t));
DEF_GNUTLS_FN (int, gnutls_x509_crt_import,
	       (gnutls_x509_crt_t, const gnutls_datum_t *,
		gnutls_x509_crt_fmt_t));
DEF_GNUTLS_FN (int, gnutls_x509_crt_init, (gnutls_x509_crt_t *));
DEF_GNUTLS_FN (int, gnutls_x509_crt_get_fingerprint,
	       (gnutls_x509_crt_t,
		gnutls_digest_algorithm_t, void *, size_t *));
DEF_GNUTLS_FN (int, gnutls_x509_crt_get_version,
	       (gnutls_x509_crt_t));
DEF_GNUTLS_FN (int, gnutls_x509_crt_get_serial,
	       (gnutls_x509_crt_t, void *, size_t *));
DEF_GNUTLS_FN (int, gnutls_x509_crt_get_issuer_dn,
	       (gnutls_x509_crt_t, char *, size_t *));
DEF_GNUTLS_FN (time_t, gnutls_x509_crt_get_activation_time,
	       (gnutls_x509_crt_t));
DEF_GNUTLS_FN (time_t, gnutls_x509_crt_get_expiration_time,
	       (gnutls_x509_crt_t));
DEF_GNUTLS_FN (int, gnutls_x509_crt_get_dn,
	       (gnutls_x509_crt_t, char *, size_t *));
DEF_GNUTLS_FN (int, gnutls_x509_crt_get_pk_algorithm,
	       (gnutls_x509_crt_t, unsigned int *));
DEF_GNUTLS_FN (const char*, gnutls_pk_algorithm_get_name,
	       (gnutls_pk_algorithm_t));
DEF_GNUTLS_FN (int, gnutls_pk_bits_to_sec_param,
	       (gnutls_pk_algorithm_t, unsigned int));
DEF_GNUTLS_FN (int, gnutls_x509_crt_get_issuer_unique_id,
	       (gnutls_x509_crt_t, char *, size_t *));
DEF_GNUTLS_FN (int, gnutls_x509_crt_get_subject_unique_id,
	       (gnutls_x509_crt_t, char *, size_t *));
DEF_GNUTLS_FN (int, gnutls_x509_crt_get_signature_algorithm,
	       (gnutls_x509_crt_t));
DEF_GNUTLS_FN (int, gnutls_x509_crt_get_signature,
	       (gnutls_x509_crt_t, char *, size_t *));
DEF_GNUTLS_FN (int, gnutls_x509_crt_get_key_id,
	       (gnutls_x509_crt_t, unsigned int,
		unsigned char *, size_t *_size));
DEF_GNUTLS_FN (const char*, gnutls_sec_param_get_name, (gnutls_sec_param_t));
DEF_GNUTLS_FN (const char*, gnutls_sign_get_name, (gnutls_sign_algorithm_t));
DEF_GNUTLS_FN (int, gnutls_server_name_set, (gnutls_session_t,
					     gnutls_server_name_type_t,
					     const void *, size_t));
DEF_GNUTLS_FN (gnutls_kx_algorithm_t, gnutls_kx_get, (gnutls_session_t));
DEF_GNUTLS_FN (const char*, gnutls_kx_get_name, (gnutls_kx_algorithm_t));
DEF_GNUTLS_FN (gnutls_protocol_t, gnutls_protocol_get_version,
	       (gnutls_session_t));
DEF_GNUTLS_FN (const char*, gnutls_protocol_get_name, (gnutls_protocol_t));
DEF_GNUTLS_FN (gnutls_cipher_algorithm_t, gnutls_cipher_get,
	       (gnutls_session_t));
DEF_GNUTLS_FN (const char*, gnutls_cipher_get_name,
	       (gnutls_cipher_algorithm_t));
DEF_GNUTLS_FN (gnutls_mac_algorithm_t, gnutls_mac_get, (gnutls_session_t));
DEF_GNUTLS_FN (const char*, gnutls_mac_get_name, (gnutls_mac_algorithm_t));


static bool
init_gnutls_functions (void)
{
  HMODULE library;
  int max_log_level = 1;

  if (!(library = w32_delayed_load (Qgnutls_dll)))
    {
      GNUTLS_LOG (1, max_log_level, "GnuTLS library not found");
      return 0;
    }

  LOAD_GNUTLS_FN (library, gnutls_alert_get);
  LOAD_GNUTLS_FN (library, gnutls_alert_get_name);
  LOAD_GNUTLS_FN (library, gnutls_alert_send_appropriate);
  LOAD_GNUTLS_FN (library, gnutls_anon_allocate_client_credentials);
  LOAD_GNUTLS_FN (library, gnutls_anon_free_client_credentials);
  LOAD_GNUTLS_FN (library, gnutls_bye);
  LOAD_GNUTLS_FN (library, gnutls_certificate_allocate_credentials);
  LOAD_GNUTLS_FN (library, gnutls_certificate_free_credentials);
  LOAD_GNUTLS_FN (library, gnutls_certificate_get_peers);
  LOAD_GNUTLS_FN (library, gnutls_certificate_set_verify_flags);
  LOAD_GNUTLS_FN (library, gnutls_certificate_set_x509_crl_file);
  LOAD_GNUTLS_FN (library, gnutls_certificate_set_x509_key_file);
#if GNUTLS_VERSION_MAJOR +					\
  (GNUTLS_VERSION_MINOR > 0 || GNUTLS_VERSION_PATCH >= 20) > 3
  LOAD_GNUTLS_FN (library, gnutls_certificate_set_x509_system_trust);
#endif
  LOAD_GNUTLS_FN (library, gnutls_certificate_set_x509_trust_file);
  LOAD_GNUTLS_FN (library, gnutls_certificate_type_get);
  LOAD_GNUTLS_FN (library, gnutls_certificate_verify_peers2);
  LOAD_GNUTLS_FN (library, gnutls_credentials_set);
  LOAD_GNUTLS_FN (library, gnutls_deinit);
  LOAD_GNUTLS_FN (library, gnutls_dh_set_prime_bits);
  LOAD_GNUTLS_FN (library, gnutls_dh_get_prime_bits);
  LOAD_GNUTLS_FN (library, gnutls_error_is_fatal);
  LOAD_GNUTLS_FN (library, gnutls_global_init);
  LOAD_GNUTLS_FN (library, gnutls_global_set_log_function);
#ifdef HAVE_GNUTLS3
  LOAD_GNUTLS_FN (library, gnutls_global_set_audit_log_function);
#endif
  LOAD_GNUTLS_FN (library, gnutls_global_set_log_level);
  LOAD_GNUTLS_FN (library, gnutls_handshake);
  LOAD_GNUTLS_FN (library, gnutls_init);
  LOAD_GNUTLS_FN (library, gnutls_priority_set_direct);
  LOAD_GNUTLS_FN (library, gnutls_record_check_pending);
  LOAD_GNUTLS_FN (library, gnutls_record_recv);
  LOAD_GNUTLS_FN (library, gnutls_record_send);
  LOAD_GNUTLS_FN (library, gnutls_strerror);
  LOAD_GNUTLS_FN (library, gnutls_transport_set_errno);
  LOAD_GNUTLS_FN (library, gnutls_check_version);
  /* We don't need to call gnutls_transport_set_lowat in GnuTLS 2.11.1
     and later, and the function was removed entirely in 3.0.0.  */
  if (!fn_gnutls_check_version ("2.11.1"))
    LOAD_GNUTLS_FN (library, gnutls_transport_set_lowat);
  LOAD_GNUTLS_FN (library, gnutls_transport_set_ptr2);
  LOAD_GNUTLS_FN (library, gnutls_transport_set_pull_function);
  LOAD_GNUTLS_FN (library, gnutls_transport_set_push_function);
  LOAD_GNUTLS_FN (library, gnutls_x509_crt_check_hostname);
  LOAD_GNUTLS_FN (library, gnutls_x509_crt_deinit);
  LOAD_GNUTLS_FN (library, gnutls_x509_crt_import);
  LOAD_GNUTLS_FN (library, gnutls_x509_crt_init);
  LOAD_GNUTLS_FN (library, gnutls_x509_crt_get_fingerprint);
  LOAD_GNUTLS_FN (library, gnutls_x509_crt_get_version);
  LOAD_GNUTLS_FN (library, gnutls_x509_crt_get_serial);
  LOAD_GNUTLS_FN (library, gnutls_x509_crt_get_issuer_dn);
  LOAD_GNUTLS_FN (library, gnutls_x509_crt_get_activation_time);
  LOAD_GNUTLS_FN (library, gnutls_x509_crt_get_expiration_time);
  LOAD_GNUTLS_FN (library, gnutls_x509_crt_get_dn);
  LOAD_GNUTLS_FN (library, gnutls_x509_crt_get_pk_algorithm);
  LOAD_GNUTLS_FN (library, gnutls_pk_algorithm_get_name);
  LOAD_GNUTLS_FN (library, gnutls_pk_bits_to_sec_param);
  LOAD_GNUTLS_FN (library, gnutls_x509_crt_get_issuer_unique_id);
  LOAD_GNUTLS_FN (library, gnutls_x509_crt_get_subject_unique_id);
  LOAD_GNUTLS_FN (library, gnutls_x509_crt_get_signature_algorithm);
  LOAD_GNUTLS_FN (library, gnutls_x509_crt_get_signature);
  LOAD_GNUTLS_FN (library, gnutls_x509_crt_get_key_id);
  LOAD_GNUTLS_FN (library, gnutls_sec_param_get_name);
  LOAD_GNUTLS_FN (library, gnutls_sign_get_name);
  LOAD_GNUTLS_FN (library, gnutls_server_name_set);
  LOAD_GNUTLS_FN (library, gnutls_kx_get);
  LOAD_GNUTLS_FN (library, gnutls_kx_get_name);
  LOAD_GNUTLS_FN (library, gnutls_protocol_get_version);
  LOAD_GNUTLS_FN (library, gnutls_protocol_get_name);
  LOAD_GNUTLS_FN (library, gnutls_cipher_get);
  LOAD_GNUTLS_FN (library, gnutls_cipher_get_name);
  LOAD_GNUTLS_FN (library, gnutls_mac_get);
  LOAD_GNUTLS_FN (library, gnutls_mac_get_name);

  max_log_level = global_gnutls_log_level;

  {
    Lisp_Object name = CAR_SAFE (Fget (Qgnutls_dll, QCloaded_from));
    GNUTLS_LOG2 (1, max_log_level, "GnuTLS library loaded:",
                 STRINGP (name) ? (const char *) SDATA (name) : "unknown");
  }

  return 1;
}

#else /* !WINDOWSNT */

#define fn_gnutls_alert_get			gnutls_alert_get
#define fn_gnutls_alert_get_name		gnutls_alert_get_name
#define fn_gnutls_alert_send_appropriate	gnutls_alert_send_appropriate
#define fn_gnutls_anon_allocate_client_credentials gnutls_anon_allocate_client_credentials
#define fn_gnutls_anon_free_client_credentials	gnutls_anon_free_client_credentials
#define fn_gnutls_bye				gnutls_bye
#define fn_gnutls_certificate_allocate_credentials gnutls_certificate_allocate_credentials
#define fn_gnutls_certificate_free_credentials	gnutls_certificate_free_credentials
#define fn_gnutls_certificate_get_peers		gnutls_certificate_get_peers
#define fn_gnutls_certificate_set_verify_flags	gnutls_certificate_set_verify_flags
#define fn_gnutls_certificate_set_x509_crl_file	gnutls_certificate_set_x509_crl_file
#define fn_gnutls_certificate_set_x509_key_file gnutls_certificate_set_x509_key_file
#if GNUTLS_VERSION_MAJOR +					\
  (GNUTLS_VERSION_MINOR > 0 || GNUTLS_VERSION_PATCH >= 20) > 3
#define fn_gnutls_certificate_set_x509_system_trust gnutls_certificate_set_x509_system_trust
#endif
#define fn_gnutls_certificate_set_x509_trust_file gnutls_certificate_set_x509_trust_file
#define fn_gnutls_certificate_type_get		gnutls_certificate_type_get
#define fn_gnutls_certificate_verify_peers2	gnutls_certificate_verify_peers2
#define fn_gnutls_cipher_get                    gnutls_cipher_get
#define fn_gnutls_cipher_get_name               gnutls_cipher_get_name
#define fn_gnutls_credentials_set		gnutls_credentials_set
#define fn_gnutls_deinit			gnutls_deinit
#define fn_gnutls_dh_get_prime_bits		gnutls_dh_get_prime_bits
#define fn_gnutls_dh_set_prime_bits		gnutls_dh_set_prime_bits
#define fn_gnutls_error_is_fatal		gnutls_error_is_fatal
#define fn_gnutls_global_init			gnutls_global_init
#ifdef HAVE_GNUTLS3
#define fn_gnutls_global_set_audit_log_function	gnutls_global_set_audit_log_function
#endif
#define fn_gnutls_global_set_log_function	gnutls_global_set_log_function
#define fn_gnutls_global_set_log_level		gnutls_global_set_log_level
#define fn_gnutls_handshake			gnutls_handshake
#define fn_gnutls_init				gnutls_init
#define fn_gnutls_kx_get                        gnutls_kx_get
#define fn_gnutls_kx_get_name                   gnutls_kx_get_name
#define fn_gnutls_mac_get                       gnutls_mac_get
#define fn_gnutls_mac_get_name                  gnutls_mac_get_name
#define fn_gnutls_pk_algorithm_get_name         gnutls_pk_algorithm_get_name
#define fn_gnutls_pk_bits_to_sec_param          gnutls_pk_bits_to_sec_param
#define fn_gnutls_priority_set_direct		gnutls_priority_set_direct
#define fn_gnutls_protocol_get_name             gnutls_protocol_get_name
#define fn_gnutls_protocol_get_version          gnutls_protocol_get_version
#define fn_gnutls_record_check_pending		gnutls_record_check_pending
#define fn_gnutls_record_recv			gnutls_record_recv
#define fn_gnutls_record_send			gnutls_record_send
#define fn_gnutls_sec_param_get_name            gnutls_sec_param_get_name
#define fn_gnutls_server_name_set               gnutls_server_name_set
#define fn_gnutls_sign_get_name                 gnutls_sign_get_name
#define fn_gnutls_strerror			gnutls_strerror
#define fn_gnutls_transport_set_ptr2		gnutls_transport_set_ptr2
#define fn_gnutls_x509_crt_check_hostname	gnutls_x509_crt_check_hostname
#define fn_gnutls_x509_crt_deinit		gnutls_x509_crt_deinit
#define fn_gnutls_x509_crt_get_activation_time  gnutls_x509_crt_get_activation_time
#define fn_gnutls_x509_crt_get_dn               gnutls_x509_crt_get_dn
#define fn_gnutls_x509_crt_get_expiration_time  gnutls_x509_crt_get_expiration_time
#define fn_gnutls_x509_crt_get_fingerprint	gnutls_x509_crt_get_fingerprint
#define fn_gnutls_x509_crt_get_issuer_dn        gnutls_x509_crt_get_issuer_dn
#define fn_gnutls_x509_crt_get_issuer_unique_id gnutls_x509_crt_get_issuer_unique_id
#define fn_gnutls_x509_crt_get_key_id           gnutls_x509_crt_get_key_id
#define fn_gnutls_x509_crt_get_pk_algorithm     gnutls_x509_crt_get_pk_algorithm
#define fn_gnutls_x509_crt_get_serial           gnutls_x509_crt_get_serial
#define fn_gnutls_x509_crt_get_signature_algorithm gnutls_x509_crt_get_signature_algorithm
#define fn_gnutls_x509_crt_get_subject_unique_id gnutls_x509_crt_get_subject_unique_id
#define fn_gnutls_x509_crt_get_version          gnutls_x509_crt_get_version
#define fn_gnutls_x509_crt_import		gnutls_x509_crt_import
#define fn_gnutls_x509_crt_init			gnutls_x509_crt_init

#endif /* !WINDOWSNT */


/* Report memory exhaustion if ERR is an out-of-memory indication.  */
static void
check_memory_full (int err)
{
  /* When GnuTLS exhausts memory, it doesn't say how much memory it
     asked for, so tell the Emacs allocator that GnuTLS asked for no
     bytes.  This isn't accurate, but it's good enough.  */
  if (err == GNUTLS_E_MEMORY_ERROR)
    memory_full (0);
}

#ifdef HAVE_GNUTLS3
/* Log a simple audit message.  */
static void
gnutls_audit_log_function (gnutls_session_t session, const char *string)
{
  if (global_gnutls_log_level >= 1)
    {
      message ("gnutls.c: [audit] %s", string);
    }
}
#endif

/* Log a simple message.  */
static void
gnutls_log_function (int level, const char *string)
{
  message ("gnutls.c: [%d] %s", level, string);
}

/* Log a message and a string.  */
static void
gnutls_log_function2 (int level, const char *string, const char *extra)
{
  message ("gnutls.c: [%d] %s %s", level, string, extra);
}

/* Log a message and an integer.  */
static void
gnutls_log_function2i (int level, const char *string, int extra)
{
  message ("gnutls.c: [%d] %s %d", level, string, extra);
}

static int
emacs_gnutls_handshake (struct Lisp_Process *proc)
{
  gnutls_session_t state = proc->gnutls_state;
  int ret;

  if (proc->gnutls_initstage < GNUTLS_STAGE_HANDSHAKE_CANDO)
    return -1;

  if (proc->gnutls_initstage < GNUTLS_STAGE_TRANSPORT_POINTERS_SET)
    {
#ifdef WINDOWSNT
      /* On W32 we cannot transfer socket handles between different runtime
	 libraries, so we tell GnuTLS to use our special push/pull
	 functions.  */
      fn_gnutls_transport_set_ptr2 (state,
				    (gnutls_transport_ptr_t) proc,
				    (gnutls_transport_ptr_t) proc);
      fn_gnutls_transport_set_push_function (state, &emacs_gnutls_push);
      fn_gnutls_transport_set_pull_function (state, &emacs_gnutls_pull);

      /* For non blocking sockets or other custom made pull/push
	 functions the gnutls_transport_set_lowat must be called, with
	 a zero low water mark value. (GnuTLS 2.10.4 documentation)

	 (Note: this is probably not strictly necessary as the lowat
	  value is only used when no custom pull/push functions are
	  set.)  */
      /* According to GnuTLS NEWS file, lowat level has been set to
	 zero by default in version 2.11.1, and the function
	 gnutls_transport_set_lowat was removed from the library in
	 version 2.99.0.  */
      if (!fn_gnutls_check_version ("2.11.1"))
	fn_gnutls_transport_set_lowat (state, 0);
#else
      /* This is how GnuTLS takes sockets: as file descriptors passed
	 in.  For an Emacs process socket, infd and outfd are the
	 same but we use this two-argument version for clarity.  */
      fn_gnutls_transport_set_ptr2 (state,
				    (void *) (intptr_t) proc->infd,
				    (void *) (intptr_t) proc->outfd);
#endif

      proc->gnutls_initstage = GNUTLS_STAGE_TRANSPORT_POINTERS_SET;
    }

  do
    {
      ret = fn_gnutls_handshake (state);
      emacs_gnutls_handle_error (state, ret);
      QUIT;
    }
  while (ret < 0 && fn_gnutls_error_is_fatal (ret) == 0);

  proc->gnutls_initstage = GNUTLS_STAGE_HANDSHAKE_TRIED;

  if (ret == GNUTLS_E_SUCCESS)
    {
      /* Here we're finally done.  */
      proc->gnutls_initstage = GNUTLS_STAGE_READY;
    }
  else
    {
      check_memory_full (fn_gnutls_alert_send_appropriate (state, ret));
    }
  return ret;
}

ptrdiff_t
emacs_gnutls_record_check_pending (gnutls_session_t state)
{
  return fn_gnutls_record_check_pending (state);
}

#ifdef WINDOWSNT
void
emacs_gnutls_transport_set_errno (gnutls_session_t state, int err)
{
  fn_gnutls_transport_set_errno (state, err);
}
#endif

ptrdiff_t
emacs_gnutls_write (struct Lisp_Process *proc, const char *buf, ptrdiff_t nbyte)
{
  ssize_t rtnval = 0;
  ptrdiff_t bytes_written;
  gnutls_session_t state = proc->gnutls_state;

  if (proc->gnutls_initstage != GNUTLS_STAGE_READY)
    {
      errno = EAGAIN;
      return 0;
    }

  bytes_written = 0;

  while (nbyte > 0)
    {
      rtnval = fn_gnutls_record_send (state, buf, nbyte);

      if (rtnval < 0)
	{
	  if (rtnval == GNUTLS_E_INTERRUPTED)
	    continue;
	  else
	    {
	      /* If we get GNUTLS_E_AGAIN, then set errno
		 appropriately so that send_process retries the
		 correct way instead of erroring out. */
	      if (rtnval == GNUTLS_E_AGAIN)
		errno = EAGAIN;
	      break;
	    }
	}

      buf += rtnval;
      nbyte -= rtnval;
      bytes_written += rtnval;
    }

  emacs_gnutls_handle_error (state, rtnval);
  return (bytes_written);
}

ptrdiff_t
emacs_gnutls_read (struct Lisp_Process *proc, char *buf, ptrdiff_t nbyte)
{
  ssize_t rtnval;
  gnutls_session_t state = proc->gnutls_state;

  int log_level = proc->gnutls_log_level;

  if (proc->gnutls_initstage != GNUTLS_STAGE_READY)
    {
      /* If the handshake count is under the limit, try the handshake
         again and increment the handshake count.  This count is kept
         per process (connection), not globally.  */
      if (proc->gnutls_handshakes_tried < GNUTLS_EMACS_HANDSHAKES_LIMIT)
        {
          proc->gnutls_handshakes_tried++;
          emacs_gnutls_handshake (proc);
          GNUTLS_LOG2i (5, log_level, "Retried handshake",
                        proc->gnutls_handshakes_tried);
          return -1;
        }

      GNUTLS_LOG (2, log_level, "Giving up on handshake; resetting retries");
      proc->gnutls_handshakes_tried = 0;
      return 0;
    }
  rtnval = fn_gnutls_record_recv (state, buf, nbyte);
  if (rtnval >= 0)
    return rtnval;
  else if (rtnval == GNUTLS_E_UNEXPECTED_PACKET_LENGTH)
    /* The peer closed the connection. */
    return 0;
  else if (emacs_gnutls_handle_error (state, rtnval))
    /* non-fatal error */
    return -1;
  else {
    /* a fatal error occurred */
    return 0;
  }
}

/* Report a GnuTLS error to the user.
   Return true if the error code was successfully handled.  */
static bool
emacs_gnutls_handle_error (gnutls_session_t session, int err)
{
  int max_log_level = 0;

  bool ret;
  const char *str;

  /* TODO: use a Lisp_Object generated by gnutls_make_error?  */
  if (err >= 0)
    return 1;

  check_memory_full (err);

  max_log_level = global_gnutls_log_level;

  /* TODO: use gnutls-error-fatalp and gnutls-error-string.  */

  str = fn_gnutls_strerror (err);
  if (!str)
    str = "unknown";

  if (fn_gnutls_error_is_fatal (err))
    {
      ret = 0;
      GNUTLS_LOG2 (1, max_log_level, "fatal error:", str);
    }
  else
    {
      ret = 1;

      switch (err)
        {
        case GNUTLS_E_AGAIN:
          GNUTLS_LOG2 (3,
                       max_log_level,
                       "retry:",
                       str);
        default:
          GNUTLS_LOG2 (1,
                       max_log_level,
                       "non-fatal error:",
                       str);
        }
    }

  if (err == GNUTLS_E_WARNING_ALERT_RECEIVED
      || err == GNUTLS_E_FATAL_ALERT_RECEIVED)
    {
      int alert = fn_gnutls_alert_get (session);
      int level = (err == GNUTLS_E_FATAL_ALERT_RECEIVED) ? 0 : 1;
      str = fn_gnutls_alert_get_name (alert);
      if (!str)
	str = "unknown";

      GNUTLS_LOG2 (level, max_log_level, "Received alert: ", str);
    }
  return ret;
}

/* convert an integer error to a Lisp_Object; it will be either a
   known symbol like `gnutls_e_interrupted' and `gnutls_e_again' or
   simply the integer value of the error.  GNUTLS_E_SUCCESS is mapped
   to Qt.  */
static Lisp_Object
gnutls_make_error (int err)
{
  switch (err)
    {
    case GNUTLS_E_SUCCESS:
      return Qt;
    case GNUTLS_E_AGAIN:
      return Qgnutls_e_again;
    case GNUTLS_E_INTERRUPTED:
      return Qgnutls_e_interrupted;
    case GNUTLS_E_INVALID_SESSION:
      return Qgnutls_e_invalid_session;
    }

  check_memory_full (err);
  return make_number (err);
}

Lisp_Object
emacs_gnutls_deinit (Lisp_Object proc)
{
  int log_level;

  CHECK_PROCESS (proc);

  if (XPROCESS (proc)->gnutls_p == 0)
    return Qnil;

  log_level = XPROCESS (proc)->gnutls_log_level;

  if (XPROCESS (proc)->gnutls_x509_cred)
    {
      GNUTLS_LOG (2, log_level, "Deallocating x509 credentials");
      fn_gnutls_certificate_free_credentials (XPROCESS (proc)->gnutls_x509_cred);
      XPROCESS (proc)->gnutls_x509_cred = NULL;
    }

  if (XPROCESS (proc)->gnutls_anon_cred)
    {
      GNUTLS_LOG (2, log_level, "Deallocating anon credentials");
      fn_gnutls_anon_free_client_credentials (XPROCESS (proc)->gnutls_anon_cred);
      XPROCESS (proc)->gnutls_anon_cred = NULL;
    }

  if (XPROCESS (proc)->gnutls_state)
    {
      fn_gnutls_deinit (XPROCESS (proc)->gnutls_state);
      XPROCESS (proc)->gnutls_state = NULL;
      if (GNUTLS_INITSTAGE (proc) >= GNUTLS_STAGE_INIT)
	GNUTLS_INITSTAGE (proc) = GNUTLS_STAGE_INIT - 1;
    }

  XPROCESS (proc)->gnutls_p = 0;
  return Qt;
}

DEFUN ("gnutls-get-initstage", Fgnutls_get_initstage, Sgnutls_get_initstage, 1, 1, 0,
       doc: /* Return the GnuTLS init stage of process PROC.
See also `gnutls-boot'.  */)
  (Lisp_Object proc)
{
  CHECK_PROCESS (proc);

  return make_number (GNUTLS_INITSTAGE (proc));
}

DEFUN ("gnutls-errorp", Fgnutls_errorp, Sgnutls_errorp, 1, 1, 0,
       doc: /* Return t if ERROR indicates a GnuTLS problem.
ERROR is an integer or a symbol with an integer `gnutls-code' property.
usage: (gnutls-errorp ERROR)  */)
  (Lisp_Object err)
{
  if (EQ (err, Qt)) return Qnil;

  return Qt;
}

DEFUN ("gnutls-error-fatalp", Fgnutls_error_fatalp, Sgnutls_error_fatalp, 1, 1, 0,
       doc: /* Return non-nil if ERROR is fatal.
ERROR is an integer or a symbol with an integer `gnutls-code' property.
Usage: (gnutls-error-fatalp ERROR)  */)
  (Lisp_Object err)
{
  Lisp_Object code;

  if (EQ (err, Qt)) return Qnil;

  if (SYMBOLP (err))
    {
      code = Fget (err, Qgnutls_code);
      if (NUMBERP (code))
	{
	  err = code;
	}
      else
	{
	  error ("Symbol has no numeric gnutls-code property");
	}
    }

  if (! TYPE_RANGED_INTEGERP (int, err))
    error ("Not an error symbol or code");

  if (0 == fn_gnutls_error_is_fatal (XINT (err)))
    return Qnil;

  return Qt;
}

DEFUN ("gnutls-error-string", Fgnutls_error_string, Sgnutls_error_string, 1, 1, 0,
       doc: /* Return a description of ERROR.
ERROR is an integer or a symbol with an integer `gnutls-code' property.
usage: (gnutls-error-string ERROR)  */)
  (Lisp_Object err)
{
  Lisp_Object code;

  if (EQ (err, Qt)) return build_string ("Not an error");

  if (SYMBOLP (err))
    {
      code = Fget (err, Qgnutls_code);
      if (NUMBERP (code))
	{
	  err = code;
	}
      else
	{
	  return build_string ("Symbol has no numeric gnutls-code property");
	}
    }

  if (! TYPE_RANGED_INTEGERP (int, err))
    return build_string ("Not an error symbol or code");

  return build_string (fn_gnutls_strerror (XINT (err)));
}

DEFUN ("gnutls-deinit", Fgnutls_deinit, Sgnutls_deinit, 1, 1, 0,
       doc: /* Deallocate GnuTLS resources associated with process PROC.
See also `gnutls-init'.  */)
  (Lisp_Object proc)
{
  return emacs_gnutls_deinit (proc);
}

static Lisp_Object
gnutls_hex_string (unsigned char *buf, ptrdiff_t buf_size, const char *prefix)
{
  ptrdiff_t prefix_length = strlen (prefix);
  if ((STRING_BYTES_BOUND - prefix_length) / 3 < buf_size)
    string_overflow ();
  Lisp_Object ret = make_uninit_string (prefix_length + 3 * buf_size
					- (buf_size != 0));
  char *string = SSDATA (ret);
  strcpy (string, prefix);

  for (ptrdiff_t i = 0; i < buf_size; i++)
    sprintf (string + i * 3 + prefix_length,
	     i == buf_size - 1 ? "%02x" : "%02x:",
	     buf[i]);

  return ret;
}

static Lisp_Object
gnutls_certificate_details (gnutls_x509_crt_t cert)
{
  Lisp_Object res = Qnil;
  int err;
  size_t buf_size;

  /* Version. */
  {
    int version = fn_gnutls_x509_crt_get_version (cert);
    if (version >= GNUTLS_E_SUCCESS)
      res = nconc2 (res, list2 (intern (":version"),
				make_number (version)));
  }

  /* Serial. */
  buf_size = 0;
  err = fn_gnutls_x509_crt_get_serial (cert, NULL, &buf_size);
  if (err == GNUTLS_E_SHORT_MEMORY_BUFFER)
    {
      void *serial = xmalloc (buf_size);
      err = fn_gnutls_x509_crt_get_serial (cert, serial, &buf_size);
      if (err >= GNUTLS_E_SUCCESS)
	res = nconc2 (res, list2 (intern (":serial-number"),
				  gnutls_hex_string (serial, buf_size, "")));
      xfree (serial);
    }

  /* Issuer. */
  buf_size = 0;
  err = fn_gnutls_x509_crt_get_issuer_dn (cert, NULL, &buf_size);
  if (err == GNUTLS_E_SHORT_MEMORY_BUFFER)
    {
      char *dn = xmalloc (buf_size);
      err = fn_gnutls_x509_crt_get_issuer_dn (cert, dn, &buf_size);
      if (err >= GNUTLS_E_SUCCESS)
	res = nconc2 (res, list2 (intern (":issuer"),
				  make_string (dn, buf_size)));
      xfree (dn);
    }

  /* Validity. */
  {
    /* Add 1 to the buffer size, since 1900 is added to tm_year and
       that might add 1 to the year length.  */
    char buf[INT_STRLEN_BOUND (int) + 1 + sizeof "-12-31"];
    struct tm t;
    time_t tim = fn_gnutls_x509_crt_get_activation_time (cert);

    if (gmtime_r (&tim, &t) && strftime (buf, sizeof buf, "%Y-%m-%d", &t))
      res = nconc2 (res, list2 (intern (":valid-from"), build_string (buf)));

    tim = fn_gnutls_x509_crt_get_expiration_time (cert);
    if (gmtime_r (&tim, &t) && strftime (buf, sizeof buf, "%Y-%m-%d", &t))
      res = nconc2 (res, list2 (intern (":valid-to"), build_string (buf)));
  }

  /* Subject. */
  buf_size = 0;
  err = fn_gnutls_x509_crt_get_dn (cert, NULL, &buf_size);
  if (err == GNUTLS_E_SHORT_MEMORY_BUFFER)
    {
      char *dn = xmalloc (buf_size);
      err = fn_gnutls_x509_crt_get_dn (cert, dn, &buf_size);
      if (err >= GNUTLS_E_SUCCESS)
	res = nconc2 (res, list2 (intern (":subject"),
				  make_string (dn, buf_size)));
      xfree (dn);
    }

  /* Versions older than 2.11 doesn't have these four functions. */
#if GNUTLS_VERSION_NUMBER >= 0x020b00
  /* SubjectPublicKeyInfo. */
  {
    unsigned int bits;

    err = fn_gnutls_x509_crt_get_pk_algorithm (cert, &bits);
    if (err >= GNUTLS_E_SUCCESS)
      {
	const char *name = fn_gnutls_pk_algorithm_get_name (err);
	if (name)
	  res = nconc2 (res, list2 (intern (":public-key-algorithm"),
				    build_string (name)));

	name = fn_gnutls_sec_param_get_name (fn_gnutls_pk_bits_to_sec_param
					     (err, bits));
	res = nconc2 (res, list2 (intern (":certificate-security-level"),
				  build_string (name)));
      }
  }

  /* Unique IDs. */
  buf_size = 0;
  err = fn_gnutls_x509_crt_get_issuer_unique_id (cert, NULL, &buf_size);
  if (err == GNUTLS_E_SHORT_MEMORY_BUFFER)
    {
      char *buf = xmalloc (buf_size);
      err = fn_gnutls_x509_crt_get_issuer_unique_id (cert, buf, &buf_size);
      if (err >= GNUTLS_E_SUCCESS)
	res = nconc2 (res, list2 (intern (":issuer-unique-id"),
				  make_string (buf, buf_size)));
      xfree (buf);
    }

  buf_size = 0;
  err = fn_gnutls_x509_crt_get_subject_unique_id (cert, NULL, &buf_size);
  if (err == GNUTLS_E_SHORT_MEMORY_BUFFER)
    {
      char *buf = xmalloc (buf_size);
      err = fn_gnutls_x509_crt_get_subject_unique_id (cert, buf, &buf_size);
      if (err >= GNUTLS_E_SUCCESS)
	res = nconc2 (res, list2 (intern (":subject-unique-id"),
				  make_string (buf, buf_size)));
      xfree (buf);
    }
#endif

  /* Signature. */
  err = fn_gnutls_x509_crt_get_signature_algorithm (cert);
  if (err >= GNUTLS_E_SUCCESS)
    {
      const char *name = fn_gnutls_sign_get_name (err);
      if (name)
	res = nconc2 (res, list2 (intern (":signature-algorithm"),
				  build_string (name)));
    }

  /* Public key ID. */
  buf_size = 0;
  err = fn_gnutls_x509_crt_get_key_id (cert, 0, NULL, &buf_size);
  if (err == GNUTLS_E_SHORT_MEMORY_BUFFER)
    {
      void *buf = xmalloc (buf_size);
      err = fn_gnutls_x509_crt_get_key_id (cert, 0, buf, &buf_size);
      if (err >= GNUTLS_E_SUCCESS)
	res = nconc2 (res, list2 (intern (":public-key-id"),
				  gnutls_hex_string (buf, buf_size, "sha1:")));
      xfree (buf);
    }

  /* Certificate fingerprint. */
  buf_size = 0;
  err = fn_gnutls_x509_crt_get_fingerprint (cert, GNUTLS_DIG_SHA1,
					    NULL, &buf_size);
  if (err == GNUTLS_E_SHORT_MEMORY_BUFFER)
    {
      void *buf = xmalloc (buf_size);
      err = fn_gnutls_x509_crt_get_fingerprint (cert, GNUTLS_DIG_SHA1,
						buf, &buf_size);
      if (err >= GNUTLS_E_SUCCESS)
	res = nconc2 (res, list2 (intern (":certificate-id"),
				  gnutls_hex_string (buf, buf_size, "sha1:")));
      xfree (buf);
    }

  return res;
}

DEFUN ("gnutls-peer-status-warning-describe", Fgnutls_peer_status_warning_describe, Sgnutls_peer_status_warning_describe, 1, 1, 0,
       doc: /* Describe the warning of a GnuTLS peer status from `gnutls-peer-status'.  */)
  (Lisp_Object status_symbol)
{
  CHECK_SYMBOL (status_symbol);

  if (EQ (status_symbol, intern (":invalid")))
    return build_string ("certificate could not be verified");

  if (EQ (status_symbol, intern (":revoked")))
    return build_string ("certificate was revoked (CRL)");

  if (EQ (status_symbol, intern (":self-signed")))
    return build_string ("certificate signer was not found (self-signed)");

  if (EQ (status_symbol, intern (":not-ca")))
    return build_string ("certificate signer is not a CA");

  if (EQ (status_symbol, intern (":insecure")))
    return build_string ("certificate was signed with an insecure algorithm");

  if (EQ (status_symbol, intern (":not-activated")))
    return build_string ("certificate is not yet activated");

  if (EQ (status_symbol, intern (":expired")))
    return build_string ("certificate has expired");

  if (EQ (status_symbol, intern (":no-host-match")))
    return build_string ("certificate host does not match hostname");

  return Qnil;
}

DEFUN ("gnutls-peer-status", Fgnutls_peer_status, Sgnutls_peer_status, 1, 1, 0,
       doc: /* Describe a GnuTLS PROC peer certificate and any warnings about it.
The return value is a property list with top-level keys :warnings and
:certificate.  The :warnings entry is a list of symbols you can describe with
`gnutls-peer-status-warning-describe'. */)
  (Lisp_Object proc)
{
  Lisp_Object warnings = Qnil, result = Qnil;
  unsigned int verification;
  gnutls_session_t state;

  CHECK_PROCESS (proc);

  if (GNUTLS_INITSTAGE (proc) < GNUTLS_STAGE_INIT)
    return Qnil;

  /* Then collect any warnings already computed by the handshake. */
  verification = XPROCESS (proc)->gnutls_peer_verification;

  if (verification & GNUTLS_CERT_INVALID)
    warnings = Fcons (intern (":invalid"), warnings);

  if (verification & GNUTLS_CERT_REVOKED)
    warnings = Fcons (intern (":revoked"), warnings);

  if (verification & GNUTLS_CERT_SIGNER_NOT_FOUND)
    warnings = Fcons (intern (":self-signed"), warnings);

  if (verification & GNUTLS_CERT_SIGNER_NOT_CA)
    warnings = Fcons (intern (":not-ca"), warnings);

  if (verification & GNUTLS_CERT_INSECURE_ALGORITHM)
    warnings = Fcons (intern (":insecure"), warnings);

  if (verification & GNUTLS_CERT_NOT_ACTIVATED)
    warnings = Fcons (intern (":not-activated"), warnings);

  if (verification & GNUTLS_CERT_EXPIRED)
    warnings = Fcons (intern (":expired"), warnings);

  if (XPROCESS (proc)->gnutls_extra_peer_verification &
      CERTIFICATE_NOT_MATCHING)
    warnings = Fcons (intern (":no-host-match"), warnings);

  if (!NILP (warnings))
    result = list2 (intern (":warnings"), warnings);

  /* This could get called in the INIT stage, when the certificate is
     not yet set. */
  if (XPROCESS (proc)->gnutls_certificate != NULL)
    result = nconc2 (result, list2
                     (intern (":certificate"),
                      gnutls_certificate_details (XPROCESS (proc)->gnutls_certificate)));

  state = XPROCESS (proc)->gnutls_state;

  /* Diffie-Hellman prime bits. */
  {
    int bits = fn_gnutls_dh_get_prime_bits (state);
    if (bits > 0)
      result = nconc2 (result, list2 (intern (":diffie-hellman-prime-bits"),
				      make_number (bits)));
  }

  /* Key exchange. */
  result = nconc2
    (result, list2 (intern (":key-exchange"),
		    build_string (fn_gnutls_kx_get_name
				  (fn_gnutls_kx_get (state)))));

  /* Protocol name. */
  result = nconc2
    (result, list2 (intern (":protocol"),
		    build_string (fn_gnutls_protocol_get_name
				  (fn_gnutls_protocol_get_version (state)))));

  /* Cipher name. */
  result = nconc2
    (result, list2 (intern (":cipher"),
		    build_string (fn_gnutls_cipher_get_name
				  (fn_gnutls_cipher_get (state)))));

  /* MAC name. */
  result = nconc2
    (result, list2 (intern (":mac"),
		    build_string (fn_gnutls_mac_get_name
				  (fn_gnutls_mac_get (state)))));


  return result;
}

/* Initialize global GnuTLS state to defaults.
   Call `gnutls-global-deinit' when GnuTLS usage is no longer needed.
   Return zero on success.  */
static Lisp_Object
emacs_gnutls_global_init (void)
{
  int ret = GNUTLS_E_SUCCESS;

  if (!gnutls_global_initialized)
    ret = fn_gnutls_global_init ();

  gnutls_global_initialized = 1;

  return gnutls_make_error (ret);
}

static bool
gnutls_ip_address_p (char *string)
{
  char c;

  while ((c = *string++) != 0)
    if (! ((c == '.' || c == ':' || (c >= '0' && c <= '9'))))
      return false;

  return true;
}

#if 0
/* Deinitialize global GnuTLS state.
   See also `gnutls-global-init'.  */
static Lisp_Object
emacs_gnutls_global_deinit (void)
{
  if (gnutls_global_initialized)
    gnutls_global_deinit ();

  gnutls_global_initialized = 0;

  return gnutls_make_error (GNUTLS_E_SUCCESS);
}
#endif

DEFUN ("gnutls-boot", Fgnutls_boot, Sgnutls_boot, 3, 3, 0,
       doc: /* Initialize GnuTLS client for process PROC with TYPE+PROPLIST.
Currently only client mode is supported.  Return a success/failure
value you can check with `gnutls-errorp'.

TYPE is a symbol, either `gnutls-anon' or `gnutls-x509pki'.
PROPLIST is a property list with the following keys:

:hostname is a string naming the remote host.

:priority is a GnuTLS priority string, defaults to "NORMAL".

:trustfiles is a list of PEM-encoded trust files for `gnutls-x509pki'.

:crlfiles is a list of PEM-encoded CRL lists for `gnutls-x509pki'.

:keylist is an alist of PEM-encoded key files and PEM-encoded
certificates for `gnutls-x509pki'.

:callbacks is an alist of callback functions, see below.

:loglevel is the debug level requested from GnuTLS, try 4.

:verify-flags is a bitset as per GnuTLS'
gnutls_certificate_set_verify_flags.

:verify-hostname-error is ignored.  Pass :hostname in :verify-error
instead.

:verify-error is a list of symbols to express verification checks or
`t' to do all checks.  Currently it can contain `:trustfiles' and
`:hostname' to verify the certificate or the hostname respectively.

:min-prime-bits is the minimum accepted number of bits the client will
accept in Diffie-Hellman key exchange.

The debug level will be set for this process AND globally for GnuTLS.
So if you set it higher or lower at any point, it affects global
debugging.

Note that the priority is set on the client.  The server does not use
the protocols's priority except for disabling protocols that were not
specified.

Processes must be initialized with this function before other GnuTLS
functions are used.  This function allocates resources which can only
be deallocated by calling `gnutls-deinit' or by calling it again.

The callbacks alist can have a `verify' key, associated with a
verification function (UNUSED).

Each authentication type may need additional information in order to
work.  For X.509 PKI (`gnutls-x509pki'), you probably need at least
one trustfile (usually a CA bundle).  */)
  (Lisp_Object proc, Lisp_Object type, Lisp_Object proplist)
{
  int ret = GNUTLS_E_SUCCESS;
  int max_log_level = 0;
  bool verify_error_all = 0;

  gnutls_session_t state;
  gnutls_certificate_credentials_t x509_cred = NULL;
  gnutls_anon_client_credentials_t anon_cred = NULL;
  Lisp_Object global_init;
  char const *priority_string_ptr = "NORMAL"; /* default priority string.  */
  unsigned int peer_verification;
  char *c_hostname;

  /* Placeholders for the property list elements.  */
  Lisp_Object priority_string;
  Lisp_Object trustfiles;
  Lisp_Object crlfiles;
  Lisp_Object keylist;
  /* Lisp_Object callbacks; */
  Lisp_Object loglevel;
  Lisp_Object hostname;
  Lisp_Object verify_error;
  Lisp_Object prime_bits;
  Lisp_Object warnings;

  CHECK_PROCESS (proc);
  CHECK_SYMBOL (type);
  CHECK_LIST (proplist);

  if (NILP (Fgnutls_available_p ()))
    error ("GnuTLS not available");

  if (!EQ (type, Qgnutls_x509pki) && !EQ (type, Qgnutls_anon))
    error ("Invalid GnuTLS credential type");

  hostname              = Fplist_get (proplist, QCgnutls_bootprop_hostname);
  priority_string       = Fplist_get (proplist, QCgnutls_bootprop_priority);
  trustfiles            = Fplist_get (proplist, QCgnutls_bootprop_trustfiles);
  keylist               = Fplist_get (proplist, QCgnutls_bootprop_keylist);
  crlfiles              = Fplist_get (proplist, QCgnutls_bootprop_crlfiles);
  loglevel              = Fplist_get (proplist, QCgnutls_bootprop_loglevel);
  verify_error          = Fplist_get (proplist, QCgnutls_bootprop_verify_error);
  prime_bits            = Fplist_get (proplist, QCgnutls_bootprop_min_prime_bits);

  if (EQ (verify_error, Qt))
    {
      verify_error_all = 1;
    }
  else if (NILP (Flistp (verify_error)))
    {
      error ("gnutls-boot: invalid :verify_error parameter (not a list)");
    }

  if (!STRINGP (hostname))
    error ("gnutls-boot: invalid :hostname parameter (not a string)");
  c_hostname = SSDATA (hostname);

  state = XPROCESS (proc)->gnutls_state;

  if (TYPE_RANGED_INTEGERP (int, loglevel))
    {
      fn_gnutls_global_set_log_function (gnutls_log_function);
#ifdef HAVE_GNUTLS3
      fn_gnutls_global_set_audit_log_function (gnutls_audit_log_function);
#endif
      fn_gnutls_global_set_log_level (XINT (loglevel));
      max_log_level = XINT (loglevel);
      XPROCESS (proc)->gnutls_log_level = max_log_level;
    }

  GNUTLS_LOG2 (1, max_log_level, "connecting to host:", c_hostname);

  /* Always initialize globals.  */
  global_init = emacs_gnutls_global_init ();
  if (! NILP (Fgnutls_errorp (global_init)))
    return global_init;

  /* Before allocating new credentials, deallocate any credentials
     that PROC might already have.  */
  emacs_gnutls_deinit (proc);

  /* Mark PROC as a GnuTLS process.  */
  XPROCESS (proc)->gnutls_state = NULL;
  XPROCESS (proc)->gnutls_x509_cred = NULL;
  XPROCESS (proc)->gnutls_anon_cred = NULL;
  pset_gnutls_cred_type (XPROCESS (proc), type);
  GNUTLS_INITSTAGE (proc) = GNUTLS_STAGE_EMPTY;

  GNUTLS_LOG (1, max_log_level, "allocating credentials");
  if (EQ (type, Qgnutls_x509pki))
    {
      Lisp_Object verify_flags;
      unsigned int gnutls_verify_flags = GNUTLS_VERIFY_ALLOW_X509_V1_CA_CRT;

      GNUTLS_LOG (2, max_log_level, "allocating x509 credentials");
      check_memory_full ((fn_gnutls_certificate_allocate_credentials
			  (&x509_cred)));
      XPROCESS (proc)->gnutls_x509_cred = x509_cred;

      verify_flags = Fplist_get (proplist, QCgnutls_bootprop_verify_flags);
      if (NUMBERP (verify_flags))
	{
	  gnutls_verify_flags = XINT (verify_flags);
	  GNUTLS_LOG (2, max_log_level, "setting verification flags");
	}
      else if (NILP (verify_flags))
	GNUTLS_LOG (2, max_log_level, "using default verification flags");
      else
	GNUTLS_LOG (2, max_log_level, "ignoring invalid verify-flags");

      fn_gnutls_certificate_set_verify_flags (x509_cred, gnutls_verify_flags);
    }
  else /* Qgnutls_anon: */
    {
      GNUTLS_LOG (2, max_log_level, "allocating anon credentials");
      check_memory_full ((fn_gnutls_anon_allocate_client_credentials
			  (&anon_cred)));
      XPROCESS (proc)->gnutls_anon_cred = anon_cred;
    }

  GNUTLS_INITSTAGE (proc) = GNUTLS_STAGE_CRED_ALLOC;

  if (EQ (type, Qgnutls_x509pki))
    {
      /* TODO: GNUTLS_X509_FMT_DER is also an option.  */
      int file_format = GNUTLS_X509_FMT_PEM;
      Lisp_Object tail;

#if GNUTLS_VERSION_MAJOR +					\
  (GNUTLS_VERSION_MINOR > 0 || GNUTLS_VERSION_PATCH >= 20) > 3
      ret = fn_gnutls_certificate_set_x509_system_trust (x509_cred);
      if (ret < GNUTLS_E_SUCCESS)
	GNUTLS_LOG2i (4, max_log_level,
		      "setting system trust failed with code ", ret);
#endif

      for (tail = trustfiles; CONSP (tail); tail = XCDR (tail))
	{
	  Lisp_Object trustfile = XCAR (tail);
	  if (STRINGP (trustfile))
	    {
	      GNUTLS_LOG2 (1, max_log_level, "setting the trustfile: ",
			   SSDATA (trustfile));
	      trustfile = ENCODE_FILE (trustfile);
#ifdef WINDOWSNT
	      /* Since GnuTLS doesn't support UTF-8 or UTF-16 encoded
		 file names on Windows, we need to re-encode the file
		 name using the current ANSI codepage.  */
	      trustfile = ansi_encode_filename (trustfile);
#endif
	      ret = fn_gnutls_certificate_set_x509_trust_file
		(x509_cred,
		 SSDATA (trustfile),
		 file_format);

	      if (ret < GNUTLS_E_SUCCESS)
		return gnutls_make_error (ret);
	    }
	  else
	    {
	      emacs_gnutls_deinit (proc);
	      error ("Invalid trustfile");
	    }
	}

      for (tail = crlfiles; CONSP (tail); tail = XCDR (tail))
	{
	  Lisp_Object crlfile = XCAR (tail);
	  if (STRINGP (crlfile))
	    {
	      GNUTLS_LOG2 (1, max_log_level, "setting the CRL file: ",
			   SSDATA (crlfile));
	      crlfile = ENCODE_FILE (crlfile);
#ifdef WINDOWSNT
	      crlfile = ansi_encode_filename (crlfile);
#endif
	      ret = fn_gnutls_certificate_set_x509_crl_file
		(x509_cred, SSDATA (crlfile), file_format);

	      if (ret < GNUTLS_E_SUCCESS)
		return gnutls_make_error (ret);
	    }
	  else
	    {
	      emacs_gnutls_deinit (proc);
	      error ("Invalid CRL file");
	    }
	}

      for (tail = keylist; CONSP (tail); tail = XCDR (tail))
	{
	  Lisp_Object keyfile = Fcar (XCAR (tail));
	  Lisp_Object certfile = Fcar (Fcdr (XCAR (tail)));
	  if (STRINGP (keyfile) && STRINGP (certfile))
	    {
	      GNUTLS_LOG2 (1, max_log_level, "setting the client key file: ",
			   SSDATA (keyfile));
	      GNUTLS_LOG2 (1, max_log_level, "setting the client cert file: ",
			   SSDATA (certfile));
	      keyfile = ENCODE_FILE (keyfile);
	      certfile = ENCODE_FILE (certfile);
#ifdef WINDOWSNT
	      keyfile = ansi_encode_filename (keyfile);
	      certfile = ansi_encode_filename (certfile);
#endif
	      ret = fn_gnutls_certificate_set_x509_key_file
		(x509_cred, SSDATA (certfile), SSDATA (keyfile), file_format);

	      if (ret < GNUTLS_E_SUCCESS)
		return gnutls_make_error (ret);
	    }
	  else
	    {
	      emacs_gnutls_deinit (proc);
	      error (STRINGP (keyfile) ? "Invalid client cert file"
		     : "Invalid client key file");
	    }
	}
    }

  GNUTLS_INITSTAGE (proc) = GNUTLS_STAGE_FILES;
  GNUTLS_LOG (1, max_log_level, "gnutls callbacks");
  GNUTLS_INITSTAGE (proc) = GNUTLS_STAGE_CALLBACKS;

  /* Call gnutls_init here: */

  GNUTLS_LOG (1, max_log_level, "gnutls_init");
  ret = fn_gnutls_init (&state, GNUTLS_CLIENT);
  XPROCESS (proc)->gnutls_state = state;
  if (ret < GNUTLS_E_SUCCESS)
    return gnutls_make_error (ret);
  GNUTLS_INITSTAGE (proc) = GNUTLS_STAGE_INIT;

  if (STRINGP (priority_string))
    {
      priority_string_ptr = SSDATA (priority_string);
      GNUTLS_LOG2 (1, max_log_level, "got non-default priority string:",
		   priority_string_ptr);
    }
  else
    {
      GNUTLS_LOG2 (1, max_log_level, "using default priority string:",
		   priority_string_ptr);
    }

  GNUTLS_LOG (1, max_log_level, "setting the priority string");
  ret = fn_gnutls_priority_set_direct (state,
				       priority_string_ptr,
				       NULL);
  if (ret < GNUTLS_E_SUCCESS)
    return gnutls_make_error (ret);

  GNUTLS_INITSTAGE (proc) = GNUTLS_STAGE_PRIORITY;

  if (INTEGERP (prime_bits))
    fn_gnutls_dh_set_prime_bits (state, XUINT (prime_bits));

  ret = EQ (type, Qgnutls_x509pki)
    ? fn_gnutls_credentials_set (state, GNUTLS_CRD_CERTIFICATE, x509_cred)
    : fn_gnutls_credentials_set (state, GNUTLS_CRD_ANON, anon_cred);
  if (ret < GNUTLS_E_SUCCESS)
    return gnutls_make_error (ret);

  if (!gnutls_ip_address_p (c_hostname))
    {
      ret = fn_gnutls_server_name_set (state, GNUTLS_NAME_DNS, c_hostname,
				       strlen (c_hostname));
      if (ret < GNUTLS_E_SUCCESS)
	return gnutls_make_error (ret);
    }

  GNUTLS_INITSTAGE (proc) = GNUTLS_STAGE_CRED_SET;
  ret = emacs_gnutls_handshake (XPROCESS (proc));
  if (ret < GNUTLS_E_SUCCESS)
    return gnutls_make_error (ret);

  /* Now verify the peer, following
     http://www.gnu.org/software/gnutls/manual/html_node/Verifying-peer_0027s-certificate.html.
     The peer should present at least one certificate in the chain; do a
     check of the certificate's hostname with
     gnutls_x509_crt_check_hostname against :hostname.  */

  ret = fn_gnutls_certificate_verify_peers2 (state, &peer_verification);
  if (ret < GNUTLS_E_SUCCESS)
    return gnutls_make_error (ret);

  XPROCESS (proc)->gnutls_peer_verification = peer_verification;

  warnings = Fplist_get (Fgnutls_peer_status (proc), intern (":warnings"));
  if (!NILP (warnings))
    {
      Lisp_Object tail;
      for (tail = warnings; CONSP (tail); tail = XCDR (tail))
        {
          Lisp_Object warning = XCAR (tail);
          Lisp_Object message = Fgnutls_peer_status_warning_describe (warning);
          if (!NILP (message))
            GNUTLS_LOG2 (1, max_log_level, "verification:", SSDATA (message));
        }
    }

  if (peer_verification != 0)
    {
      if (verify_error_all
          || !NILP (Fmember (QCgnutls_bootprop_trustfiles, verify_error)))
        {
	  emacs_gnutls_deinit (proc);
	  error ("Certificate validation failed %s, verification code %d",
		 c_hostname, peer_verification);
        }
      else
	{
          GNUTLS_LOG2 (1, max_log_level, "certificate validation failed:",
                       c_hostname);
	}
    }

  /* Up to here the process is the same for X.509 certificates and
     OpenPGP keys.  From now on X.509 certificates are assumed.  This
     can be easily extended to work with openpgp keys as well.  */
  if (fn_gnutls_certificate_type_get (state) == GNUTLS_CRT_X509)
    {
      gnutls_x509_crt_t gnutls_verify_cert;
      const gnutls_datum_t *gnutls_verify_cert_list;
      unsigned int gnutls_verify_cert_list_size;

      ret = fn_gnutls_x509_crt_init (&gnutls_verify_cert);
      if (ret < GNUTLS_E_SUCCESS)
	return gnutls_make_error (ret);

      gnutls_verify_cert_list =
	fn_gnutls_certificate_get_peers (state, &gnutls_verify_cert_list_size);

      if (gnutls_verify_cert_list == NULL)
	{
	  fn_gnutls_x509_crt_deinit (gnutls_verify_cert);
	  emacs_gnutls_deinit (proc);
	  error ("No x509 certificate was found\n");
	}

      /* We only check the first certificate in the given chain.  */
      ret = fn_gnutls_x509_crt_import (gnutls_verify_cert,
				       &gnutls_verify_cert_list[0],
				       GNUTLS_X509_FMT_DER);

      if (ret < GNUTLS_E_SUCCESS)
	{
	  fn_gnutls_x509_crt_deinit (gnutls_verify_cert);
	  return gnutls_make_error (ret);
	}

<<<<<<< HEAD
      XPROCESS (proc)->gnutls_certificate = gnutls_verify_cert;

      if (!fn_gnutls_x509_crt_check_hostname (gnutls_verify_cert, c_hostname))
=======
      int err
	= fn_gnutls_x509_crt_check_hostname (gnutls_verify_cert, c_hostname);
      check_memory_full (err);
      if (!err)
>>>>>>> b54f5721
	{
	  XPROCESS (proc)->gnutls_extra_peer_verification |=
	    CERTIFICATE_NOT_MATCHING;
          if (verify_error_all
              || !NILP (Fmember (QCgnutls_bootprop_hostname, verify_error)))
            {
	      fn_gnutls_x509_crt_deinit (gnutls_verify_cert);
	      emacs_gnutls_deinit (proc);
	      error ("The x509 certificate does not match \"%s\"", c_hostname);
            }
	  else
	    {
              GNUTLS_LOG2 (1, max_log_level, "x509 certificate does not match:",
                           c_hostname);
	    }
	}
    }

  /* Set this flag only if the whole initialization succeeded.  */
  XPROCESS (proc)->gnutls_p = 1;

  return gnutls_make_error (ret);
}

DEFUN ("gnutls-bye", Fgnutls_bye,
       Sgnutls_bye, 2, 2, 0,
       doc: /* Terminate current GnuTLS connection for process PROC.
The connection should have been initiated using `gnutls-handshake'.

If CONT is not nil the TLS connection gets terminated and further
receives and sends will be disallowed.  If the return value is zero you
may continue using the connection.  If CONT is nil, GnuTLS actually
sends an alert containing a close request and waits for the peer to
reply with the same message.  In order to reuse the connection you
should wait for an EOF from the peer.

This function may also return `gnutls-e-again', or
`gnutls-e-interrupted'.  */)
    (Lisp_Object proc, Lisp_Object cont)
{
  gnutls_session_t state;
  int ret;

  CHECK_PROCESS (proc);

  state = XPROCESS (proc)->gnutls_state;

  fn_gnutls_x509_crt_deinit (XPROCESS (proc)->gnutls_certificate);

  ret = fn_gnutls_bye (state,
		       NILP (cont) ? GNUTLS_SHUT_RDWR : GNUTLS_SHUT_WR);

  return gnutls_make_error (ret);
}

#endif	/* HAVE_GNUTLS */

DEFUN ("gnutls-available-p", Fgnutls_available_p, Sgnutls_available_p, 0, 0, 0,
       doc: /* Return t if GnuTLS is available in this instance of Emacs.  */)
     (void)
{
#ifdef HAVE_GNUTLS
# ifdef WINDOWSNT
  Lisp_Object found = Fassq (Qgnutls_dll, Vlibrary_cache);
  if (CONSP (found))
    return XCDR (found);
  else
    {
      Lisp_Object status;
      status = init_gnutls_functions () ? Qt : Qnil;
      Vlibrary_cache = Fcons (Fcons (Qgnutls_dll, status), Vlibrary_cache);
      return status;
    }
# else	/* !WINDOWSNT */
  return Qt;
# endif	 /* !WINDOWSNT */
#else  /* !HAVE_GNUTLS */
  return Qnil;
#endif	/* !HAVE_GNUTLS */
}

void
syms_of_gnutls (void)
{
#ifdef HAVE_GNUTLS
  gnutls_global_initialized = 0;

  DEFSYM (Qgnutls_dll, "gnutls");
  DEFSYM (Qgnutls_code, "gnutls-code");
  DEFSYM (Qgnutls_anon, "gnutls-anon");
  DEFSYM (Qgnutls_x509pki, "gnutls-x509pki");
  DEFSYM (QCgnutls_bootprop_hostname, ":hostname");
  DEFSYM (QCgnutls_bootprop_priority, ":priority");
  DEFSYM (QCgnutls_bootprop_trustfiles, ":trustfiles");
  DEFSYM (QCgnutls_bootprop_keylist, ":keylist");
  DEFSYM (QCgnutls_bootprop_crlfiles, ":crlfiles");
  DEFSYM (QCgnutls_bootprop_callbacks, ":callbacks");
  DEFSYM (QCgnutls_bootprop_callbacks_verify, "verify");
  DEFSYM (QCgnutls_bootprop_min_prime_bits, ":min-prime-bits");
  DEFSYM (QCgnutls_bootprop_loglevel, ":loglevel");
  DEFSYM (QCgnutls_bootprop_verify_flags, ":verify-flags");
  DEFSYM (QCgnutls_bootprop_verify_error, ":verify-error");

  DEFSYM (Qgnutls_e_interrupted, "gnutls-e-interrupted");
  Fput (Qgnutls_e_interrupted, Qgnutls_code,
	make_number (GNUTLS_E_INTERRUPTED));

  DEFSYM (Qgnutls_e_again, "gnutls-e-again");
  Fput (Qgnutls_e_again, Qgnutls_code,
	make_number (GNUTLS_E_AGAIN));

  DEFSYM (Qgnutls_e_invalid_session, "gnutls-e-invalid-session");
  Fput (Qgnutls_e_invalid_session, Qgnutls_code,
	make_number (GNUTLS_E_INVALID_SESSION));

  DEFSYM (Qgnutls_e_not_ready_for_handshake, "gnutls-e-not-ready-for-handshake");
  Fput (Qgnutls_e_not_ready_for_handshake, Qgnutls_code,
	make_number (GNUTLS_E_APPLICATION_ERROR_MIN));

  defsubr (&Sgnutls_get_initstage);
  defsubr (&Sgnutls_errorp);
  defsubr (&Sgnutls_error_fatalp);
  defsubr (&Sgnutls_error_string);
  defsubr (&Sgnutls_boot);
  defsubr (&Sgnutls_deinit);
  defsubr (&Sgnutls_bye);
  defsubr (&Sgnutls_peer_status);
  defsubr (&Sgnutls_peer_status_warning_describe);

  DEFVAR_INT ("gnutls-log-level", global_gnutls_log_level,
	      doc: /* Logging level used by the GnuTLS functions.
Set this larger than 0 to get debug output in the *Messages* buffer.
1 is for important messages, 2 is for debug data, and higher numbers
are as per the GnuTLS logging conventions.  */);
  global_gnutls_log_level = 0;

#endif	/* HAVE_GNUTLS */

  defsubr (&Sgnutls_available_p);
}<|MERGE_RESOLUTION|>--- conflicted
+++ resolved
@@ -832,6 +832,7 @@
   /* Version. */
   {
     int version = fn_gnutls_x509_crt_get_version (cert);
+    check_memory_full (version);
     if (version >= GNUTLS_E_SUCCESS)
       res = nconc2 (res, list2 (intern (":version"),
 				make_number (version)));
@@ -840,10 +841,12 @@
   /* Serial. */
   buf_size = 0;
   err = fn_gnutls_x509_crt_get_serial (cert, NULL, &buf_size);
+  check_memory_full (err);
   if (err == GNUTLS_E_SHORT_MEMORY_BUFFER)
     {
       void *serial = xmalloc (buf_size);
       err = fn_gnutls_x509_crt_get_serial (cert, serial, &buf_size);
+      check_memory_full (err);
       if (err >= GNUTLS_E_SUCCESS)
 	res = nconc2 (res, list2 (intern (":serial-number"),
 				  gnutls_hex_string (serial, buf_size, "")));
@@ -853,10 +856,12 @@
   /* Issuer. */
   buf_size = 0;
   err = fn_gnutls_x509_crt_get_issuer_dn (cert, NULL, &buf_size);
+  check_memory_full (err);
   if (err == GNUTLS_E_SHORT_MEMORY_BUFFER)
     {
       char *dn = xmalloc (buf_size);
       err = fn_gnutls_x509_crt_get_issuer_dn (cert, dn, &buf_size);
+      check_memory_full (err);
       if (err >= GNUTLS_E_SUCCESS)
 	res = nconc2 (res, list2 (intern (":issuer"),
 				  make_string (dn, buf_size)));
@@ -882,10 +887,12 @@
   /* Subject. */
   buf_size = 0;
   err = fn_gnutls_x509_crt_get_dn (cert, NULL, &buf_size);
+  check_memory_full (err);
   if (err == GNUTLS_E_SHORT_MEMORY_BUFFER)
     {
       char *dn = xmalloc (buf_size);
       err = fn_gnutls_x509_crt_get_dn (cert, dn, &buf_size);
+      check_memory_full (err);
       if (err >= GNUTLS_E_SUCCESS)
 	res = nconc2 (res, list2 (intern (":subject"),
 				  make_string (dn, buf_size)));
@@ -899,6 +906,7 @@
     unsigned int bits;
 
     err = fn_gnutls_x509_crt_get_pk_algorithm (cert, &bits);
+    check_memory_full (err);
     if (err >= GNUTLS_E_SUCCESS)
       {
 	const char *name = fn_gnutls_pk_algorithm_get_name (err);
@@ -916,10 +924,12 @@
   /* Unique IDs. */
   buf_size = 0;
   err = fn_gnutls_x509_crt_get_issuer_unique_id (cert, NULL, &buf_size);
+  check_memory_full (err);
   if (err == GNUTLS_E_SHORT_MEMORY_BUFFER)
     {
       char *buf = xmalloc (buf_size);
       err = fn_gnutls_x509_crt_get_issuer_unique_id (cert, buf, &buf_size);
+      check_memory_full (err);
       if (err >= GNUTLS_E_SUCCESS)
 	res = nconc2 (res, list2 (intern (":issuer-unique-id"),
 				  make_string (buf, buf_size)));
@@ -928,10 +938,12 @@
 
   buf_size = 0;
   err = fn_gnutls_x509_crt_get_subject_unique_id (cert, NULL, &buf_size);
+  check_memory_full (err);
   if (err == GNUTLS_E_SHORT_MEMORY_BUFFER)
     {
       char *buf = xmalloc (buf_size);
       err = fn_gnutls_x509_crt_get_subject_unique_id (cert, buf, &buf_size);
+      check_memory_full (err);
       if (err >= GNUTLS_E_SUCCESS)
 	res = nconc2 (res, list2 (intern (":subject-unique-id"),
 				  make_string (buf, buf_size)));
@@ -941,6 +953,7 @@
 
   /* Signature. */
   err = fn_gnutls_x509_crt_get_signature_algorithm (cert);
+  check_memory_full (err);
   if (err >= GNUTLS_E_SUCCESS)
     {
       const char *name = fn_gnutls_sign_get_name (err);
@@ -952,10 +965,12 @@
   /* Public key ID. */
   buf_size = 0;
   err = fn_gnutls_x509_crt_get_key_id (cert, 0, NULL, &buf_size);
+  check_memory_full (err);
   if (err == GNUTLS_E_SHORT_MEMORY_BUFFER)
     {
       void *buf = xmalloc (buf_size);
       err = fn_gnutls_x509_crt_get_key_id (cert, 0, buf, &buf_size);
+      check_memory_full (err);
       if (err >= GNUTLS_E_SUCCESS)
 	res = nconc2 (res, list2 (intern (":public-key-id"),
 				  gnutls_hex_string (buf, buf_size, "sha1:")));
@@ -966,11 +981,13 @@
   buf_size = 0;
   err = fn_gnutls_x509_crt_get_fingerprint (cert, GNUTLS_DIG_SHA1,
 					    NULL, &buf_size);
+  check_memory_full (err);
   if (err == GNUTLS_E_SHORT_MEMORY_BUFFER)
     {
       void *buf = xmalloc (buf_size);
       err = fn_gnutls_x509_crt_get_fingerprint (cert, GNUTLS_DIG_SHA1,
 						buf, &buf_size);
+      check_memory_full (err);
       if (err >= GNUTLS_E_SUCCESS)
 	res = nconc2 (res, list2 (intern (":certificate-id"),
 				  gnutls_hex_string (buf, buf_size, "sha1:")));
@@ -1072,6 +1089,7 @@
   /* Diffie-Hellman prime bits. */
   {
     int bits = fn_gnutls_dh_get_prime_bits (state);
+    check_memory_full (bits);
     if (bits > 0)
       result = nconc2 (result, list2 (intern (":diffie-hellman-prime-bits"),
 				      make_number (bits)));
@@ -1335,8 +1353,11 @@
   (GNUTLS_VERSION_MINOR > 0 || GNUTLS_VERSION_PATCH >= 20) > 3
       ret = fn_gnutls_certificate_set_x509_system_trust (x509_cred);
       if (ret < GNUTLS_E_SUCCESS)
-	GNUTLS_LOG2i (4, max_log_level,
-		      "setting system trust failed with code ", ret);
+	{
+	  check_memory_full (ret);
+	  GNUTLS_LOG2i (4, max_log_level,
+			"setting system trust failed with code ", ret);
+	}
 #endif
 
       for (tail = trustfiles; CONSP (tail); tail = XCDR (tail))
@@ -1554,16 +1575,12 @@
 	  return gnutls_make_error (ret);
 	}
 
-<<<<<<< HEAD
       XPROCESS (proc)->gnutls_certificate = gnutls_verify_cert;
 
-      if (!fn_gnutls_x509_crt_check_hostname (gnutls_verify_cert, c_hostname))
-=======
       int err
 	= fn_gnutls_x509_crt_check_hostname (gnutls_verify_cert, c_hostname);
       check_memory_full (err);
       if (!err)
->>>>>>> b54f5721
 	{
 	  XPROCESS (proc)->gnutls_extra_peer_verification |=
 	    CERTIFICATE_NOT_MATCHING;
