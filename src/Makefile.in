--- conflicted
+++ resolved
@@ -769,13 +769,8 @@
 ## existence when setting Vinstallation_directory (FIXME?).
 ## This goes on to affect various things, and the emacs binary fails
 ## to start if Vinstallation_directory has the wrong value.
-<<<<<<< HEAD
 temacs$(EXEEXT): $(LIBXMENU) $(ALLOBJS) $(LIBEMACSNG_ARCHIVE) $(RUSTFLAGS_FILE) $(LIBEGNU_ARCHIVE) $(EMACSRES) \
-  $(charsets) $(charscript) $(MAKE_PDUMPER_FINGERPRINT)
-=======
-temacs$(EXEEXT): $(LIBXMENU) $(ALLOBJS) $(LIBEGNU_ARCHIVE) $(EMACSRES) \
   $(charsets) $(charscript) ${emoji-zwj} $(MAKE_PDUMPER_FINGERPRINT)
->>>>>>> 9283508f
 	$(AM_V_CCLD)$(CC) -o $@.tmp \
 	  $(ALL_CFLAGS) $(TEMACS_LDFLAGS) $(LDFLAGS) \
 	  $(ALLOBJS) $(LIBEGNU_ARCHIVE) $(W32_RES_LINK) $(LIBES)
