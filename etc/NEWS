--- conflicted
+++ resolved
@@ -23,42 +23,7 @@
 
  
-<<<<<<< HEAD
 * Installation Changes in Emacs 30.1
-=======
-* Installation Changes in Emacs 29.2
-
--
-* Startup Changes in Emacs 29.2
-
-** On GNU/Linux, Emacs is now the default application for 'org-protocol'.
-Org mode provides a way to quickly capture bookmarks, notes, and links
-using 'emacsclient':
-
-    emacsclient "org-protocol://store-link?url=URL&title=TITLE"
-
-Previously, users had to manually configure their GNU/Linux desktop
-environment to open 'org-protocol' links in Emacs.  These links should
-now open in Emacs automatically, as the "emacsclient.desktop" file now
-arranges for Emacs to be the default application for the 'org-protocol'
-URI scheme.  See the Org mode manual, Info node "(org) Protocols" for
-more details.
-
--
-* Changes in Emacs 29.2
-
--
-* Editing Changes in Emacs 29.2
-
--
-* Changes in Specialized Modes and Packages in Emacs 29.2
-
-** Tramp
->>>>>>> c966e7ec
 
 +++
 ** Emacs has been ported to the Android operating system.
@@ -80,6 +45,19 @@
  
 * Startup Changes in Emacs 30.1
+
+** On GNU/Linux, Emacs is now the default application for 'org-protocol'.
+Org mode provides a way to quickly capture bookmarks, notes, and links
+using 'emacsclient':
+
+    emacsclient "org-protocol://store-link?url=URL&title=TITLE"
+
+Previously, users had to manually configure their GNU/Linux desktop
+environment to open 'org-protocol' links in Emacs.  These links should
+now open in Emacs automatically, as the "emacsclient.desktop" file now
+arranges for Emacs to be the default application for the 'org-protocol'
+URI scheme.  See the Org mode manual, Info node "(org) Protocols" for
+more details.
 
  
