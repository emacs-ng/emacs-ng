--- conflicted
+++ resolved
@@ -1574,13 +1574,8 @@
 and co-wrote help-tests.el
 and changed xdisp.c display.texi w32.c msdos.c w32fns.c simple.el
   files.el fileio.c keyboard.c emacs.c w32term.c text.texi dispnew.c
-<<<<<<< HEAD
-  w32proc.c files.texi frames.texi configure.ac lisp.h dispextern.h
-  process.c editfns.c and 1232 other files
-=======
   w32proc.c files.texi frames.texi configure.ac dispextern.h lisp.h
   process.c ms-w32.h and 1236 other files
->>>>>>> 5a223c7f
 
 Eliza Velasquez: changed server.el
 
@@ -2615,17 +2610,10 @@
 Jim Paris: changed process.c
 
 Jim Porter: changed delsel.el ansi-color-tests.el ansi-color.el
-<<<<<<< HEAD
-  bindings.el term-tests.el term.el tramp.el callproc.c
-  dichromacy-theme.el diff-mode.el files-tests.el gdb-mi.el grep-tests.el
-  ispell.el leuven-theme.el man.el menu-bar.el misterioso-theme.el
-  process.c process.h progmodes/grep.el and 6 other files
-=======
   bindings.el esh-var.el term-tests.el term.el tramp.el callproc.c
   dichromacy-theme.el diff-mode.el em-pred.el eshell-tests.el eshell.texi
   files-tests.el gdb-mi.el grep-tests.el ispell.el leuven-theme.el man.el
   menu-bar.el and 10 other files
->>>>>>> 5a223c7f
 
 Jim Radford: changed gnus-start.el
 
@@ -2962,11 +2950,7 @@
 and changed isearch.el simple.el info.el replace.el dired.el dired-aux.el
   progmodes/grep.el subr.el window.el image-mode.el mouse.el diff-mode.el
   files.el menu-bar.el minibuffer.el progmodes/compile.el startup.el
-<<<<<<< HEAD
-  faces.el vc.el display.texi search.texi and 444 other files
-=======
   faces.el vc.el display.texi search.texi and 446 other files
->>>>>>> 5a223c7f
 
 Jussi Lahdenniemi: changed w32fns.c ms-w32.h msdos.texi w32.c w32.h
   w32console.c w32heap.c w32inevt.c w32term.h
@@ -3322,11 +3306,7 @@
   rfc2047.el svg.el time-date.el
 and changed gnus.texi simple.el subr.el files.el process.c text.texi
   display.texi dired.el gnutls.c gnus-ems.el smtpmail.el help-fns.el
-<<<<<<< HEAD
-  auth-source.el url-http.el edebug.el gnus-cite.el image.el pop3.el
-=======
   auth-source.el url-http.el edebug.el image.el gnus-cite.el pop3.el
->>>>>>> 5a223c7f
   dired-aux.el fns.c image.c and 860 other files
 
 Lars Rasmusson: changed ebrowse.c
@@ -4584,16 +4564,10 @@
   ccl-tests.el ccl.c ccl.el cmds.c comint.el comp-test-funcs.el
   comp-tests.el comp.el composite.c and 28 other files
 
-<<<<<<< HEAD
-Po Lu: changed xdisp.c browse-url.el callproc.c cc-compat.el config.bat
-  esh-cmd.el fileio.c langinfo.h loadup.el msdos.c msdos.h nsfns.m
-  nsterm.m process.c sed1v2.inp sed2v2.inp sed3v2.inp sedlibmk.inp
-=======
 Po Lu: changed xdisp.c anti.texi browse-url.el callproc.c cc-compat.el
   config.bat esh-cmd.el fileio.c langinfo.h loadup.el msdos.c msdos.h
   nsfns.m nsterm.m process.c sed1v2.inp sed2v2.inp sed3v2.inp
   sedlibmk.inp tooltip.el xterm.c
->>>>>>> 5a223c7f
 
 Pontus Michael: changed simple.el
 
