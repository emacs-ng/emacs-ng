dnl  Autoconf script for GNU Emacs
dnl To rebuild the 'configure' script from this, execute the command
dnl	autoconf
dnl in the directory containing this script.
dnl If you changed any AC_DEFINES, also run autoheader.
dnl
dnl Copyright (C) 1994-1996, 1999-2022 Free Software Foundation, Inc.
dnl
dnl  This file is part of GNU Emacs.
dnl
dnl  GNU Emacs is free software: you can redistribute it and/or modify
dnl  it under the terms of the GNU General Public License as published by
dnl  the Free Software Foundation, either version 3 of the License, or
dnl  (at your option) any later version.
dnl
dnl  GNU Emacs is distributed in the hope that it will be useful,
dnl  but WITHOUT ANY WARRANTY; without even the implied warranty of
dnl  MERCHANTABILITY or FITNESS FOR A PARTICULAR PURPOSE.  See the
dnl  GNU General Public License for more details.
dnl
dnl  You should have received a copy of the GNU General Public License
dnl  along with GNU Emacs.  If not, see <https://www.gnu.org/licenses/>.

AC_PREREQ(2.65)
dnl Note this is parsed by (at least) make-dist and lisp/cedet/ede/emacs.el.
AC_INIT(GNU Emacs, 28.1.50, bug-gnu-emacs@gnu.org, , https://www.gnu.org/software/emacs/)

dnl Set emacs_config_options to the options of 'configure', quoted for the shell,
dnl and then quoted again for a C string.  Separate options with spaces.
dnl Add some environment variables, if they were passed via the environment
dnl rather than on the command-line.
emacs_config_options=
optsep=
dnl This is the documented way to record the args passed to configure,
dnl rather than $ac_configure_args.
for opt in "$@" CFLAGS CPPFLAGS LDFLAGS; do
  case $opt in
    -n | --no-create | --no-recursion)
      continue ;;
    CFLAGS | CPPFLAGS | LDFLAGS)
      eval 'test "${'$opt'+set}" = set' || continue
      case " $*" in
	*" $opt="*) continue ;;
      esac
      eval opt=$opt=\$$opt ;;
  esac

  emacs_shell_specials=$IFS\''"#$&()*;<>?@<:@\\`{|~'
  case $opt in
    *[["$emacs_shell_specials"]]*)
      case $opt in
	*\'*)
	  emacs_quote_apostrophes="s/'/'\\\\''/g"
	  opt=`AS_ECHO(["$opt"]) | sed "$emacs_quote_apostrophes"` ;;
      esac
      opt="'$opt'"
      case $opt in
	*[['"\\']]*)
	  emacs_quote_for_c='s/[["\\]]/\\&/g; $!s/$/\\n\\/'
	  opt=`AS_ECHO(["$opt"]) | sed "$emacs_quote_for_c"` ;;
      esac ;;
  esac
  AS_VAR_APPEND([emacs_config_options], ["$optsep$opt"])
  optsep=' '
done

AC_CONFIG_HEADERS(src/config.h:src/config.in)
AC_CONFIG_SRCDIR(src/lisp.h)
AC_CONFIG_AUX_DIR(build-aux)
AC_CONFIG_MACRO_DIR(m4)

xcsdkdir=
AC_CHECK_PROGS(XCRUN, [xcrun])
if test -n "$XCRUN"; then
  if test -z "$MAKE"; then
    dnl Call the variable MAKE_PROG, not MAKE, to avoid confusion with
    dnl the usual MAKE variable that 'make' itself uses.
    AC_CHECK_PROG([MAKE_PROG], [make], [yes])
    if test -z "$MAKE_PROG"; then
      MAKE="$XCRUN MAKE"
      export MAKE
      xcsdkdir=`$XCRUN --show-sdk-path 2>/dev/null`
    fi
  fi
fi

dnl Check for GNU Make and possibly set MAKE.
[emacs_check_gnu_make ()
{
  emacs_makeout=`($1 --version) 2>/dev/null` &&
  case $emacs_makeout in
    'GNU Make '3.8[1-9]* | 'GNU Make '3.9[0-9]* | \
    'GNU Make '3.[1-9][0-9][0-9]* | 'GNU Make '[4-9]* | 'GNU Make '[1-9][0-9]* )
       ac_path_MAKE_found=:;;
  esac
}]
AC_CACHE_CHECK([for GNU Make], [ac_cv_path_MAKE],
  [ac_path_MAKE_found=false
   if test -n "$MAKE"; then
     emacs_check_gnu_make "$MAKE"
     ac_cv_path_MAKE=$MAKE
   else
     emacs_tried_make=false
     emacs_tried_gmake=false
     emacs_tried_gnumake=false
     AC_PATH_PROGS_FEATURE_CHECK([MAKE], [make gmake gnumake],
       [[emacs_check_gnu_make "$ac_path_MAKE"
	 if $ac_path_MAKE_found; then
	   # Use the fully-qualified program name only if the basename
	   # would not resolve to it.
	   if eval \$emacs_tried_$ac_prog; then
	     ac_cv_path_MAKE=$ac_path_MAKE
	   else
	     ac_cv_path_MAKE=$ac_prog
	   fi
	 fi
	 eval emacs_tried_$ac_prog=:]])
   fi])
$ac_path_MAKE_found || {
AC_MSG_ERROR([[Building Emacs requires GNU Make, at least version 3.81.
If you have it installed under another name, configure with 'MAKE=...'.
For example, run '$0 MAKE=gnu-make'.]])
}
MAKE=$ac_cv_path_MAKE
export MAKE

dnl Canonicalize the configuration name.
AC_CANONICAL_HOST

case $host in
 *-mingw*)

  if test -z "$host_alias"; then

      # No --host argument was given to 'configure'; therefore $host
      # was set to a default value based on the build platform.  But
      # this default value may be wrong if we are building from a
      # 64-bit MSYS[2] pre-configured to build 32-bit MinGW programs.
      # Therefore, we'll try to get the right host platform from the
      # compiler's target.

      AC_MSG_CHECKING([the compiler's target])
      if test -z "$CC"; then
	  cc=gcc
      else
	  cc=$CC
      fi
      cc_target=`$cc -v 2>&1 | sed -n 's/Target: //p'`
      case "$cc_target" in
          *-*) host=$cc_target
	      ;;
          "") AC_MSG_ERROR([Impossible to obtain $cc compiler target.
Please explicitly provide --host.])
              ;;
	  *) AC_MSG_WARN([Compiler reported non-standard target.
Defaulting to $host.])
              ;;
      esac
      AC_MSG_RESULT([$host])
  fi

  . $srcdir/nt/mingw-cfg.site

  case $srcdir in
    /* | ?:*)
      # srcdir is an absolute path.  In this case, force the format
      # "/c/foo/bar", to simplify later conversions to native Windows
      # format ("c:/foo/bar").
      srcdir=`cd "${srcdir}" && pwd -W`
      # 'eval' pacifies strict POSIX non-MinGW shells (Bug#18612).
      # We downcase the drive letter to avoid warnings when
      # generating autoloads.
      eval 'srcdir=/`echo ${srcdir:0:1} | sed "y/ABCDEFGHIJKLMNOPQRSTUVWXYZ/abcdefghijklmnopqrstuvwxyz/"`"${srcdir:2}"'
      ;;
  esac;;
esac

canonical=$host
configuration=${host_alias-${build_alias-$host}}
emacs_uname_r=`uname -r`

dnl Support for --program-prefix, --program-suffix and
dnl --program-transform-name options
AC_ARG_PROGRAM

dnl It is important that variables on the RHS not be expanded here,
dnl hence the single quotes.  This is per the GNU coding standards, see
dnl (autoconf) Installation Directory Variables
dnl See also epaths.h below.
lispdirrel='${version}/lisp'
lispdir='${datadir}/emacs/'${lispdirrel}
standardlisppath='${lispdir}'
locallisppath='${datadir}/emacs/${version}/site-lisp:'\
'${datadir}/emacs/site-lisp'
lisppath='${locallisppath}:${standardlisppath}'
etcdir='${datadir}/emacs/${version}/etc'
archlibdir='${libexecdir}/emacs/${version}/${configuration}'
etcdocdir='${datadir}/emacs/${version}/etc'
gamedir='${localstatedir}/games/emacs'

dnl Special option to disable the most of other options.
AC_ARG_WITH(all,
[AS_HELP_STRING([--without-all],
		[omit almost all features and build
		small executable with minimal dependencies])],
  [with_features=$withval],
  [with_features=yes])

dnl OPTION_DEFAULT_OFF(NAME, HELP-STRING)
dnl Create a new --with option that defaults to being disabled.
dnl NAME is the base name of the option.  The shell variable with_NAME
dnl   will be set to either the user's value (if the option is
dnl   specified; 'yes' for a plain --with-NAME) or to 'no' (if the
dnl   option is not specified).  Note that the shell variable name is
dnl   constructed as autoconf does, by replacing non-alphanumeric
dnl   characters with "_".
dnl HELP-STRING is the help text for the option.
AC_DEFUN([OPTION_DEFAULT_OFF], [dnl
  AC_ARG_WITH([$1],[AS_HELP_STRING([--with-$1],[$2])],[],[dnl
    m4_bpatsubst([with_$1], [[^0-9a-z]], [_])=no])dnl
])dnl

dnl OPTION_DEFAULT_IFAVAILABLE(NAME, HELP-STRING)
dnl Create a new --with option that defaults to 'ifavailable'.
dnl NAME is the base name of the option.  The shell variable with_NAME
dnl   will be set to either the user's value (if the option is
dnl   specified; 'yes' for a plain --with-NAME) or to 'ifavailable' (if the
dnl   option is not specified).  Note that the shell variable name is
dnl   constructed as autoconf does, by replacing non-alphanumeric
dnl   characters with "_".
dnl HELP-STRING is the help text for the option.
AC_DEFUN([OPTION_DEFAULT_IFAVAILABLE], [dnl
  AC_ARG_WITH([$1],[AS_HELP_STRING([--with-$1],[$2])],[],[dnl
    m4_bpatsubst([with_$1], [[^0-9a-z]], [_])=ifavailable])dnl
])dnl


dnl OPTION_DEFAULT_ON(NAME, HELP-STRING)
dnl Create a new --with option that defaults to $with_features.
dnl NAME is the base name of the option.  The shell variable with_NAME
dnl   will be set either to 'no' (for a plain --without-NAME) or to
dnl   'yes' (if the option is not specified).  Note that the shell
dnl   variable name is constructed as autoconf does, by replacing
dnl   non-alphanumeric characters with "_".
dnl HELP-STRING is the help text for the option.
AC_DEFUN([OPTION_DEFAULT_ON], [dnl
  AC_ARG_WITH([$1],[AS_HELP_STRING([--without-$1],[$2])],[],[dnl
   m4_bpatsubst([with_$1], [[^0-9a-z]], [_])=$with_features])dnl
])dnl

# For retrieving mail, unencrypted network connections are the default
# only on native MS-Windows platforms.  (FIXME: These platforms should
# also be secure by default.)

AC_ARG_WITH([mailutils],
  [AS_HELP_STRING([--with-mailutils],
     [rely on GNU Mailutils, so that the --without-pop through --with-mailhost
      options are irrelevant; this is the default if GNU Mailutils is
      installed])],
  [],
  [with_mailutils=$with_features
   if test "$with_mailutils" = yes; then
     (movemail --version) >/dev/null 2>&1 || with_mailutils=no
   fi])
if test "$with_mailutils" = no; then
  with_mailutils=
fi
AC_SUBST([with_mailutils])

AC_ARG_WITH([pop],
  [AS_HELP_STRING([--with-pop],
     [Support POP mail retrieval if Emacs movemail is used (not recommended,
      as Emacs movemail POP is insecure).  This is the default only on
      native MS-Windows.])],
  [],
  [case $host in
     *-mingw*) with_pop=yes;;
     *) with_pop=no-by-default;;
   esac])
if test "$with_pop" = yes; then
   AC_DEFINE(MAIL_USE_POP)
fi
AH_TEMPLATE(MAIL_USE_POP, [Define to support POP mail retrieval.])dnl

OPTION_DEFAULT_OFF([kerberos],[support Kerberos-authenticated POP])
if test "$with_kerberos" != no; then
   AC_DEFINE(KERBEROS)
fi
AH_TEMPLATE(KERBEROS,
	    [Define to support Kerberos-authenticated POP mail retrieval.])dnl

OPTION_DEFAULT_OFF([kerberos5],[support Kerberos version 5 authenticated POP])
if test "${with_kerberos5}" != no; then
  if test "${with_kerberos}" = no; then
    with_kerberos=yes
    AC_DEFINE(KERBEROS)
  fi
  AC_DEFINE(KERBEROS5, 1, [Define to use Kerberos 5 instead of Kerberos 4.])
fi

OPTION_DEFAULT_OFF([hesiod],[support Hesiod to get the POP server host])
dnl FIXME hesiod support may not be present, so it seems like an error
dnl to define, or at least use, this unconditionally.
if test "$with_hesiod" != no; then
  AC_DEFINE(HESIOD, 1, [Define to support using a Hesiod database to find the POP server.])
fi

OPTION_DEFAULT_OFF([mail-unlink],[unlink, rather than empty, mail spool after reading])
if test "$with_mail_unlink" != no; then
   AC_DEFINE(MAIL_UNLINK_SPOOL, 1, [Define to unlink, rather than empty, mail spool after reading.])
fi

AC_ARG_WITH([mailhost],[AS_HELP_STRING([--with-mailhost=HOSTNAME],
    [string giving default POP mail host])],
    AC_DEFINE_UNQUOTED(MAILHOST, ["$withval"], [String giving fallback POP mail host.]))

AC_ARG_WITH([sound],[AS_HELP_STRING([--with-sound=VALUE],
  [compile with sound support (VALUE one of: yes, alsa, oss, bsd-ossaudio, no;
default yes).  Only for GNU/Linux, FreeBSD, NetBSD, MinGW, Cygwin.])],
  [ case "${withval}" in
      yes|no|alsa|oss|bsd-ossaudio) val=$withval ;;
      *) AC_MSG_ERROR(['--with-sound=$withval' is invalid;
this option's value should be 'yes', 'no', 'alsa', 'oss', or 'bsd-ossaudio'.])
      ;;
    esac
    with_sound=$val
  ],
  [with_sound=$with_features])

AC_ARG_WITH([pdumper],
  AS_HELP_STRING(
    [--with-pdumper=VALUE],
    [enable pdumper support unconditionally
      ('yes', 'no', or 'auto': default 'auto')]),
    [ case "${withval}" in
        yes|no|auto) val=$withval ;;
        *) AC_MSG_ERROR(
           ['--with-pdumper=$withval' is invalid;
this option's value should be 'yes' or 'no'.]) ;;
      esac
      with_pdumper=$val
    ],
    [with_pdumper=auto])

AC_ARG_WITH([unexec],
  AS_HELP_STRING(
    [--with-unexec=VALUE],
    [enable unexec support unconditionally
      ('yes', 'no', or 'auto': default 'auto')]),
    [ case "${withval}" in
        yes|no|auto) val=$withval ;;
        *) AC_MSG_ERROR(
           ['--with-unexec=$withval' is invalid;
this option's value should be 'yes' or 'no'.]) ;;
      esac
      with_unexec=$val
    ],
    [with_unexec=auto])

AC_ARG_WITH([dumping],[AS_HELP_STRING([--with-dumping=VALUE],
    [kind of dumping to use for initial Emacs build
(VALUE one of: pdumper, unexec, none; default pdumper)])],
    [ case "${withval}" in
        pdumper|unexec|none) val=$withval ;;
        *) AC_MSG_ERROR(['--with-dumping=$withval is invalid;
this option's value should be 'pdumper', 'unexec', or 'none'.])
        ;;
      esac
      with_dumping=$val
    ],
    [with_dumping=pdumper])

if test "$with_pdumper" = "auto"; then
  if test "$with_dumping" = "pdumper"; then
    with_pdumper=yes
  else
    with_pdumper=no
  fi
fi

if test "$with_unexec" = "auto"; then
  if test "$with_dumping" = "unexec"; then
    with_unexec=yes
  else
    with_unexec=no
  fi
fi

if test "$with_dumping" = "pdumper" && test "$with_pdumper" = "no"; then
  AC_MSG_ERROR(['--with-dumping=pdumper' requires pdumper support])
fi

if test "$with_dumping" = "unexec" && test "$with_unexec" = "no"; then
  AC_MSG_ERROR(['--with-dumping=unexec' requires unexec support])
fi

if test "$with_pdumper" = "yes"; then
  AC_DEFINE([HAVE_PDUMPER], 1, [Define to build with portable dumper support])
  HAVE_PDUMPER=yes
else
  HAVE_PDUMPER=no
fi
AC_SUBST([HAVE_PDUMPER])

DUMPING=$with_dumping
AC_SUBST(DUMPING)

dnl FIXME currently it is not the last.
dnl This should be the last --with option, because --with-x is
dnl added later on when we find the file name of X, and it's best to
dnl keep them together visually.
AC_ARG_WITH([x-toolkit],[AS_HELP_STRING([--with-x-toolkit=KIT],
 [use an X toolkit (KIT one of: yes or gtk, gtk2, gtk3, lucid or athena, motif, no)])],
[	  case "${withval}" in
	    y | ye | yes )	val=gtk ;;
	    n | no )		val=no  ;;
	    l | lu | luc | luci | lucid )	val=lucid ;;
	    a | at | ath | athe | athen | athena )	val=athena ;;
	    m | mo | mot | moti | motif )	val=motif ;;
	    g | gt | gtk  )	val=gtk ;;
	    gtk2  )	val=gtk2 ;;
	    gtk3  )	val=gtk3 ;;
	    * )
AC_MSG_ERROR(['--with-x-toolkit=$withval' is invalid;
this option's value should be 'yes', 'no', 'lucid', 'athena', 'motif', 'gtk',
'gtk2' or 'gtk3'.  'yes' and 'gtk' are synonyms.
'athena' and 'lucid' are synonyms.])
	    ;;
	  esac
	  with_x_toolkit=$val
])

OPTION_DEFAULT_OFF([wide-int],
  [prefer wide Emacs integers (typically 62-bit);
   on 32-bit hosts, this allows buffer and string size up to 2GB,
   at the cost of 10% to 30% slowdown of Lisp interpreter
   and larger memory footprint])
if test "$with_wide_int" = yes; then
  AC_DEFINE([WIDE_EMACS_INT], 1, [Use long long for EMACS_INT if available.])
fi

dnl _ON results in a '--without' option in the --help output, so
dnl the help text should refer to "don't compile", etc.
with_xpm_set=${with_xpm+set}
OPTION_DEFAULT_ON([xpm],[don't compile with XPM image support])
OPTION_DEFAULT_ON([jpeg],[don't compile with JPEG image support])
OPTION_DEFAULT_ON([tiff],[don't compile with TIFF image support])
OPTION_DEFAULT_ON([gif],[don't compile with GIF image support])
OPTION_DEFAULT_ON([png],[don't compile with PNG image support])
OPTION_DEFAULT_ON([rsvg],[don't compile with SVG image support])
OPTION_DEFAULT_ON([lcms2],[don't compile with Little CMS support])
OPTION_DEFAULT_ON([libsystemd],[don't compile with libsystemd support])
OPTION_DEFAULT_ON([cairo],[don't compile with Cairo drawing])
OPTION_DEFAULT_ON([xml2],[don't compile with XML parsing support])
OPTION_DEFAULT_OFF([libgit],[enable libgit2 and git2rs (experimental)])
OPTION_DEFAULT_OFF([imagemagick],[compile with ImageMagick image support])
OPTION_DEFAULT_ON([native-image-api], [don't use native image APIs (GDI+ on Windows)])
OPTION_DEFAULT_IFAVAILABLE([json], [compile with native JSON support])

OPTION_DEFAULT_ON([xft],[don't use XFT for anti aliased fonts])
OPTION_DEFAULT_ON([harfbuzz],[don't use HarfBuzz for text shaping])
OPTION_DEFAULT_ON([libotf],[don't use libotf for OpenType font support])
OPTION_DEFAULT_ON([m17n-flt],[don't use m17n-flt for text shaping])

OPTION_DEFAULT_ON([toolkit-scroll-bars],[don't use Motif/Xaw3d/GTK toolkit scroll bars])
OPTION_DEFAULT_ON([xaw3d],[don't use Xaw3d])
OPTION_DEFAULT_ON([xim],[at runtime, default X11 XIM to off])
OPTION_DEFAULT_ON([xdbe],[don't use X11 double buffering support])
AC_ARG_WITH([ns],[AS_HELP_STRING([--with-ns],
[use Nextstep (macOS Cocoa or GNUstep) windowing system.
On by default on macOS.])],[],[with_ns=maybe])
OPTION_DEFAULT_OFF([w32], [use native MS Windows GUI in a Cygwin build])

OPTION_DEFAULT_ON([gpm],[don't use -lgpm for mouse support on a GNU/Linux console])
OPTION_DEFAULT_ON([dbus],[don't compile with D-Bus support])
AC_ARG_WITH([gconf],[AS_HELP_STRING([--with-gconf],
[compile with Gconf support (Gsettings replaces this)])],[],
[if test $with_features = yes; then
with_gconf=maybe
else
with_gconf=no
fi])
OPTION_DEFAULT_ON([gsettings],[don't compile with GSettings support])
OPTION_DEFAULT_ON([selinux],[don't compile with SELinux support])
OPTION_DEFAULT_ON([gnutls],[don't use -lgnutls for SSL/TLS support])
OPTION_DEFAULT_ON([zlib],[don't compile with zlib decompression support])
OPTION_DEFAULT_ON([modules],[don't compile with dynamic modules support])
OPTION_DEFAULT_ON([threads],[don't compile with elisp threading support])
OPTION_DEFAULT_OFF([native-compilation],[compile with Emacs Lisp native compiler support])
OPTION_DEFAULT_OFF([cygwin32-native-compilation],[use native compilation on 32-bit Cygwin])

AC_ARG_WITH([file-notification],[AS_HELP_STRING([--with-file-notification=LIB],
 [use a file notification library (LIB one of: yes, inotify, kqueue, gfile, w32, no)])],
 [ case "${withval}" in
    y | ye | yes )	val=yes ;;
    n | no )		val=no  ;;
    i | in | ino | inot | inoti | inotif | inotify )	val=inotify ;;
    k | kq | kqu | kque | kqueu | kqueue )	val=kqueue ;;
    g | gf | gfi | gfil | gfile )	val=gfile ;;
    w | w3 | w32 )	val=w32 ;;
    * ) AC_MSG_ERROR(['--with-file-notification=$withval' is invalid;
this option's value should be 'yes', 'no', 'inotify', 'kqueue', 'gfile' or 'w32'.
'yes' is a synonym for 'w32' on MS-Windows, for 'no' on Nextstep,
otherwise for the first of 'inotify', 'kqueue' or 'gfile' that is usable.])
    ;;
   esac
   with_file_notification=$val
 ],
 [with_file_notification=$with_features])

OPTION_DEFAULT_OFF([xwidgets],
  [enable use of xwidgets in Emacs buffers (requires gtk3 or macOS Cocoa)])

OPTION_DEFAULT_OFF([webrender],
  [enable use of webrender(written in Rust) as GUI backend on
multiple platforms(Linux, Windows and MacOS) (experimental)])

OPTION_DEFAULT_OFF([webrender-capture],
  [enable use of Webrender capture infrastructure])

## Based on Deno 1.9.1
## Update the above when upgrading Deno
OPTION_DEFAULT_ON([javascript],
  [enable use of JavaScript, TypeScript, and Deno within the emacs runtime(Linux, MacOs)])

## For the times when you want to build Emacs but don't have
## a suitable makeinfo, and can live without the manuals.
dnl https://lists.gnu.org/r/emacs-devel/2008-04/msg01844.html
OPTION_DEFAULT_ON([makeinfo],[don't require makeinfo for building manuals])

## Makefile.in needs the cache file name.
AC_SUBST(cache_file)

## This is an option because I do not know if all info/man support
## compressed files, nor how to test if they do so.
OPTION_DEFAULT_ON([compress-install],
  [don't compress some files (.el, .info, etc.) when installing.  Equivalent to:
make GZIP_PROG= install])

AC_ARG_WITH(gameuser,dnl
[AS_HELP_STRING([--with-gameuser=USER_OR_GROUP],
		[user for shared game score files.
		An argument prefixed by ':' specifies a group instead.])])
gameuser=
gamegroup=
case ${with_gameuser} in
  '' | no) ;;
  yes) gamegroup=games ;;
  :*) gamegroup=${with_gameuser#:} ;;
  *) gameuser=${with_gameuser} ;;
esac

AC_ARG_WITH([gnustep-conf],dnl
[AS_HELP_STRING([--with-gnustep-conf=FILENAME],
   [name of GNUstep configuration file to use on systems where the command
    'gnustep-config' does not work; default $GNUSTEP_CONFIG_FILE, or
    /etc/GNUstep/GNUstep.conf])])
test "X${with_gnustep_conf}" != X && test "${with_gnustep_conf}" != yes && \
  GNUSTEP_CONFIG_FILE="${with_gnustep_conf}"
test "X$GNUSTEP_CONFIG_FILE" = "X" && \
     GNUSTEP_CONFIG_FILE=/etc/GNUstep/GNUstep.conf

AC_ARG_ENABLE(ns-self-contained,
[AS_HELP_STRING([--disable-ns-self-contained],
                [disable self contained build under NeXTstep])],
   EN_NS_SELF_CONTAINED=$enableval,
   EN_NS_SELF_CONTAINED=yes)

locallisppathset=no
AC_ARG_ENABLE(locallisppath,
[AS_HELP_STRING([--enable-locallisppath=PATH],
                [directories Emacs should search for lisp files specific
		 to this site])],
if test "${enableval}" = "no"; then
  locallisppath=
elif test "${enableval}" != "yes"; then
  locallisppath=${enableval} locallisppathset=yes
fi)

AC_ARG_ENABLE(checking,
[AS_HELP_STRING([--enable-checking@<:@=LIST@:>@],
		[enable expensive checks.  With LIST,
		 enable only specific categories of checks.
		 Categories are: all,yes,no.
		 Flags are: stringbytes, stringoverrun, stringfreelist,
		 structs, glyphs])],
[ac_checking_flags="${enableval}"],[])
IFS="${IFS= 	}"; ac_save_IFS="$IFS"; IFS="$IFS,"
CHECK_STRUCTS=false
for check in $ac_checking_flags
do
	case $check in
	# these set all the flags to specific states
	yes)		ac_enable_checking=1 ;;
	no)		ac_enable_checking= ;
			CHECK_STRUCTS=false
			ac_gc_check_stringbytes= ;
	                ac_gc_check_string_overrun= ;
	                ac_gc_check_string_free_list= ;
			ac_glyphs_debug= ;;
	all)		ac_enable_checking=1 ;
			CHECK_STRUCTS=true
			ac_gc_check_stringbytes=1 ;
	                ac_gc_check_string_overrun=1 ;
	                ac_gc_check_string_free_list=1 ;
			ac_glyphs_debug=1 ;;
	# these enable particular checks
	stringbytes)	ac_gc_check_stringbytes=1 ;;
	stringoverrun)	ac_gc_check_string_overrun=1 ;;
	stringfreelist) ac_gc_check_string_free_list=1 ;;
	structs)	CHECK_STRUCTS=true ;;
	glyphs)		ac_glyphs_debug=1 ;;
	*)	AC_MSG_ERROR(unknown check category $check) ;;
	esac
done
IFS="$ac_save_IFS"

CARGO_CHECKING_FEATURES=""
if test x$ac_enable_checking != x ; then
  AC_DEFINE(ENABLE_CHECKING, 1,
[Define to 1 if expensive run-time data type and consistency checks are enabled.])
fi
if $CHECK_STRUCTS; then
  AC_DEFINE([CHECK_STRUCTS], 1,
    [Define this to check whether someone updated the portable dumper
     code after changing the layout of a structure that it uses.
     If you change one of these structures, check that the pdumper.c
     code is still valid, and update the pertinent hash in pdumper.c
     by manually copying the hash from the newly-generated dmpstruct.h.])
fi
AC_SUBST([CHECK_STRUCTS])
if test x$ac_gc_check_stringbytes != x ; then
  AC_DEFINE(GC_CHECK_STRING_BYTES, 1,
[Define this temporarily to hunt a bug.  If defined, the size of
   strings is redundantly recorded in sdata structures so that it can
   be compared to the sizes recorded in Lisp strings.])
fi
if test x$ac_gc_check_string_overrun != x ; then
  AC_DEFINE(GC_CHECK_STRING_OVERRUN, 1,
[Define this to check for short string overrun.])
fi
if test x$ac_gc_check_string_free_list != x ; then
  AC_DEFINE(GC_CHECK_STRING_FREE_LIST, 1,
[Define this to check the string free list.])
fi
if test x$ac_glyphs_debug != x ; then
  AC_DEFINE(GLYPH_DEBUG, 1,
[Define this to enable glyphs debugging code.])
  CARGO_CHECKING_FEATURES="${CARGO_CHECKING_FEATURES}\"glyph-debug\", "
fi
AC_SUBST(CARGO_CHECKING_FEATURES)

dnl The name of this option is unfortunate.  It predates, and has no
dnl relation to, the "sampling-based elisp profiler" added in 24.3.
dnl Actually, it stops it working.
dnl https://lists.gnu.org/r/emacs-devel/2012-11/msg00393.html
AC_ARG_ENABLE(profiling,
[AS_HELP_STRING([--enable-profiling],
		[build emacs with low-level, gprof profiling support.
                Mainly useful for debugging Emacs itself.  May not work on
                all platforms.  Stops profiler.el working.])],
[ac_enable_profiling="${enableval}"],[])
if test x$ac_enable_profiling != x ; then
   PROFILING_CFLAGS="-DPROFILING=1 -pg"
else
   PROFILING_CFLAGS=
fi
AC_SUBST(PROFILING_CFLAGS)

AC_ARG_ENABLE(autodepend,
[AS_HELP_STRING([--enable-autodepend],
		[automatically generate dependencies to .h-files.
		 Requires gcc, enabled if found.])],
[ac_enable_autodepend="${enableval}"],[ac_enable_autodepend=yes])

AC_ARG_ENABLE(gtk-deprecation-warnings,
[AS_HELP_STRING([--enable-gtk-deprecation-warnings],
		[Show Gtk+/Gdk deprecation warnings for Gtk+ >= 3.0])],
[ac_enable_gtk_deprecation_warnings="${enableval}"],[])

BUILD_DETAILS=
AC_ARG_ENABLE([build-details],
  [AS_HELP_STRING([--disable-build-details],
		  [Make the build more deterministic by omitting host
		   names, time stamps, etc. from the output.])],
  [test "$enableval" = no && BUILD_DETAILS=--no-build-details])
AC_SUBST([BUILD_DETAILS])

dnl This used to use changequote, but, apart from 'changequote is evil'
dnl per the autoconf manual, we can speed up autoconf somewhat by quoting
dnl the great gob of text.  Thus it's not processed for possible expansion.
dnl Just make sure the brackets remain balanced.
dnl
dnl Since Emacs can't find matching pairs of quotes, boundaries are
dnl indicated by comments.
dnl quotation begins
[

### If you add support for a new configuration, add code to this
### switch statement to recognize your configuration name and select
### the appropriate opsys.

### As far as handling version numbers on operating systems is
### concerned, make sure things will fail in a fixable way.  If
### /etc/MACHINES doesn't say anything about version numbers, be
### prepared to handle anything reasonably.  If version numbers
### matter, be sure /etc/MACHINES says something about it.

opsys='' unported=no
case "${canonical}" in

  ## GNU/Linux and similar ports
  *-*-linux* )
    opsys=gnu-linux
  ;;

  ## FreeBSD ports
  *-*-freebsd* )
    opsys=freebsd
  ;;

  ## DragonFly ports
  *-*-dragonfly* )
    opsys=dragonfly
  ;;

  ## FreeBSD kernel + glibc based userland
  *-*-kfreebsd*gnu* )
    opsys=gnu-kfreebsd
  ;;

  ## NetBSD ports
  *-*-netbsd* )
    opsys=netbsd
  ;;

  ## OpenBSD ports
  *-*-openbsd* | *-*-mirbsd* )
    opsys=openbsd
  ;;

  ## Apple Darwin / macOS
  *-apple-darwin* )
    case "${canonical}" in
      *-apple-darwin[0-9].*) unported=yes ;;
      i[3456]86-* | x86_64-* | arm-* | aarch64-* )  ;;
      * )            unported=yes ;;
    esac
    opsys=darwin
    ## FIXME: Find a way to use Fink if available (Bug#11507).
  ;;

  ## Chromium Native Client
  *-nacl )
    opsys=nacl
  ;;

  ## Cygwin ports
  *-*-cygwin )
    opsys=cygwin
  ;;

  ## HP 9000 series 700 and 800, running HP/UX
  hppa*-hp-hpux10.2* )
    opsys=hpux10-20
  ;;
  hppa*-hp-hpux1[1-9]* )
    opsys=hpux11
    CFLAGS="-D_INCLUDE__STDC_A1_SOURCE $CFLAGS"
  ;;

  ## IBM machines
  rs6000-ibm-aix4.[23]* )
    opsys=aix4-2
  ;;
  powerpc-ibm-aix4.[23]*  )
    opsys=aix4-2
  ;;
  rs6000-ibm-aix[56]* )
    opsys=aix4-2
  ;;
  powerpc-ibm-aix[5-9]* | powerpc-ibm-aix[1-9][0-9]* )
    opsys=aix4-2
  ;;

  ## Solaris
  *-*-solaris* | *-*-sunos*)
    case "${canonical}" in
      i[3456]86-*-* )   ;;
      amd64-*-*|x86_64-*-*) ;;
      sparc* )		;;
      * )		unported=yes ;;
    esac
    opsys=solaris
    ## Watch out for a compiler that we know will not work.
    if [ "$CC" = /usr/ucb/cc ]; then
      ## /usr/ucb/cc doesn't work;
      ## we should find some other compiler that does work.
      unset CC
    fi
  ;;

  ## QNX Neutrino
  *-nto-qnx* )
    opsys=qnxnto
    test -z "$CC" && CC=qcc
    LDFLAGS="-N2M $LDFLAGS"
  ;;

  ## Intel 386 machines where we don't care about the manufacturer.
  i[3456]86-*-* )
    case "${canonical}" in
      *-darwin* )               opsys=darwin ;;
      *-mingw* )
		opsys=mingw32
		# MinGW overrides and adds some system headers in nt/inc.
		GCC_TEST_OPTIONS="-I $srcdir/nt/inc"
		;;
      *-sysv4.2uw* )		opsys=unixware ;;
      *-sysv5uw* )		opsys=unixware ;;
      *-sysv5OpenUNIX* )	opsys=unixware ;;
      ## Otherwise, we'll fall through to the generic opsys code at the bottom.
    esac
  ;;

  # MinGW64
  x86_64-*-* )
    case "${canonical}" in
      *-mingw* )
		opsys=mingw32
		# MinGW overrides and adds some system headers in nt/inc.
		GCC_TEST_OPTIONS="-I $srcdir/nt/inc"
		;;
      ## Otherwise, we'll fall through to the generic opsys code at the bottom.
    esac
  ;;

  * )
    unported=yes
  ;;
esac

### If the code above didn't choose an operating system, just choose
### an operating system based on the configuration name.  You really
### only want to use this when you have no idea what the right
### operating system is; if you know what operating systems a machine
### runs, it's cleaner to make it explicit in the case statement
### above.
if test x"${opsys}" = x; then
  case "${canonical}" in
    *-gnu* )				opsys=gnu ;;
    * )
      unported=yes
    ;;
  esac
fi

]
dnl quotation ends

if test $unported = yes; then
  AC_MSG_ERROR([Emacs does not support '${canonical}' systems.
If you think it should, please send a report to ${PACKAGE_BUGREPORT}.
Check 'etc/MACHINES' for recognized configuration names.])
fi

#### Choose a compiler.

dnl Don't bother to test for C89.
AC_DEFUN([_AC_PROG_CC_C89], [$2])

dnl Sets GCC=yes if using gcc.
AC_PROG_CC([gcc cc cl clang "$XCRUN gcc" "$XCRUN clang"])
if test -n "$XCRUN"; then
  AC_CHECK_PROGS(AR, [ar "$XCRUN ar"])
  test -n "$AR" && export AR
fi

dnl Emacs needs C99 or later.
gl_PROG_CC_C99

AC_PROG_CC_C_O

if test x$GCC = xyes; then
  test "x$GCC_TEST_OPTIONS" != x && CC="$CC $GCC_TEST_OPTIONS"
fi

# Avoid gnulib's tests for -lcrypto, so that there's no static dependency on it.
AC_DEFUN([gl_CRYPTO_CHECK])
# Avoid gnulib's tests for HAVE_WORKING_O_NOATIME and HAVE_WORKING_O_NOFOLLOW,
# as we don't use them.
AC_DEFUN([gl_FCNTL_O_FLAGS])
# Avoid gnulib's test for pthread_sigmask.
funcs=
for func in $ac_func_list; do
  test $func = pthread_sigmask || AS_VAR_APPEND([funcs], [" $func"])
done
ac_func_list=$funcs
# Emacs does not use the wchar or wctype-h modules.
AC_DEFUN([gt_TYPE_WINT_T],
  [GNULIBHEADERS_OVERRIDE_WINT_T=0
   AC_SUBST([GNULIBHEADERS_OVERRIDE_WINT_T])])

# Initialize gnulib right after choosing the compiler.
dnl Amongst other things, this sets AR and ARFLAGS.
gl_EARLY

if test "$ac_test_CFLAGS" != set; then
  # It's helpful to have C macros available to GDB, so prefer -g3 to -g
  # if -g3 works and the user does not specify CFLAGS.
  # This test must follow gl_EARLY; otherwise AC_LINK_IFELSE complains.
  case $CFLAGS in
    '-g')
      emacs_g3_CFLAGS='-g3';;
    '-g -O2')
      emacs_g3_CFLAGS='-g3 -O2';;
    *)
      emacs_g3_CFLAGS='';;
  esac
  if test -n "$emacs_g3_CFLAGS"; then
    emacs_save_CFLAGS=$CFLAGS
    CFLAGS=$emacs_g3_CFLAGS
    AC_CACHE_CHECK([whether $CC accepts $emacs_g3_CFLAGS],
      [emacs_cv_prog_cc_g3],
      [AC_LINK_IFELSE([AC_LANG_PROGRAM()],
	 [emacs_cv_prog_cc_g3=yes],
	 [emacs_cv_prog_cc_g3=no])])
    if test $emacs_cv_prog_cc_g3 != yes; then
      CFLAGS=$emacs_save_CFLAGS
    fi
    if test $opsys = mingw32; then
      CFLAGS="$CFLAGS -gdwarf-2"
    fi
  fi

  case $CFLAGS in
    *-O*) ;;
    *)
      # No optimization flag was inferred for this non-GCC compiler.
      # Try -O.  This is needed for xlc on AIX; see Bug#14258.
      emacs_save_CFLAGS=$CFLAGS
      test -z "$CFLAGS" || CFLAGS="$CFLAGS "
      CFLAGS=${CFLAGS}-O
      AC_CACHE_CHECK([whether $CC accepts -O],
        [emacs_cv_prog_cc_o],
	[AC_LINK_IFELSE([AC_LANG_PROGRAM()],
	   [emacs_cv_prog_cc_o=yes],
	   [emacs_cv_prog_cc_o=no])])
      if test $emacs_cv_prog_cc_o != yes; then
	CFLAGS=$emacs_save_CFLAGS
      fi ;;
  esac
fi

# gl_GCC_VERSION_IFELSE([major], [minor], [run-if-found], [run-if-not-found])
# ---------------------------------------------------------------------------
# If $CPP is gcc-MAJOR.MINOR or newer, then run RUN-IF-FOUND.
# Otherwise, run RUN-IF-NOT-FOUND.
AC_DEFUN([gl_GCC_VERSION_IFELSE],
  [AC_PREPROC_IFELSE(
    [AC_LANG_PROGRAM(
      [[
#if ($1) < __GNUC__ || (($1) == __GNUC__ && ($2) <= __GNUC_MINOR__)
/* ok */
#else
# error "your version of gcc is older than $1.$2"
#endif
      ]]),
    ], [$3], [$4])
  ]
)

AC_ARG_ENABLE([gcc-warnings],
  [AS_HELP_STRING([--enable-gcc-warnings@<:@=TYPE@:>@],
                  [control generation of GCC warnings.  The TYPE 'yes'
		   means to fail if any warnings are issued; 'warn-only'
		   means issue warnings without failing (default for
		   developer builds); 'no' means disable warnings
		   (default for non-developer builds).])],
  [case $enableval in
     yes|no|warn-only) ;;
     *)      AC_MSG_ERROR([bad value $enableval for gcc-warnings option]) ;;
   esac
   gl_gcc_warnings=$enableval],
  [# By default, use 'warn-only' if it looks like the invoker of 'configure'
   # is a developer as opposed to a builder.  This is most likely true
   # if GCC is recent enough and there is a .git directory or file;
   # however, if there is also a .tarball-version file it is probably
   # just a release imported into Git for patch management.
   gl_gcc_warnings=no
   if test -e "$srcdir"/.git && test ! -f "$srcdir"/.tarball-version; then
     gl_GCC_VERSION_IFELSE([5], [3], [gl_gcc_warnings=warn-only])
   fi])

AC_ARG_ENABLE([check-lisp-object-type],
  [AS_HELP_STRING([--enable-check-lisp-object-type],
     [Enable compile time checks for the Lisp_Object data type,
      which can catch some bugs during development.])])
if test "$enable_check_lisp_object_type" = yes; then
  AC_DEFINE([CHECK_LISP_OBJECT_TYPE], 1,
    [Define to enable compile-time checks for the Lisp_Object data type.])
fi

# clang is unduly picky about some things.
AC_CACHE_CHECK([whether the compiler is clang], [emacs_cv_clang],
  [AC_COMPILE_IFELSE(
     [AC_LANG_PROGRAM([[
	  #ifndef __clang__
	    error "not clang";
	  #endif
        ]])],
     [emacs_cv_clang=yes],
     [emacs_cv_clang=no])])

WERROR_CFLAGS=$WERROR_CFLAGS
# When compiling with GCC, prefer -isystem to -I when including system
# include files, to avoid generating useless diagnostics for the files.
AS_IF([test $gl_gcc_warnings = no],
 [
  isystem='-I'
  AS_IF([test "$emacs_cv_clang" = yes],
   [
     # Turn off some warnings if supported.
     gl_WARN_ADD([-Wno-switch])
     gl_WARN_ADD([-Wno-pointer-sign])
     gl_WARN_ADD([-Wno-string-plus-int])
     gl_WARN_ADD([-Wno-unknown-attributes])
   ])
 ],[
  isystem='-isystem '

  # This, $nw, is the list of warnings we disable.
  nw=

  case $with_x_toolkit in
    lucid | athena | motif)
       # Old toolkits mishandle 'const'.
       nw="$nw -Wwrite-strings"
       ;;
  esac
  AS_IF([test $gl_gcc_warnings = yes],
    [WERROR_CFLAGS=-Werror],
    [# Use -fanalyzer and related options only if --enable-gcc-warnings,
     # as they slow GCC considerably.
     nw="$nw -fanalyzer -Wno-analyzer-double-free -Wno-analyzer-malloc-leak"
     nw="$nw -Wno-analyzer-null-dereference -Wno-analyzer-use-after-free"
     # Use -Wsuggest-attribute=malloc only if --enable-gcc-warnings,
     # as it doesn't flag code that is wrong in any way.
     nw="$nw -Wsuggest-attribute=malloc"])

  nw="$nw -Wcast-align=strict"      # Emacs is tricky with pointers.
  nw="$nw -Wduplicated-branches"    # Too many false alarms
  nw="$nw -Wformat-overflow=2"      # False alarms due to GCC bug 80776
  nw="$nw -Wsystem-headers"         # Don't let system headers trigger warnings
  nw="$nw -Woverlength-strings"     # Not a problem these days
  nw="$nw -Wvla"                    # Emacs uses <vla.h>.
  nw="$nw -Wunused-const-variable=2" # lisp.h declares const objects.
  nw="$nw -Winline"                 # OK to ignore 'inline'
  nw="$nw -Wstrict-overflow"        # OK to optimize assuming that
                                    # signed overflow has undefined behavior
  nw="$nw -Wsync-nand"              # irrelevant here, and provokes ObjC warning
  nw="$nw -Wunsafe-loop-optimizations" # OK to suppress unsafe optimizations
  nw="$nw -Wbad-function-cast"      # These casts are no worse than others.

  # Emacs doesn't care about shadowing; see
  # <https://lists.gnu.org/r/emacs-diffs/2011-11/msg00265.html>.
  nw="$nw -Wshadow"

  # Emacs's use of alloca inhibits protecting the stack.
  nw="$nw -Wstack-protector"

  # Emacs's use of __attribute__ ((cold)) causes false alarms with this option.
  nw="$nw -Wsuggest-attribute=cold"

  # Emacs's use of partly-const functions such as Fgnutls_available_p
  # make this option problematic.
  nw="$nw -Wsuggest-attribute=const"

  # Emacs's use of partly-pure functions such as CHECK_TYPE make this
  # option problematic.
  nw="$nw -Wsuggest-attribute=pure"

  if test "$emacs_cv_clang" = yes; then
    nw="$nw -Wdouble-promotion"
  fi

  # This causes too much noise in the MinGW build.
  if test $opsys = mingw32; then
    nw="$nw -Wsuggest-attribute=format"
  fi

  gl_MANYWARN_ALL_GCC([ws])
  gl_MANYWARN_COMPLEMENT([ws], [$ws], [$nw])
  for w in $ws; do
    gl_WARN_ADD([$w])
  done
  gl_WARN_ADD([-Wredundant-decls])     # Prefer this, as we don't use Bison.
  gl_WARN_ADD([-Wno-missing-field-initializers]) # We need this one
  gl_WARN_ADD([-Wno-override-init])    # More trouble than it is worth
  gl_WARN_ADD([-Wno-sign-compare])     # Too many warnings for now
  gl_WARN_ADD([-Wno-type-limits])      # Too many warnings for now
  gl_WARN_ADD([-Wno-unused-parameter]) # Too many warnings for now
  gl_WARN_ADD([-Wno-format-nonliteral])

  # clang is unduly picky about some things.
  if test "$emacs_cv_clang" = yes; then
    gl_WARN_ADD([-Wno-missing-braces])
    gl_WARN_ADD([-Wno-null-pointer-arithmetic])
  fi

  # This causes too much noise in the MinGW build
  if test $opsys = mingw32; then
    gl_WARN_ADD([-Wno-pointer-sign])
  fi

  AC_DEFINE([GCC_LINT], [1], [Define to 1 if --enable-gcc-warnings.])
  AS_IF([test $gl_gcc_warnings = yes],
    [AC_DEFINE([GNULIB_PORTCHECK], [1], [enable some gnulib portability checks])
     AH_VERBATIM([GNULIB_PORTCHECK_FORTIFY_SOURCE],
     [/* Enable compile-time and run-time bounds-checking, and some warnings,
	 without upsetting glibc 2.15+. */
      #if (defined GNULIB_PORTCHECK && !defined _FORTIFY_SOURCE \
	   && defined __OPTIMIZE__ && __OPTIMIZE__)
      # define _FORTIFY_SOURCE 2
      #endif
     ])])
 ])

# clang is picky about these regardless of whether
# --enable-gcc-warnings is specified.
if test "$emacs_cv_clang" = yes; then
  gl_WARN_ADD([-Wno-initializer-overrides])
  gl_WARN_ADD([-Wno-tautological-compare])
  gl_WARN_ADD([-Wno-tautological-constant-out-of-range-compare])
fi

# Use a slightly smaller set of warning options for lib/.
nw=
nw="$nw -Wunused-macros"
gl_MANYWARN_COMPLEMENT([GNULIB_WARN_CFLAGS], [$WARN_CFLAGS], [$nw])

AC_SUBST([WERROR_CFLAGS])
AC_SUBST([GNULIB_WARN_CFLAGS])

edit_cflags="
  s,///*,/,g
  s/^/ /
  s/ -I/ $isystem/g
  s/^ //
"

AC_ARG_ENABLE(link-time-optimization,
[AS_HELP_STRING([--enable-link-time-optimization],
                [build with link-time optimization
		 (experimental; see INSTALL)])],
if test "${enableval}" != "no"; then
   ac_lto_supported=no
   if test "$emacs_cv_clang" = yes; then
      AC_MSG_CHECKING([whether link-time optimization is supported by clang])
      GOLD_PLUGIN=`$CC -print-file-name=LLVMgold.so 2>/dev/null`
      if test -x "$GOLD_PLUGIN"; then
	 LTO="-flto"
      fi
   elif test x$GCC = xyes; then
      AC_MSG_CHECKING([whether link-time optimization is supported by gcc])
      CPUS=`getconf _NPROCESSORS_ONLN 2>/dev/null`
      if test x$CPUS != x; then
	 LTO="-flto=$CPUS"
      else
	 LTO="-flto"
      fi
   else
      AC_MSG_ERROR([Link-time optimization is not supported with your compiler.])
   fi
   if test -z "$LTO"; then
      ac_lto_supported=no
   else
      old_CFLAGS=$CFLAGS
      CFLAGS="$CFLAGS $LTO"
      AC_COMPILE_IFELSE([AC_LANG_PROGRAM([[]], [[]])],
         [ac_lto_supported=yes], [ac_lto_supported=no])
         CFLAGS="$old_CFLAGS"
   fi
   AC_MSG_RESULT([$ac_lto_supported])
   if test "$ac_lto_supported" = "yes"; then
      CFLAGS="$CFLAGS $LTO"
      if test "$emacs_cv_clang" = yes; then
	 AC_MSG_WARN([Please read INSTALL before using link-time optimization with clang])
	 # WARNING: 'ar --plugin ...' doesn't work without
	 # command, so plugin name is appended to ARFLAGS.
	 ARFLAGS="cru --plugin $GOLD_PLUGIN"
	 RANLIB="$RANLIB --plugin $GOLD_PLUGIN"
      else
        dnl The following is needed for GCC 4.9.0.  The GCC 4.9.0 release notes
        dnl suggest that instead of -ffat-lto-objects we should use gcc-ar and
        dnl gcc-ranlib in place of ar and ranlib, but gcc-ar makes /usr/bin/ar
        dnl dump core on Fedora 20, so play it safe for now.
        gl_COMPILER_OPTION_IF([-ffat-lto-objects],
          [CFLAGS="$CFLAGS -ffat-lto-objects"])
      fi
   fi
fi)


dnl Automake replacements.
AC_DEFUN([AM_CONDITIONAL],
  [$2 && $1=1 || $1=
   AC_SUBST([$1])])

dnl Prefer silent make output.  For verbose output, use
dnl 'configure --disable-silent-rules' or 'make V=1' .
AC_ARG_ENABLE([silent-rules],
  [AS_HELP_STRING(
     [--disable-silent-rules],
     [verbose build output (undo: "make V=0")])])
if test "$enable_silent_rules" = no; then
  AM_DEFAULT_VERBOSITY=1
else
  AM_DEFAULT_VERBOSITY=0
fi

AC_ARG_ENABLE(rust-debug,
[AS_HELP_STRING([--enable-rust-debug],
[build rust-src in debug mode
Useful for debugging rust component of emacs-ng.])],
[ac_enable_rust_debug="${enableval}"],[])

AC_SUBST([AM_DEFAULT_VERBOSITY])
AC_CONFIG_FILES([src/verbose.mk])

dnl Some other nice autoconf tests.
AC_PROG_INSTALL
dnl These are commented out, since gl_EARLY and/or Autoconf already does them.
dnl AC_PROG_MKDIR_P
dnl if test "x$RANLIB" = x; then
dnl   AC_PROG_RANLIB
dnl fi


dnl Sadly, AC_PROG_LN_S is too restrictive.  It also tests whether links
dnl can be made to directories.  This is not relevant for our usage, and
dnl excludes some cases that work fine for us.  Eg MS Windows or files
dnl hosted on AFS, both examples where simple links work, but links to
dnl directories fail.  We use a cut-down version instead.
dnl AC_PROG_LN_S

AC_CACHE_CHECK([command to symlink files in the same directory], [emacs_cv_ln_s_fileonly],
[rm -f conf$$ conf$$.file

emacs_cv_ln_s_fileonly='cp -p'

dnl On MinGW, ensure we will call the MSYS /bin/ln.exe, not some
dnl random program in the current directory.
if (echo >conf$$.file) 2>/dev/null; then
  if test "$opsys" = "mingw32"; then
    emacs_cv_ln_s_fileonly=/bin/ln
  elif ln -s conf$$.file conf$$ 2>/dev/null; then
    emacs_cv_ln_s_fileonly='ln -s'
  elif ln conf$$.file conf$$ 2>/dev/null; then
    emacs_cv_ln_s_fileonly=ln
  fi
fi

rm -f conf$$ conf$$.file])
LN_S_FILEONLY=$emacs_cv_ln_s_fileonly

AC_SUBST(LN_S_FILEONLY)


dnl AC_PROG_LN_S sets LN_S to 'cp -pR' for MinGW, on the premise that 'ln'
dnl doesn't support links to directories, as in "ln file dir".  But that
dnl use is non-portable, and OTOH MinGW wants to use hard links for Emacs
dnl executables at "make install" time.
dnl See https://lists.gnu.org/r/emacs-devel/2013-04/msg00475.html
dnl for more details.
if test "$opsys" = "mingw32"; then
  LN_S="/bin/ln"
fi

dnl On some Debian versions, "install-info" prints irritating messages
dnl "This is not dpkg install-info anymore, but GNU install-info"
dnl if called via an absolute file name.
dnl Use the entirely-identical-but-quieter ginstall-info instead if present.
dnl Sadly some people may have an old ginstall-info installed on
dnl non-Debian systems, so we can't use this.
dnl AC_PATH_PROGS(INSTALL_INFO, [ginstall-info install-info], :,
dnl   $PATH$PATH_SEPARATOR/usr/sbin$PATH_SEPARATOR/sbin)

AC_PATH_PROG(INSTALL_INFO, install-info, :,
  $PATH$PATH_SEPARATOR/usr/sbin$PATH_SEPARATOR/sbin)
dnl Don't use GZIP, which is used by gzip for additional parameters.
AC_PATH_PROG(GZIP_PROG, gzip)

test $with_compress_install != yes && test -n "$GZIP_PROG" && \
   GZIP_PROG=" # $GZIP_PROG # (disabled by configure --without-compress-install)"

if test "$with_dumping" = "unexec" && test "$opsys" = "nacl"; then
  AC_MSG_ERROR([nacl is not compatible with --with-dumping=unexec])
fi

AC_CACHE_CHECK([for 'find' args to delete a file],
  [emacs_cv_find_delete],
  [if touch conftest.tmp && find conftest.tmp -delete 2>/dev/null &&
      test ! -f conftest.tmp
   then emacs_cv_find_delete="-delete"
   else emacs_cv_find_delete="-exec rm -f {} ';'"
   fi])
FIND_DELETE=$emacs_cv_find_delete
AC_SUBST([FIND_DELETE])

PAXCTL_dumped=
PAXCTL_notdumped=
if test $with_unexec = yes && test $opsys = gnu-linux; then
  if test "${SETFATTR+set}" != set; then
    AC_CACHE_CHECK([for setfattr],
      [emacs_cv_prog_setfattr],
      [touch conftest.tmp
       if (setfattr -n user.pax.flags conftest.tmp) >/dev/null 2>&1; then
	 emacs_cv_prog_setfattr=yes
       else
	 emacs_cv_prog_setfattr=no
       fi])
    if test "$emacs_cv_prog_setfattr" = yes; then
      PAXCTL_notdumped='$(SETFATTR) -n user.pax.flags -v er'
      SETFATTR=setfattr
    else
      SETFATTR=
    fi
  fi
  case $opsys,$PAXCTL_notdumped,$emacs_uname_r in
    gnu-linux,,* | netbsd,,[0-7].*)
      AC_PATH_PROG([PAXCTL], [paxctl], [],
	[$PATH$PATH_SEPARATOR/sbin$PATH_SEPARATOR/usr/sbin])
      if test -n "$PAXCTL"; then
	if test "$opsys" = netbsd; then
	  PAXCTL_dumped='$(PAXCTL) +a'
	  PAXCTL_notdumped=$PAXCTL_dumped
	else
	  AC_MSG_CHECKING([whether binaries have a PT_PAX_FLAGS header])
	  AC_LINK_IFELSE([AC_LANG_PROGRAM([], [])],
	    [if $PAXCTL -v conftest$EXEEXT >/dev/null 2>&1; then
	       AC_MSG_RESULT([yes])
	     else
	       AC_MSG_RESULT([no])
	       PAXCTL=
	     fi])
	  if test -n "$PAXCTL"; then
	    PAXCTL_dumped='$(PAXCTL) -zex'
	    PAXCTL_notdumped='$(PAXCTL) -r'
	  fi
	fi
      fi;;
  esac
fi
AC_SUBST([PAXCTL_dumped])
AC_SUBST([PAXCTL_notdumped])
AC_SUBST([SETFATTR])

# Makeinfo on macOS is ancient, check whether there is a more recent
# version installed by Homebrew.
AC_CHECK_PROGS(BREW, [brew])
if test -n "$BREW"; then
  AC_PATH_PROG([MAKEINFO], [makeinfo], [],
    [`$BREW --prefix texinfo 2>/dev/null`/bin$PATH_SEPARATOR$PATH])
fi

# Check MacPorts on macOS.
if test $opsys = darwin; then
  AC_PATH_PROG(HAVE_MACPORTS, port)
fi

## Require makeinfo >= 4.13 (last of the 4.x series) to build the manuals.
: ${MAKEINFO:=makeinfo}
case `($MAKEINFO --version) 2>/dev/null` in
  *' (GNU texinfo) '4.1[[3-9]]* | \
  *' (GNU texinfo) '[[5-9]]* | \
  *' (GNU texinfo) '[[1-9][0-9]]* ) ;;
  *) MAKEINFO=no;;
esac

## Makeinfo is unusual.  For a released Emacs, the manuals are
## pre-built, and not deleted by the normal clean rules.  makeinfo is
## therefore in the category of "special tools" not normally required, which
## configure does not have to check for (eg autoconf itself).
## In a repository checkout on the other hand, the manuals are not included.
## So makeinfo is a requirement to build from the repository, and configure
## should test for it as it does for any other build requirement.
## We use the presence of $srcdir/info/emacs to distinguish a release,
## with pre-built manuals, from a repository checkout.
if test "$MAKEINFO" = "no"; then
  MAKEINFO=makeinfo
  if test ! -e "$srcdir/info/emacs" && test ! -e "$srcdir/info/emacs.info"; then
    AC_MSG_ERROR( [You do not seem to have makeinfo >= 4.13, and your
source tree does not seem to have pre-built manuals in the 'info' directory.
Please install a suitable version of makeinfo.] )
  else
    AC_MSG_WARN( [You do not seem to have makeinfo >= 4.13.
You will not be able to rebuild the manuals if you delete them or change
their sources.] )
  fi
fi
AC_SUBST([MAKEINFO])

if test $opsys = mingw32; then
   DOCMISC_W32=efaq-w32
else
   DOCMISC_W32=
fi
AC_SUBST(DOCMISC_W32)

dnl Add our options to ac_link now, after it is set up.

if test x$GCC = xyes; then
  test "x$GCC_LINK_TEST_OPTIONS" != x && \
    ac_link="$ac_link $GCC_LINK_TEST_OPTIONS"
else
  test "x$NON_GCC_LINK_TEST_OPTIONS" != x && \
    ac_link="$ac_link $NON_GCC_LINK_TEST_OPTIONS"
fi

dnl On some platforms using GNU ld, linking temacs needs -znocombreloc.
dnl Although this has something to do with dumping, the details are unknown.
dnl If the flag is used but not needed,
dnl Emacs should still work (albeit a bit more slowly),
dnl so use the flag everywhere that it is supported.
dnl When testing whether the flag works, treat GCC specially
dnl since it just gives a non-fatal 'unrecognized option'
dnl if not built to support GNU ld.
if test "$GCC" = yes; then
  LDFLAGS_NOCOMBRELOC="-Wl,-znocombreloc"
else
  LDFLAGS_NOCOMBRELOC="-znocombreloc"
fi

AC_CACHE_CHECK([for -znocombreloc], [emacs_cv_znocombreloc],
  [if test $with_unexec = no; then
     emacs_cv_znocombreloc='not needed'
   else
     save_LDFLAGS=$LDFLAGS
     LDFLAGS="$LDFLAGS $LDFLAGS_NOCOMBRELOC"
     AC_LINK_IFELSE([AC_LANG_PROGRAM([], [])],
       [emacs_cv_znocombreloc=yes], [emacs_cv_znocombreloc=no])
     LDFLAGS=$save_LDFLAGS
   fi])

case $emacs_cv_znocombreloc in
  no*)
    LDFLAGS_NOCOMBRELOC= ;;
esac


AC_CACHE_CHECK([whether addresses are sanitized],
  [emacs_cv_sanitize_address],
  [AC_COMPILE_IFELSE(
     [AC_LANG_PROGRAM(
	[[#ifndef __has_feature
	  #define __has_feature(f) 0
	  #endif
	  #if defined __SANITIZE_ADDRESS__ || __has_feature (address_sanitizer)
	  #else
	   error "Addresses are not sanitized.";
	  #endif
	]])],
     [emacs_cv_sanitize_address=yes],
     [emacs_cv_sanitize_address=no])])

if test $with_unexec = yes; then
  AC_DEFINE([HAVE_UNEXEC], 1, [Define if Emacs supports unexec.])
  if test "$emacs_cv_sanitize_address" = yes; then
    AC_MSG_WARN([[Addresses are sanitized; suggest --without-unexec]])
  fi
fi


UNEXEC_OBJ=
test $with_unexec = yes &&
case "$opsys" in
  # MSDOS uses unexcoff.o
  aix4-2)
   UNEXEC_OBJ=unexaix.o
   ;;
  cygwin)
   UNEXEC_OBJ=unexcw.o
   ;;
  darwin)
   UNEXEC_OBJ=unexmacosx.o
   ;;
  hpux10-20 | hpux11)
   UNEXEC_OBJ=unexhp9k800.o
   ;;
  mingw32)
   UNEXEC_OBJ=unexw32.o
   ;;
  solaris)
   # Use the Solaris dldump() function, called from unexsol.c, to dump
   # emacs, instead of the generic ELF dump code found in unexelf.c.
   # The resulting binary has a complete symbol table, and is better
   # for debugging and other observability tools (debuggers, pstack, etc).
   UNEXEC_OBJ=unexsol.o
   ;;
  *)
   UNEXEC_OBJ=unexelf.o
   ;;
esac
AC_SUBST(UNEXEC_OBJ)

LD_SWITCH_SYSTEM=
test "$with_unexec" = no || case "$opsys" in
  freebsd|dragonfly)
   ## Let 'ld' find image libs and similar things in /usr/local/lib.
   ## The system compiler, GCC, has apparently been modified to not
   ## look there, contrary to what a stock GCC would do.
### It's not our place to do this.  See bug#10313#17.
###   LD_SWITCH_SYSTEM=-L/usr/local/lib
      :
   ;;

  gnu-linux)
   ## cpp test was "ifdef __mips__", but presumably this is equivalent...
   case $host_cpu in mips*) LD_SWITCH_SYSTEM="-G 0";; esac
   ;;

  netbsd)
### It's not our place to do this.  See bug#10313#17.
###   LD_SWITCH_SYSTEM="-Wl,-rpath,/usr/pkg/lib -L/usr/pkg/lib -Wl,-rpath,/usr/local/lib -L/usr/local/lib"
      :
   ;;

  openbsd)
   ## Han Boetes <han@boetes.org> says this is necessary,
   ## otherwise Emacs dumps core on elf systems.
   LD_SWITCH_SYSTEM="-Z"
   ;;
esac
AC_SUBST(LD_SWITCH_SYSTEM)

ac_link="$ac_link $LD_SWITCH_SYSTEM"

## This setting of LD_SWITCH_SYSTEM references LD_SWITCH_X_SITE_RPATH,
## which has not been defined yet.  When this was handled with cpp,
## it was expanded to null when configure sourced the s/*.h file.
## Thus LD_SWITCH_SYSTEM had different values in configure and the Makefiles.
## FIXME it would be cleaner to put this in LD_SWITCH_SYSTEM_TEMACS
## (or somesuch), but because it is supposed to go at the _front_
## of LD_SWITCH_SYSTEM, we cannot do that in exactly the same way.
## Compare with the gnu-linux case below, which added to the end
## of LD_SWITCH_SYSTEM, and so can instead go at the front of
## LD_SWITCH_SYSTEM_TEMACS.
case "$opsys" in
  netbsd|openbsd)
   LD_SWITCH_SYSTEM="\$(LD_SWITCH_X_SITE_RPATH) $LD_SWITCH_SYSTEM" ;;
esac

C_SWITCH_MACHINE=

test $with_unexec = yes &&
case $canonical in
 alpha*)
    ## With ELF, make sure that all common symbols get allocated to in the
    ## data section.  Otherwise, the dump of temacs may miss variables in
    ## the shared library that have been initialized.  For example, with
    ## GNU libc, __malloc_initialized would normally be resolved to the
    ## shared library's .bss section, which is fatal.
    if test "x$GCC" = "xyes"; then
      C_SWITCH_MACHINE="-fno-common"
    else
      AC_MSG_ERROR([Non-GCC compilers are not supported.])
    fi
  ;;
esac
AC_SUBST(C_SWITCH_MACHINE)

C_SWITCH_SYSTEM=
## Some programs in src produce warnings saying certain subprograms
## are too complex and need a MAXMEM value greater than 2000 for
## additional optimization.  --nils@exp-math.uni-essen.de
test "$opsys" = "aix4.2" && test "x$GCC" != "xyes" && \
  C_SWITCH_SYSTEM="-ma -qmaxmem=4000"
if test "$opsys" = "mingw32"; then
  case "$canonical" in
    x86_64-*-mingw*) C_SWITCH_SYSTEM="-mtune=generic" ;;
    *) C_SWITCH_SYSTEM="-mtune=pentium4" ;;
  esac
fi
## gnu-linux might need -D_BSD_SOURCE on old libc5 systems.
## It is redundant in glibc2, since we define _GNU_SOURCE.
AC_SUBST(C_SWITCH_SYSTEM)


LIBS_SYSTEM=
case "$opsys" in
  ## IBM's X11R5 uses -lIM and -liconv in AIX 3.2.2.
  aix4-2) LIBS_SYSTEM="-lrts -lIM -liconv" ;;

  freebsd|dragonfly) LIBS_SYSTEM="-lutil" ;;

  hpux*) LIBS_SYSTEM="-l:libdld.sl" ;;

  qnxnto) LIBS_SYSTEM="-lsocket" ;;

  solaris) LIBS_SYSTEM="-lsocket -lnsl" ;;

  ## Motif needs -lgen.
  unixware) LIBS_SYSTEM="-lsocket -lnsl -lelf -lgen" ;;
esac

AC_SUBST(LIBS_SYSTEM)

### Make sure subsequent tests use flags consistent with the build flags.

if test x"${OVERRIDE_CPPFLAGS}" != x; then
  CPPFLAGS="${OVERRIDE_CPPFLAGS}"
else
  CPPFLAGS="$C_SWITCH_SYSTEM $C_SWITCH_MACHINE $CPPFLAGS"
fi

# Suppress obsolescent Autoconf test for size_t; Emacs assumes C99 or better.
AC_DEFUN([AC_TYPE_SIZE_T])
# Likewise for obsolescent test for uid_t, gid_t; Emacs assumes them.
AC_DEFUN([AC_TYPE_UID_T])

# sqrt and other floating-point functions such as fmod and frexp
# are found in -lm on many systems.
OLD_LIBS=$LIBS
AC_SEARCH_LIBS([sqrt], [m])
if test "X$LIBS" = "X$OLD_LIBS"; then
  LIB_MATH=
else
  LIB_MATH=$ac_cv_search_sqrt
fi
LIBS=$OLD_LIBS

dnl Current possibilities handled by sed (aix4-2 -> aix,
dnl gnu-linux -> gnu/linux, etc.):
dnl gnu, gnu/linux, gnu/kfreebsd, aix, cygwin, darwin, hpux.
dnl And special cases: berkeley-unix, usg-unix-v, ms-dos, windows-nt.
SYSTEM_TYPE=`echo $opsys | sed -e 's/[[0-9]].*//' -e 's|-|/|'`

case $opsys in
  cygwin )
    LIB_MATH=
    ;;
  darwin )
    ## Adding -lm confuses the dynamic linker, so omit it.
    LIB_MATH=
    ;;
  freebsd | dragonfly )
    SYSTEM_TYPE=berkeley-unix
    ;;
  gnu-linux | gnu-kfreebsd )
    ;;
  hpux10-20 | hpux11 )
    ;;
  mingw32 )
    LIB_MATH=
    SYSTEM_TYPE=windows-nt
    ;;
  netbsd | openbsd )
    SYSTEM_TYPE=berkeley-unix
    ;;

  solaris | unixware )
    SYSTEM_TYPE=usg-unix-v
    ;;

esac

AC_SUBST(LIB_MATH)
AC_DEFINE_UNQUOTED(SYSTEM_TYPE, "$SYSTEM_TYPE",
  [The type of system you are compiling for; sets 'system-type'.])
AC_SUBST([SYSTEM_TYPE])


pre_PKG_CONFIG_CFLAGS=$CFLAGS
pre_PKG_CONFIG_LIBS=$LIBS

PKG_PROG_PKG_CONFIG(0.9.0)

dnl EMACS_CHECK_MODULES(GSTUFF, gtk+-2.0 >= 1.3 glib = 1.3.4)
dnl acts like PKG_CHECK_MODULES(GSTUFF, gtk+-2.0 >= 1.3 glib = 1.3.4,
dnl HAVE_GSTUFF=yes, HAVE_GSTUFF=no) -- see pkg-config man page --
dnl except that it postprocesses CFLAGS as needed for --enable-gcc-warnings.
dnl EMACS_CHECK_MODULES accepts optional 3rd and 4th arguments that
dnl can take the place of the default HAVE_GSTUFF=yes and HAVE_GSTUFF=no
dnl actions.
AC_DEFUN([EMACS_CHECK_MODULES],
  [PKG_CHECK_MODULES([$1], [$2],
     [$1_CFLAGS=`AS_ECHO(["$$1_CFLAGS"]) | sed -e "$edit_cflags"`
      m4_default([$3], [HAVE_$1=yes])],
     [m4_default([$4], [HAVE_$1=no])])])

HAVE_SOUND=no
if test "${with_sound}" != "no"; then
  # Sound support for GNU/Linux, the free BSDs, MinGW, and Cygwin.
  AC_CHECK_HEADERS([machine/soundcard.h sys/soundcard.h soundcard.h mmsystem.h],
    have_sound_header=yes, [], [
    #ifdef __MINGW32__
    #define WIN32_LEAN_AND_MEAN
    #include <windows.h>
    #endif
    ])
  test "${with_sound}" = "oss" && test "${have_sound_header}" != "yes" && \
    AC_MSG_ERROR([OSS sound support requested but not found.])

  if test "${with_sound}" = "bsd-ossaudio" || test "${with_sound}" = "yes"; then
    # Emulation library used on NetBSD.
    AC_CHECK_LIB(ossaudio, _oss_ioctl, LIBSOUND=-lossaudio, LIBSOUND=)
    test "${with_sound}" = "bsd-ossaudio" && test -z "$LIBSOUND" && \
      AC_MSG_ERROR([bsd-ossaudio sound support requested but not found.])
    dnl FIXME?  If we did find ossaudio, should we set with_sound=bsd-ossaudio?
    dnl Traditionally, we go on to check for alsa too.  Does that make sense?
  fi
  AC_SUBST(LIBSOUND)

  if test "${with_sound}" = "alsa" || test "${with_sound}" = "yes"; then
    ALSA_REQUIRED=1.0.0
    ALSA_MODULES="alsa >= $ALSA_REQUIRED"
    EMACS_CHECK_MODULES([ALSA], [$ALSA_MODULES])
    if test $HAVE_ALSA = yes; then
      LIBSOUND="$LIBSOUND $ALSA_LIBS"
      CFLAGS_SOUND="$CFLAGS_SOUND $ALSA_CFLAGS"
      AC_DEFINE(HAVE_ALSA, 1, [Define to 1 if ALSA is available.])
    elif test "${with_sound}" = "alsa"; then
      AC_MSG_ERROR([ALSA sound support requested but not found.])
    fi
  fi                            dnl with_sound = alsa|yes

  dnl Define HAVE_SOUND if we have sound support.  We know it works and
  dnl compiles only on the specified platforms.  For others, it
  dnl probably doesn't make sense to try.
  dnl FIXME So surely we should bypass this whole section if not using
  dnl one of these platforms?
  if test x$have_sound_header = xyes || test $HAVE_ALSA = yes; then
     case "$opsys" in
       dnl defined __FreeBSD__ || defined __NetBSD__ || defined __linux__
       dnl Adjust the --with-sound help text if you change this.
       gnu-linux|freebsd|netbsd|mingw32|cygwin)
         AC_DEFINE(HAVE_SOUND, 1, [Define to 1 if you have sound support.])
         HAVE_SOUND=yes
         ;;
     esac
  fi

  AC_SUBST(CFLAGS_SOUND)
fi

dnl checks for header files
AC_CHECK_HEADERS_ONCE(
  linux/fs.h
  malloc.h
  sys/systeminfo.h
  sys/sysinfo.h
  coff.h pty.h
  sys/resource.h
  sys/utsname.h pwd.h utmp.h util.h
  sanitizer/lsan_interface.h)

AC_CACHE_CHECK([for ADDR_NO_RANDOMIZE],
  [emacs_cv_personality_addr_no_randomize],
  [AC_COMPILE_IFELSE(
     [AC_LANG_PROGRAM([[#include <sys/personality.h>]],
		      [[personality (personality (0xffffffff)
				     | ADDR_NO_RANDOMIZE)]])],
     [emacs_cv_personality_addr_no_randomize=yes],
     [emacs_cv_personality_addr_no_randomize=no])])
if test $emacs_cv_personality_addr_no_randomize = yes; then
  AC_DEFINE([HAVE_PERSONALITY_ADDR_NO_RANDOMIZE], [1],
            [Define to 1 if personality flag ADDR_NO_RANDOMIZE exists.])
fi

# Note that Solaris has sys/sysinfo.h which defines struct
# sysinfo as well.  To make sure that we're using GNU/Linux
# sysinfo, we explicitly set one of its fields.
if test "$ac_cv_header_sys_sysinfo_h" = yes; then
  AC_CACHE_CHECK([if Linux sysinfo may be used], [emacs_cv_linux_sysinfo],
  [AC_COMPILE_IFELSE([AC_LANG_PROGRAM([[#include <sys/sysinfo.h>]],
                                     [[struct sysinfo si;
                                       si.totalram = 0;
                                       sysinfo (&si)]])],
    emacs_cv_linux_sysinfo=yes, emacs_cv_linux_sysinfo=no)])

  if test $emacs_cv_linux_sysinfo = yes; then
    AC_DEFINE([HAVE_LINUX_SYSINFO], 1, [Define to 1 if you have Linux sysinfo function.])
    AC_COMPILE_IFELSE([AC_LANG_PROGRAM([[#include <sys/sysinfo.h>]],
                                       [[struct sysinfo si; return si.mem_unit]])],
      AC_DEFINE(LINUX_SYSINFO_UNIT, 1,
                [Define to 1 if Linux sysinfo sizes are in multiples of mem_unit bytes.]))
  fi
fi

dnl On Solaris 8 there's a compilation warning for term.h because
dnl it doesn't define 'bool'.
AC_PREPROC_IFELSE([AC_LANG_PROGRAM([[#include <term.h>]],[[]])],
  AC_DEFINE(HAVE_TERM_H, 1, [Define to 1 if you have the <term.h> header file.]))
AC_HEADER_SYS_WAIT

AC_CHECK_HEADERS_ONCE(sys/socket.h)
AC_CHECK_HEADERS(net/if.h, , , [AC_INCLUDES_DEFAULT
#if HAVE_SYS_SOCKET_H
#include <sys/socket.h>
#endif])
AC_CHECK_HEADERS(ifaddrs.h, , , [AC_INCLUDES_DEFAULT
#if HAVE_SYS_SOCKET_H
#include <sys/socket.h>
#endif])
AC_CHECK_HEADERS(net/if_dl.h, , , [AC_INCLUDES_DEFAULT
#if HAVE_SYS_SOCKET_H
#include <sys/socket.h>
#endif])

dnl checks for structure members
AC_CHECK_MEMBERS([struct ifreq.ifr_flags, struct ifreq.ifr_hwaddr,
		  struct ifreq.ifr_netmask, struct ifreq.ifr_broadaddr,
		  struct ifreq.ifr_addr,
		  struct ifreq.ifr_addr.sa_len], , ,
		 [AC_INCLUDES_DEFAULT
#if HAVE_SYS_SOCKET_H
#include <sys/socket.h>
#endif
#if HAVE_NET_IF_H
#include <net/if.h>
#endif])

dnl Check for endianness.
dnl AC_C_BIGENDIAN is done by gnulib.

dnl check for Make feature

AUTO_DEPEND=no
AUTODEPEND_PARENTS='lib src'
dnl check if we have GCC and autodepend is on.
if test "$GCC" = yes && test "$ac_enable_autodepend" = yes; then
   AC_CACHE_CHECK([whether gcc understands -MMD -MF], [emacs_cv_autodepend],
   [SAVE_CFLAGS="$CFLAGS"
   CFLAGS="$CFLAGS -MMD -MF deps.d -MP"
   AC_COMPILE_IFELSE([AC_LANG_PROGRAM([[]], [[]])],
     [emacs_cv_autodepend=yes], [emacs_cv_autodepend=no])
   CFLAGS="$SAVE_CFLAGS"
   test -f deps.d || emacs_cv_autodepend=no
   rm -rf deps.d])
   if test $emacs_cv_autodepend = yes; then
      AUTO_DEPEND=yes
   fi
fi
AC_SUBST(AUTO_DEPEND)

#### Choose a window system.

## We leave window_system equal to none if
## we end up building without one.  Any new window system should
## set window_system to an appropriate value and add objects to
## window-system-specific substs.

window_system=none
AC_PATH_X
if test "$no_x" != yes; then
  window_system=x11
fi

LD_SWITCH_X_SITE_RPATH=
if test "${x_libraries}" != NONE; then
  if test -n "${x_libraries}"; then
    LD_SWITCH_X_SITE=-L`AS_ECHO(["$x_libraries"]) | sed -e 's/:/ -L/g'`
    LD_SWITCH_X_SITE_RPATH=-Wl,-rpath,`
      AS_ECHO(["$x_libraries"]) | sed -e 's/:/ -Wl,-rpath,/g'
    `
  fi
  x_default_search_path=""
  x_search_path=${x_libraries}
  if test -z "${x_search_path}"; then
    x_search_path=/usr/lib
  fi
  for x_library in `AS_ECHO(["$x_search_path:"]) | \
		    sed -e "s/:/ /g" -e p -e "s:/lib[[^ /]]* :/share :g"`; do
    x_search_path="\
${x_library}/X11/%L/%T/%N%C%S:\
${x_library}/X11/%l/%T/%N%C%S:\
${x_library}/X11/%T/%N%C%S:\
${x_library}/X11/%L/%T/%N%S:\
${x_library}/X11/%l/%T/%N%S:\
${x_library}/X11/%T/%N%S"
    if test x"${x_default_search_path}" = x; then
      x_default_search_path=${x_search_path}
    else
      x_default_search_path="${x_search_path}:${x_default_search_path}"
    fi
  done
fi
AC_SUBST(LD_SWITCH_X_SITE_RPATH)

if test "${x_includes}" != NONE && test -n "${x_includes}"; then
  C_SWITCH_X_SITE=$isystem`AS_ECHO(["$x_includes"]) | sed -e "s/:/ $isystem/g"`
fi

if test x"${x_includes}" = x; then
  bitmapdir=/usr/include/X11/bitmaps
else
  # accumulate include directories that have X11 bitmap subdirectories
  bmd_acc=
  for bmd in `AS_ECHO(["$x_includes"]) | sed -e 's/:/ /g'`; do
    if test -d "${bmd}/X11/bitmaps"; then
      bmd_acc="${bmd_acc}:${bmd}/X11/bitmaps"
    fi
    if test -d "${bmd}/bitmaps"; then
      bmd_acc="${bmd_acc}:${bmd}/bitmaps"
    fi
  done
  bitmapdir=${bmd_acc#:}
fi

NATIVE_IMAGE_API=no

HAVE_JAVASCRIPT=no
if test "${with_javascript}" != no; then
  HAVE_JAVASCRIPT=yes
fi

test "${with_ns}" = maybe && test "${opsys}" != darwin && with_ns=no
HAVE_NS=no
NS_GNUSTEP_CONFIG=no
NS_IMPL_COCOA=no
NS_IMPL_GNUSTEP=no
tmp_CPPFLAGS="$CPPFLAGS"
tmp_CFLAGS="$CFLAGS"
CPPFLAGS="$CPPFLAGS -x objective-c"
CFLAGS="$CFLAGS -x objective-c"
GNU_OBJC_CFLAGS=""
LIBS_GNUSTEP=
if test "${with_ns}" != no; then
  # macfont.o requires macuvs.h which is absent after 'make extraclean',
  # so avoid NS_IMPL_COCOA if macuvs.h is absent.
  # Even a headless Emacs can build macuvs.h, so this should let you bootstrap.
  if test "${opsys}" = darwin && test -f "$srcdir/src/macuvs.h"; then
     NS_IMPL_COCOA=yes
     ns_appdir=`pwd`/nextstep/Emacs.app
     ns_appbindir=${ns_appdir}/Contents/MacOS
     ns_applibexecdir=${ns_appdir}/Contents/MacOS/libexec
     ns_applibdir=${ns_appdir}/Contents/Frameworks
     ns_appresdir=${ns_appdir}/Contents/Resources
     ns_appsrc=Cocoa/Emacs.base
     ns_fontfile=macfont.o
  elif flags=$( (gnustep-config --objc-flags) 2>/dev/null); then
     NS_IMPL_GNUSTEP=yes
     NS_GNUSTEP_CONFIG=yes
     GNU_OBJC_CFLAGS="$flags"
     LIBS_GNUSTEP=$(gnustep-config --gui-libs) || exit
  elif test -f $GNUSTEP_CONFIG_FILE; then
     NS_IMPL_GNUSTEP=yes
     dnl FIXME sourcing this several times in subshells seems inefficient.
     GNUSTEP_SYSTEM_HEADERS=$(
       . $GNUSTEP_CONFIG_FILE
       AS_ECHO(["$GNUSTEP_SYSTEM_HEADERS"])
     )
     GNUSTEP_SYSTEM_LIBRARIES=$(
       . $GNUSTEP_CONFIG_FILE
       AS_ECHO(["$GNUSTEP_SYSTEM_LIBRARIES"])
     )
     dnl I seemed to need these as well with GNUstep-startup 0.25.
     GNUSTEP_LOCAL_HEADERS=$(
       . $GNUSTEP_CONFIG_FILE
       AS_ECHO(["$GNUSTEP_LOCAL_HEADERS"])
     )
     GNUSTEP_LOCAL_LIBRARIES=$(
       . $GNUSTEP_CONFIG_FILE
       AS_ECHO(["$GNUSTEP_LOCAL_LIBRARIES"])
     )
     test "x${GNUSTEP_LOCAL_HEADERS}" != "x" && \
       GNUSTEP_LOCAL_HEADERS="-I${GNUSTEP_LOCAL_HEADERS}"
     test "x${GNUSTEP_LOCAL_LIBRARIES}" != "x" && \
       GNUSTEP_LOCAL_LIBRARIES="-L${GNUSTEP_LOCAL_LIBRARIES}"
     CPPFLAGS="$CPPFLAGS -I${GNUSTEP_SYSTEM_HEADERS} ${GNUSTEP_LOCAL_HEADERS}"
     CFLAGS="$CFLAGS -I${GNUSTEP_SYSTEM_HEADERS} ${GNUSTEP_LOCAL_HEADERS}"
     LDFLAGS="$LDFLAGS -L${GNUSTEP_SYSTEM_LIBRARIES} ${GNUSTEP_LOCAL_LIBRARIES}"
     LIBS_GNUSTEP="-lgnustep-gui -lgnustep-base -lobjc -lpthread"
     dnl GNUstep defines BASE_NATIVE_OBJC_EXCEPTIONS to 0 or 1.
     dnl If they had chosen to either define it or not, we could have
     dnl just used AC_CHECK_DECL here.
     AC_CACHE_CHECK(if GNUstep defines BASE_NATIVE_OBJC_EXCEPTIONS,
       emacs_cv_objc_exceptions,
AC_COMPILE_IFELSE([AC_LANG_PROGRAM([[#include <GNUstepBase/GSConfig.h>]],
[[#if defined BASE_NATIVE_OBJC_EXCEPTIONS && BASE_NATIVE_OBJC_EXCEPTIONS > 0
1;
#else
fail;
#endif]])], emacs_cv_objc_exceptions=yes, emacs_cv_objc_exceptions=no ) )
     if test $emacs_cv_objc_exceptions = yes; then
       dnl _NATIVE_OBJC_EXCEPTIONS is used by the GNUstep headers.
       AC_DEFINE(_NATIVE_OBJC_EXCEPTIONS, 1,
         [Define if GNUstep uses ObjC exceptions.])
       GNU_OBJC_CFLAGS="$GNU_OBJC_CFLAGS -fobjc-exceptions"
     fi
  fi
  if test $NS_IMPL_GNUSTEP = yes; then
     ns_appdir=`pwd`/nextstep/Emacs.app
     ns_appbindir=${ns_appdir}
     ns_applibexecdir=${ns_appdir}/libexec
     ns_applibdir=${ns_appdir}/Frameworks
     ns_appresdir=${ns_appdir}/Resources
     ns_appsrc=GNUstep/Emacs.base
     ns_fontfile=nsfont.o
  fi

  dnl This is only used while we test the NS headers, it gets reset below.
  CPPFLAGS="$CPPFLAGS $GNU_OBJC_CFLAGS"
  CFLAGS="$CFLAGS $GNU_OBJC_CFLAGS"

  AC_CHECK_HEADER([AppKit/AppKit.h], [HAVE_NS=yes],
		  [AC_MSG_ERROR([The include files (AppKit/AppKit.h etc) that
are required for a Nextstep build are missing or cannot be compiled.
Either fix this, or re-configure with the option '--without-ns'.])])

  macfont_file=""
  if test "${NS_IMPL_COCOA}" = "yes"; then
    AC_MSG_CHECKING([for Mac OS X 10.6 or newer])
    AC_COMPILE_IFELSE([AC_LANG_PROGRAM([#include <AppKit/AppKit.h>],
                                     [
#ifdef MAC_OS_X_VERSION_MAX_ALLOWED
#if MAC_OS_X_VERSION_MAX_ALLOWED >= 1060
 ; /* OK */
#else
 error "Mac OS X 10.6 or newer required";
#endif
#endif
		    ])],
		    ns_osx_have_106=yes,
		    ns_osx_have_106=no)
    AC_MSG_RESULT([$ns_osx_have_106])

    if test $ns_osx_have_106 = no; then
       AC_MSG_ERROR([Mac OS X 10.6 or newer is required]);
    fi
  fi

  if test "${with_native_image_api}" = yes; then
     AC_DEFINE(HAVE_NATIVE_IMAGE_API, 1, [Define to use native OS APIs for images.])
     NATIVE_IMAGE_API="yes (ns)"
  fi
fi

AC_SUBST(LIBS_GNUSTEP)

INSTALL_ARCH_INDEP_EXTRA=install-etc
ns_self_contained=no
NS_OBJ=
NS_OBJC_OBJ=
if test "${HAVE_NS}" = yes; then
  if test "$with_toolkit_scroll_bars" = "no"; then
    AC_MSG_WARN([Non-toolkit scroll bars are not implemented for Nextstep.])
  fi

  window_system=nextstep
  # set up packaging dirs
  if test "${EN_NS_SELF_CONTAINED}" = yes; then
     AC_DEFINE(NS_SELF_CONTAINED, 1, [Build an NS bundled app])
     ns_self_contained=yes
     prefix=${ns_appresdir}
     exec_prefix=${ns_appbindir}
     dnl This one isn't really used, only archlibdir is.
     libexecdir="\${ns_applibexecdir}"
     archlibdir="\${ns_applibexecdir}"
     etcdocdir="\${ns_appresdir}/etc"
     etcdir="\${ns_appresdir}/etc"
     dnl FIXME maybe set datarootdir instead.
     dnl That would also get applications, icons, man.
     infodir="\${ns_appresdir}/info"
     mandir="\${ns_appresdir}/man"
     lispdir="\${ns_appresdir}/lisp"
     lispdirrel="\${ns_appresdir}/lisp"
     test "$locallisppathset" = no && locallisppath="\${ns_appresdir}/site-lisp"
     INSTALL_ARCH_INDEP_EXTRA=
  fi

  NS_OBJC_OBJ="nsterm.o nsfns.o nsmenu.o nsselect.o nsimage.o $ns_fontfile"
fi
CFLAGS="$tmp_CFLAGS"
CPPFLAGS="$tmp_CPPFLAGS"
AC_SUBST(INSTALL_ARCH_INDEP_EXTRA)
AC_SUBST(ns_self_contained)
AC_SUBST(NS_OBJ)
AC_SUBST(NS_OBJC_OBJ)

if test "${HAVE_NS}" = yes; then
  AC_CACHE_CHECK(
    [if the Objective C compiler supports instancetype],
    [emacs_cv_objc_instancetype],
    [AC_LANG_PUSH([Objective C])
     AC_COMPILE_IFELSE(
       [AC_LANG_SOURCE([[@interface Test
                          + (instancetype)test;
                          @end]])],
       emacs_cv_objc_instancetype=yes,
       emacs_cv_objc_instancetype=no)
     AC_LANG_POP([Objective C])])

  if test x$emacs_cv_objc_instancetype = xyes ; then
    AC_DEFINE(NATIVE_OBJC_INSTANCETYPE, 1,
              [Define if ObjC compiler supports instancetype natively.])
  fi

  AC_CACHE_CHECK(
    [if the Objective C compiler defaults to C99],
    [emacs_cv_objc_c99],
    [AC_LANG_PUSH([Objective C])
     AC_COMPILE_IFELSE(
       [AC_LANG_PROGRAM([], [[for (int i = 0;;);]])],
       emacs_cv_objc_c99=yes,
       emacs_cv_objc_c99=no)
     AC_LANG_POP([Objective C])])

   if test x$emacs_cv_objc_c99 = xno ; then
     GNU_OBJC_CFLAGS="$GNU_OBJC_CFLAGS -std=c99"
   fi
fi

HAVE_W32=no
W32_OBJ=
W32_LIBS=
EMACSRES=
CLIENTRES=
CLIENTW=
W32_RES_LINK=
EMACS_MANIFEST=
if test "${with_w32}" != no; then
  case "${opsys}" in
    cygwin)
      AC_CHECK_HEADER([windows.h], [HAVE_W32=yes],
             [AC_MSG_ERROR(['--with-w32' was specified, but windows.h
                   cannot be found.])])
    ;;
    mingw32)
    ## Using --with-w32 with MinGW is a no-op, but we allow it.
    ;;
    *)
      AC_MSG_ERROR([Using w32 with an autotools build is only supported for Cygwin and MinGW32.])
    ;;
  esac
fi

if test "${opsys}" = "mingw32"; then
  AC_CACHE_CHECK([whether Windows API headers are recent enough], [emacs_cv_w32api],
  [AC_COMPILE_IFELSE([AC_LANG_PROGRAM([[
     #include <windows.h>
     #include <usp10.h>]],
   [[PIMAGE_NT_HEADERS pHeader;
     PIMAGE_SECTION_HEADER pSection = IMAGE_FIRST_SECTION(pHeader)]])],
   [emacs_cv_w32api=yes], [emacs_cv_w32api=no])])
  if test "${emacs_cv_w32api}" = "no"; then
    AC_MSG_ERROR([the Windows API headers are too old to support this build.])
  fi
  HAVE_W32=${emacs_cv_w32api}
fi

FIRSTFILE_OBJ=
NTDIR=
LIBS_ECLIENT=
LIB_WSOCK32=
NTLIB=
CM_OBJ="cm.o"
XARGS_LIMIT=
if test "${HAVE_W32}" = "yes"; then
  AC_DEFINE(HAVE_NTGUI, 1, [Define to use native MS Windows GUI.])
  if test "$with_toolkit_scroll_bars" = "no"; then
    AC_MSG_ERROR([Non-toolkit scroll bars are not implemented for w32 build.])
  fi
  AC_CHECK_TOOL(WINDRES, [windres],
                [AC_MSG_ERROR([No resource compiler found.])])
  W32_OBJ="w32fns.o w32menu.o w32reg.o w32font.o w32term.o"
  W32_OBJ="$W32_OBJ w32xfns.o w32select.o w32uniscribe.o w32cygwinx.o"
  EMACSRES="emacs.res"
  case "$canonical" in
    x86_64-*-*) EMACS_MANIFEST="emacs-x64.manifest" ;;
    *) EMACS_MANIFEST="emacs-x86.manifest" ;;
  esac
  dnl Construct something of the form "24,4,0,0" with 4 components.
  comma_version=`echo "${PACKAGE_VERSION}.0.0" | sed -e 's/\./,/g' -e 's/^\([[^,]]*,[[^,]]*,[[^,]]*,[[^,]]*\).*/\1/'`

  comma_space_version=`echo "$comma_version" | sed 's/,/, /g'`
  AC_SUBST(comma_version)
  AC_SUBST(comma_space_version)
  AC_CONFIG_FILES([nt/emacs.rc nt/emacsclient.rc])
  if test "${opsys}" = "cygwin"; then
    W32_LIBS="$W32_LIBS -lkernel32 -luser32 -lusp10 -lgdi32"
    W32_LIBS="$W32_LIBS -lole32 -lcomdlg32 -lcomctl32 -lwinspool"
    # Tell the linker that emacs.res is an object (which we compile from
    # the rc file), not a linker script.
    W32_RES_LINK="-Wl,emacs.res"
  else
    W32_OBJ="$W32_OBJ w32.o w32console.o w32heap.o w32inevt.o w32proc.o"
    dnl FIXME: This should probably be supported for Cygwin/w32 as
    dnl well, but the Cygwin build needs to link against -lgdiplus
    if test "${with_native_image_api}" = yes; then
      AC_DEFINE(HAVE_NATIVE_IMAGE_API, 1, [Define to use native OS APIs for images.])
      NATIVE_IMAGE_API="yes (w32)"
      W32_OBJ="$W32_OBJ w32image.o"
    fi
    W32_LIBS="$W32_LIBS -lwinmm -lusp10 -lgdi32 -lcomdlg32"
    W32_LIBS="$W32_LIBS -lmpr -lwinspool -lole32 -lcomctl32"
    W32_RES_LINK="\$(EMACSRES)"
    CLIENTRES="emacsclient.res"
    CLIENTW="emacsclientw\$(EXEEXT)"
    FIRSTFILE_OBJ=firstfile.o
    NTDIR=nt
    CM_OBJ=
    LIBS_ECLIENT="-lcomctl32"
    LIB_WSOCK32="-lwsock32"
    NTLIB="ntlib.$ac_objext"
    XARGS_LIMIT="-s 10000"
  fi
fi

if test "${HAVE_W32}" = "no" && test "${opsys}" = "cygwin"; then
  W32_LIBS="-lkernel32"
  W32_OBJ="w32cygwinx.o"
fi

AC_SUBST(W32_OBJ)
AC_SUBST(W32_LIBS)
AC_SUBST(EMACSRES)
AC_SUBST(EMACS_MANIFEST)
AC_SUBST(CLIENTRES)
AC_SUBST(CLIENTW)
AC_SUBST(W32_RES_LINK)
AC_SUBST(FIRSTFILE_OBJ)
AC_SUBST(NTDIR)
AC_SUBST(CM_OBJ)
AC_SUBST(LIBS_ECLIENT)
AC_SUBST(LIB_WSOCK32)
AC_SUBST(NTLIB)
AC_SUBST(XARGS_LIMIT)

if test "${HAVE_W32}" = "yes"; then
  window_system=w32
  with_xft=no
fi

if test "${with_webrender}" = "yes"; then
  window_system=webrender
fi

## $window_system is now set to the window system we will
## ultimately use.

term_header=
HAVE_X_WINDOWS=no
HAVE_X11=no
USE_X_TOOLKIT=none

case "${window_system}" in
  x11 )
    HAVE_X_WINDOWS=yes
    HAVE_X11=yes
    term_header=xterm.h
    case "${with_x_toolkit}" in
      athena | lucid ) USE_X_TOOLKIT=LUCID ;;
      motif ) USE_X_TOOLKIT=MOTIF ;;
      gtk ) with_gtk=yes
            term_header=gtkutil.h
dnl Don't set this for GTK.  A lot of tests below assumes Xt when
dnl USE_X_TOOLKIT is set.
            USE_X_TOOLKIT=none ;;
      gtk2 ) with_gtk2=yes
             term_header=gtkutil.h
             USE_X_TOOLKIT=none ;;
      gtk3 ) with_gtk3=yes
             term_header=gtkutil.h
             USE_X_TOOLKIT=none ;;
      no ) USE_X_TOOLKIT=none ;;
dnl If user did not say whether to use a toolkit, make this decision later:
dnl use the toolkit if we have gtk, or X11R5 or newer.
      * ) USE_X_TOOLKIT=maybe ;;
    esac
  ;;
  nextstep )
    term_header=nsterm.h
  ;;
  w32 )
    term_header=w32term.h
  ;;
  webrender )
    term_header=wrterm.h
  ;;
esac

if test "$window_system" = none && test "X$with_x" != "Xno"; then
   AC_CHECK_PROG(HAVE_XSERVER, X, true, false)
   if test "$HAVE_XSERVER" = true ||
      test -n "$DISPLAY" ||
      {
        for emacs_libX11 in /usr/lib/libX11.*; do break; done
        test "$emacs_libX11" != '/usr/lib/libX11.*'
      }
   then
        AC_MSG_ERROR([You seem to be running X, but no X development libraries
were found.  You should install the relevant development files for X
and for the toolkit you want, such as Gtk+ or Motif.  Also make
sure you have development files for image handling, i.e.
tiff, gif, jpeg, png and xpm.
If you are sure you want Emacs compiled without X window support, pass
  --without-x
to configure.])
   fi
fi

# Does the opsystem file prohibit the use of the GNU malloc?
# Assume not, until told otherwise.
GNU_MALLOC=yes

AC_CACHE_CHECK(
  [whether malloc is Doug Lea style],
  [emacs_cv_var_doug_lea_malloc],
  [emacs_cv_var_doug_lea_malloc=no
   dnl Hooks do not work with address sanitization.
   if test "$emacs_cv_sanitize_address" != yes; then
     AC_LINK_IFELSE(
       [AC_LANG_PROGRAM(
	  [[#include <malloc.h>
	    static void hook (void) {}]],
	  [[malloc_set_state (malloc_get_state ());
	    __after_morecore_hook = hook;
	    __malloc_initialize_hook = hook;]])],
       [emacs_cv_var_doug_lea_malloc=yes])
   fi])
doug_lea_malloc=$emacs_cv_var_doug_lea_malloc

hybrid_malloc=
system_malloc=yes

dnl This must be before the test of $ac_cv_func_sbrk below.
AC_CHECK_FUNCS_ONCE([sbrk])

test $with_unexec = yes &&
case "$opsys" in
  ## darwin ld insists on the use of malloc routines in the System framework.
  darwin | mingw32 | nacl | solaris) ;;
  cygwin | qnxnto | freebsd)
	  hybrid_malloc=yes
          system_malloc= ;;
  *) test "$ac_cv_func_sbrk" = yes && system_malloc=$emacs_cv_sanitize_address;;
esac

if test "${system_malloc}" != yes && test "${doug_lea_malloc}" != yes \
   && test "${UNEXEC_OBJ}" = unexelf.o; then
  hybrid_malloc=yes
fi

GMALLOC_OBJ=
HYBRID_MALLOC=
if test "${system_malloc}" = "yes"; then
  AC_DEFINE([SYSTEM_MALLOC], 1,
    [Define to 1 to use the system memory allocator, even if it is not
     Doug Lea style.])
  GNU_MALLOC=no
  GNU_MALLOC_reason="
    (The GNU allocators don't work with this system configuration.)"
  VMLIMIT_OBJ=
elif test "$hybrid_malloc" = yes; then
  AC_DEFINE(HYBRID_MALLOC, 1,
    [Define to use gmalloc before dumping and the system malloc after.])
  HYBRID_MALLOC=1
  GNU_MALLOC=no
  GNU_MALLOC_reason=" (only before dumping)"
  GMALLOC_OBJ=gmalloc.o
  VMLIMIT_OBJ=
else
  test "$doug_lea_malloc" != "yes" && GMALLOC_OBJ=gmalloc.o
  VMLIMIT_OBJ=vm-limit.o

  AC_CHECK_HEADERS([sys/vlimit.h])
  AC_CACHE_CHECK([for data_start], [emacs_cv_data_start],
    [AC_LINK_IFELSE(
       [AC_LANG_PROGRAM(
	 [[extern char data_start[]; char ch;]],
	 [[return data_start < &ch;]])],
       [emacs_cv_data_start=yes],
       [emacs_cv_data_start=no])])
  if test $emacs_cv_data_start = yes; then
    AC_DEFINE([HAVE_DATA_START], 1,
      [Define to 1 if data_start is the address of the start
       of the main data segment.])
  fi
fi
AC_SUBST([HYBRID_MALLOC])
AC_SUBST(GMALLOC_OBJ)
AC_SUBST(VMLIMIT_OBJ)

if test "$doug_lea_malloc" = "yes" && test "$hybrid_malloc" != yes; then
  if test "$GNU_MALLOC" = yes ; then
    GNU_MALLOC_reason="
      (Using Doug Lea's new malloc from the GNU C Library.)"
  fi
  AC_DEFINE(DOUG_LEA_MALLOC, 1,
    [Define to 1 if the system memory allocator is Doug Lea style,
     with malloc hooks and malloc_set_state.])

  ## Use mmap directly for allocating larger buffers.
  ## FIXME this comes from src/s/{gnu,gnu-linux}.h:
  ## #ifdef DOUG_LEA_MALLOC; #undef REL_ALLOC; #endif
  ## Does the AC_FUNC_MMAP test below make this check unnecessary?
  case "$opsys" in
    mingw32|gnu*) REL_ALLOC=no ;;
  esac
fi

if test x"${REL_ALLOC}" = x; then
  REL_ALLOC=${GNU_MALLOC}
fi

use_mmap_for_buffers=no
case "$opsys" in
  mingw32) use_mmap_for_buffers=yes ;;
esac

AC_FUNC_MMAP
if test $use_mmap_for_buffers = yes; then
  AC_DEFINE(USE_MMAP_FOR_BUFFERS, 1, [Define to use mmap to allocate buffer text.])
  REL_ALLOC=no
fi

LIBS="$LIBS_SYSTEM $LIBS"

dnl FIXME replace main with a function we actually want from this library.
AC_CHECK_LIB(Xbsd, main, LD_SWITCH_X_SITE="$LD_SWITCH_X_SITE -lXbsd")

dnl Check for the POSIX thread library.
LIB_PTHREAD=
AC_CHECK_HEADERS_ONCE(pthread.h)
if test "$ac_cv_header_pthread_h" && test "$opsys" != "mingw32"; then
  AC_CACHE_CHECK([for pthread library],
    [emacs_cv_pthread_lib],
    [emacs_cv_pthread_lib=no
     OLD_LIBS=$LIBS
     for emacs_pthread_lib in 'none needed' -lpthread; do
       case $emacs_pthread_lib in
	 -*) LIBS="$OLD_LIBS $emacs_pthread_lib";;
       esac
       AC_LINK_IFELSE(
	 [AC_LANG_PROGRAM(
	    [[#include <pthread.h>
	      #include <signal.h>
	      sigset_t old_mask, new_mask;
	      void noop (void) {}]],
	    [[pthread_t th = pthread_self ();
	      int status = 0;
	      status += pthread_create (&th, 0, 0, 0);
	      status += pthread_sigmask (SIG_BLOCK, &new_mask, &old_mask);
	      status += pthread_kill (th, 0);
	      #if ! (defined SYSTEM_MALLOC || defined HYBRID_MALLOC \
		     || defined DOUG_LEA_MALLOC)
	      /* Test for pthread_atfork only if gmalloc uses it,
		 as older-style hosts like MirBSD 10 lack it.  */
	      status += pthread_atfork (noop, noop, noop);
	      #endif
	      return status;]])],
	 [emacs_cv_pthread_lib=$emacs_pthread_lib])
       LIBS=$OLD_LIBS
       if test "$emacs_cv_pthread_lib" != no; then
	 break
       fi
     done])
  if test "$emacs_cv_pthread_lib" != no; then
    AC_DEFINE([HAVE_PTHREAD], 1, [Define to 1 if you have POSIX threads.])
    case $emacs_cv_pthread_lib in
      -*) LIB_PTHREAD=$emacs_cv_pthread_lib;;
    esac
    ac_cv_func_pthread_sigmask=yes
    # Some systems optimize for single-threaded programs by default, and
    # need special flags to disable these optimizations. For example, the
    # definition of 'errno' in <errno.h>.
    case $opsys in
      hpux* | solaris)
	AC_DEFINE([_REENTRANT], 1,
	  [Define to 1 if your system requires this in multithreaded code.]);;
      aix4-2)
	AC_DEFINE([_THREAD_SAFE], 1,
	  [Define to 1 if your system requires this in multithreaded code.]);;
    esac
  fi
fi
AC_SUBST([LIB_PTHREAD])

AC_MSG_CHECKING([for thread support])
threads_enabled=no
if test "$with_threads" = yes; then
   if test "$emacs_cv_pthread_lib" != no; then
      AC_DEFINE(THREADS_ENABLED, 1,
                [Define to 1 if you want elisp thread support.])
      threads_enabled=yes
   elif test "${opsys}" = "mingw32"; then
      dnl MinGW can do native Windows threads even without pthreads
      AC_DEFINE(THREADS_ENABLED, 1,
                [Define to 1 if you want elisp thread support.])
      threads_enabled=yes
   fi
fi
AC_MSG_RESULT([$threads_enabled])

dnl Check for need for bigtoc support on IBM AIX

case ${host_os} in
aix*)
  AC_CACHE_CHECK([for -bbigtoc option], [gdb_cv_bigtoc], [
    case $GCC in
    yes) gdb_cv_bigtoc=-Wl,-bbigtoc ;;
    *) gdb_cv_bigtoc=-bbigtoc ;;
    esac

    LDFLAGS=$LDFLAGS\ $gdb_cv_bigtoc
    AC_LINK_IFELSE([AC_LANG_PROGRAM([[]], [[int i;]])], [], [gdb_cv_bigtoc=])
  ])
  ;;
esac

# Change CFLAGS, CPPFLAGS, and LIBS temporarily so that C_SWITCH_X_SITE
# is for the tests that follow.  We set them back later on.

REAL_CFLAGS="$CFLAGS"
REAL_CPPFLAGS="$CPPFLAGS"
REAL_LIBS="$LIBS"

if test "${HAVE_X11}" = "yes"; then
  DEFS="$C_SWITCH_X_SITE $DEFS"
  LDFLAGS="$LDFLAGS $LD_SWITCH_X_SITE"
  LIBS="-lX11 $LIBS"
  CFLAGS="$C_SWITCH_X_SITE $CFLAGS"
  CPPFLAGS="$C_SWITCH_X_SITE $CPPFLAGS"

  # On Solaris, arrange for LD_RUN_PATH to point to the X libraries for tests.
  # This is handled by LD_SWITCH_X_SITE_RPATH during the real build,
  # but it's more convenient here to set LD_RUN_PATH since this
  # also works on hosts that don't understand LD_SWITCH_X_SITE_RPATH.
  if test "${x_libraries}" != NONE && test -n "${x_libraries}"; then
    LD_RUN_PATH=$x_libraries${LD_RUN_PATH+:}$LD_RUN_PATH
    export LD_RUN_PATH
  fi

  if test "${opsys}" = "gnu-linux"; then
    AC_CACHE_CHECK([whether X on GNU/Linux needs -b to link], [emacs_cv_b_link],
    [AC_LINK_IFELSE([AC_LANG_PROGRAM([[]],
     [[XOpenDisplay ("foo");]])],
     [xgnu_linux_first_failure=no],
     [xgnu_linux_first_failure=yes])
    if test "${xgnu_linux_first_failure}" = "yes"; then
      OLD_CPPFLAGS="$CPPFLAGS"
      OLD_LIBS="$LIBS"
      CPPFLAGS="$CPPFLAGS -b i486-linuxaout"
      LIBS="$LIBS -b i486-linuxaout"
      AC_LINK_IFELSE([AC_LANG_PROGRAM([[]],
       [[XOpenDisplay ("foo");]])],
       [xgnu_linux_second_failure=no],
       [xgnu_linux_second_failure=yes])
      if test "${xgnu_linux_second_failure}" = "yes"; then
	# If we get the same failure with -b, there is no use adding -b.
	# So leave it out.  This plays safe.
        emacs_cv_b_link=no
      else
        emacs_cv_b_link=yes
      fi
      CPPFLAGS=$OLD_CPPFLAGS
      LIBS=$OLD_LIBS
    else
      emacs_cv_b_link=no
    fi])
    if test "x$emacs_cv_b_link" = xyes ; then
      LD_SWITCH_X_SITE="$LD_SWITCH_X_SITE -b i486-linuxaout"
      C_SWITCH_X_SITE="$C_SWITCH_X_SITE -b i486-linuxaout"
    fi
  fi

  # Reportedly, some broken Solaris systems have XKBlib.h but are missing
  # header files included from there.
  AC_CACHE_CHECK([for Xkb], [emacs_cv_xkb],
  [AC_LINK_IFELSE([AC_LANG_PROGRAM([[#include <X11/Xlib.h>
#include <X11/XKBlib.h>]],
	[[XkbDescPtr kb = XkbGetKeyboard (0, XkbAllComponentsMask, XkbUseCoreKbd);]])],
	emacs_cv_xkb=yes, emacs_cv_xkb=no)])
  if test $emacs_cv_xkb = yes; then
    AC_DEFINE(HAVE_XKB, 1, [Define to 1 if you have the Xkb extension.])
  fi

  AC_CHECK_FUNCS(XrmSetDatabase XScreenResourceString \
XScreenNumberOfScreen)
fi

if test "${window_system}" = "x11"; then
  AC_MSG_CHECKING(X11 version 6)
  AC_CACHE_VAL(emacs_cv_x11_version_6,
  [AC_LINK_IFELSE([AC_LANG_PROGRAM([[#include <X11/Xlib.h>]],
[[#if XlibSpecificationRelease < 6
fail;
#endif
]])], emacs_cv_x11_version_6=yes, emacs_cv_x11_version_6=no)])
  if test $emacs_cv_x11_version_6 = yes; then
    AC_MSG_RESULT(6 or newer)
    AC_DEFINE(HAVE_X11R6, 1,
	      [Define to 1 if you have the X11R6 or newer version of Xlib.])
    AC_DEFINE(HAVE_X_I18N, 1, [Define if you have usable i18n support.])
    ## inoue@ainet.or.jp says Solaris has a bug related to X11R6-style
    ## XIM support.
    case "$opsys" in
      solaris) : ;;
      *) AC_DEFINE(HAVE_X11R6_XIM, 1,
           [Define if you have usable X11R6-style XIM support.])
         ;;
    esac
  else
    AC_MSG_RESULT(before 6)
  fi
fi


### Use -lrsvg-2 if available, unless '--with-rsvg=no' is specified.
HAVE_RSVG=no
if test "${HAVE_X11}" = "yes" || test "${HAVE_NS}" = "yes" || test "${opsys}" = "mingw32"; then
  if test "${with_rsvg}" != "no"; then
    RSVG_REQUIRED=2.14.0
    RSVG_MODULE="librsvg-2.0 >= $RSVG_REQUIRED"

    EMACS_CHECK_MODULES([RSVG], [$RSVG_MODULE])
    AC_SUBST(RSVG_CFLAGS)
    AC_SUBST(RSVG_LIBS)

    if test $HAVE_RSVG = yes; then
      AC_DEFINE(HAVE_RSVG, 1, [Define to 1 if using librsvg.])
      CFLAGS="$CFLAGS $RSVG_CFLAGS"
      # Windows loads librsvg dynamically
      if test "${opsys}" = "mingw32"; then
	RSVG_LIBS=
      fi
    fi
  fi
fi

HAVE_IMAGEMAGICK=no
if test "${HAVE_X11}" = "yes" || test "${HAVE_NS}" = "yes" || test "${HAVE_W32}" = "yes"; then
  if test "${with_imagemagick}" != "no"; then
    if test -n "$BREW"; then
      # Homebrew doesn't link ImageMagick 6 by default, so make sure
      # pkgconfig can find it.
      export PKG_CONFIG_PATH="$PKG_CONFIG_PATH$PATH_SEPARATOR`$BREW --prefix imagemagick@6 2>/dev/null`/lib/pkgconfig"
    fi

    EMACS_CHECK_MODULES([IMAGEMAGICK], [MagickWand >= 7])
    if test $HAVE_IMAGEMAGICK = yes; then
       AC_DEFINE([HAVE_IMAGEMAGICK7], 1, [Define to 1 if using ImageMagick7.])
    else
       ## 6.3.5 is the earliest version known to work; see Bug#17339.
       ## 6.8.2 makes Emacs crash; see Bug#13867.
       EMACS_CHECK_MODULES([IMAGEMAGICK], [Wand >= 6.3.5 Wand != 6.8.2])
    fi

    if test $HAVE_IMAGEMAGICK = yes; then
      OLD_CFLAGS=$CFLAGS
      OLD_LIBS=$LIBS
      CFLAGS="$CFLAGS $IMAGEMAGICK_CFLAGS"
      LIBS="$IMAGEMAGICK_LIBS $LIBS"
      AC_CHECK_FUNCS([MagickRelinquishMemory MagickExportImagePixels \
		      MagickMergeImageLayers MagickAutoOrientImage])
      CFLAGS=$OLD_CFLAGS
      LIBS=$OLD_LIBS
      # Check that ImageMagick links.  It does not link on Fedora 25
      # with './configure CC=clang', as pkg-config outputs flags like
      # -lomp that work for GCC but not Clang.
      if test "$ac_cv_func_MagickRelinquishMemory" != yes; then
	HAVE_IMAGEMAGICK=no
      fi
    fi
    if test $HAVE_IMAGEMAGICK = yes; then
      AC_DEFINE([HAVE_IMAGEMAGICK], 1, [Define to 1 if using ImageMagick.])
    else
      if test "${with_imagemagick}" != "no"; then
        AC_MSG_ERROR([ImageMagick wanted, but it does not compile.  Maybe some library files are missing?]);
      fi
      IMAGEMAGICK_CFLAGS=
      IMAGEMAGICK_LIBS=
    fi
    AC_SUBST([IMAGEMAGICK_CFLAGS])
    AC_SUBST([IMAGEMAGICK_LIBS])
  fi
fi

AC_CHECK_LIB(anl, getaddrinfo_a, HAVE_GETADDRINFO_A=yes)
if test "${HAVE_GETADDRINFO_A}" = "yes"; then
  AC_DEFINE(HAVE_GETADDRINFO_A, 1,
[Define to 1 if you have getaddrinfo_a for asynchronous DNS resolution.])
  GETADDRINFO_A_LIBS="-lanl"
  AC_SUBST(GETADDRINFO_A_LIBS)
fi

HAVE_GTK=no
GTK_OBJ=
gtk_term_header=$term_header
check_gtk2=no
gtk3_pkg_errors=
if test "${opsys}" != "mingw32"; then
  if test "${with_gtk3}" = "yes" || test "${with_gtk}" = "yes" || test "$USE_X_TOOLKIT" = "maybe"; then
    GLIB_REQUIRED=2.37.5
    GTK_REQUIRED=3.10
    GTK_MODULES="gtk+-3.0 >= $GTK_REQUIRED glib-2.0 >= $GLIB_REQUIRED"

    dnl Checks for libraries.
    EMACS_CHECK_MODULES([GTK], [$GTK_MODULES],
      [pkg_check_gtk=yes], [pkg_check_gtk=no])
    if test "$pkg_check_gtk" = "no" && test "$with_gtk3" = "yes"; then
       AC_MSG_ERROR($GTK_PKG_ERRORS)
    fi
    if test "$pkg_check_gtk" = "yes"; then
       AC_DEFINE(HAVE_GTK3, 1, [Define to 1 if using GTK 3 or later.])
       GTK_OBJ=emacsgtkfixed.o
       gtk_term_header=gtkutil.h
       USE_GTK_TOOLKIT="GTK3"
       if test "x$ac_enable_gtk_deprecation_warnings" = x; then
	 AC_DEFINE([GDK_DISABLE_DEPRECATION_WARNINGS], [1],
	   [Define to 1 to disable GTK+/GDK deprecation warnings.])
	 AC_DEFINE([GLIB_DISABLE_DEPRECATION_WARNINGS], [1],
	   [Define to 1 to disable Glib deprecation warnings.])
       fi
    else
       check_gtk2=yes
       gtk3_pkg_errors="$GTK_PKG_ERRORS "
    fi
  fi

  if test "${with_gtk2}" = "yes" || test "$check_gtk2" = "yes"; then
    GLIB_REQUIRED=2.28
    GTK_REQUIRED=2.24
    GTK_MODULES="gtk+-2.0 >= $GTK_REQUIRED glib-2.0 >= $GLIB_REQUIRED"

    dnl Checks for libraries.
    EMACS_CHECK_MODULES([GTK], [$GTK_MODULES],
      [pkg_check_gtk=yes], [pkg_check_gtk=no])
    if test "$pkg_check_gtk" = "no" &&
       { test "$with_gtk" = yes || test "$with_gtk2" = "yes"; }
    then
      AC_MSG_ERROR($gtk3_pkg_errors$GTK_PKG_ERRORS)
    fi
    test "$pkg_check_gtk" = "yes" && USE_GTK_TOOLKIT="GTK2"
  fi
fi

OLD_CFLAGS=$CFLAGS
OLD_LIBS=$LIBS

if test x"$pkg_check_gtk" = xyes; then

  AC_SUBST(GTK_LIBS)
  CFLAGS="$CFLAGS $GTK_CFLAGS"
  LIBS="$GTK_LIBS $LIBS"
  dnl Try to compile a simple GTK program.
  AC_CACHE_CHECK([whether GTK compiles], [emacs_cv_gtk_compiles],
  [AC_LINK_IFELSE(
    [AC_LANG_PROGRAM(
       [[/* Check the Gtk and Glib APIs.  */
	 #include <gtk/gtk.h>
	 #include <glib-object.h>
	 static void
	 callback (GObject *go, GParamSpec *spec, gpointer user_data)
	 {}
       ]],
       [[
	 GtkSettings *gs = 0;
	 /* Use G_CALLBACK to make sure function pointers can be cast to void *;
	    strict C prohibits this.  Use gtk_main_iteration to test that the
	    libraries are there.  */
	 if (g_signal_handler_find (G_OBJECT (gs), G_SIGNAL_MATCH_FUNC,
				    0, 0, 0, G_CALLBACK (callback), 0))
	   gtk_main_iteration ();
       ]])],
    [emacs_cv_gtk_compiles=yes], [emacs_cv_gtk_compiles=no])])
  if test "${emacs_cv_gtk_compiles}" != "yes"; then
    GTK_OBJ=
    if test "$USE_X_TOOLKIT" != "maybe"; then
      AC_MSG_ERROR([Gtk+ wanted, but it does not compile, see config.log.  Maybe some x11-devel files missing?]);
    fi
  else
    C_SWITCH_X_SITE="$C_SWITCH_X_SITE $GTK_CFLAGS"
    HAVE_GTK=yes
    AC_DEFINE(USE_GTK, 1, [Define to 1 if using GTK.])
    GTK_OBJ="gtkutil.o $GTK_OBJ"
    term_header=$gtk_term_header
    USE_X_TOOLKIT=none
    AC_MSG_WARN([[Your version of Gtk+ will have problems with
       closing open displays.  This is no problem if you just use
       one display, but if you use more than one and close one of them
       Emacs may crash.
       See https://gitlab.gnome.org/GNOME/gtk/issues/221]])
  fi

fi
AC_SUBST(GTK_OBJ)


if test "${HAVE_GTK}" = "yes"; then

  dnl  GTK scrollbars resemble toolkit scrollbars a lot, so to avoid
  dnl  a lot if #ifdef:s, say we have toolkit scrollbars.
  if test "$with_toolkit_scroll_bars" != no; then
    with_toolkit_scroll_bars=yes
  fi

  term_header=gtkutil.h

  if test "${USE_GTK_TOOLKIT}" = GTK2; then

    dnl  Check if we have the old file selection dialog declared and
    dnl  in the link library.  In 2.x it may be in the library,
    dnl  but not declared if deprecated featured has been selected out.
    dnl  AC_CHECK_DECL checks for a macro, so check for GTK_TYPE_FILE_SELECTION.
    HAVE_GTK_FILE_SELECTION=no
    AC_CHECK_DECL(GTK_TYPE_FILE_SELECTION, HAVE_GTK_FILE_SELECTION=yes,
                     HAVE_GTK_FILE_SELECTION=no, [AC_INCLUDES_DEFAULT
#include <gtk/gtk.h>])
    if test "$HAVE_GTK_FILE_SELECTION" = yes; then
      AC_CHECK_FUNCS(gtk_file_selection_new)
    fi

    dnl This procedure causes a bug on certain Ubuntu GTK+2 builds
    AC_CHECK_FUNCS(gtk_window_set_has_resize_grip)
  fi
fi


dnl Enable xwidgets if GTK3 and WebKitGTK+ are available.
dnl Enable xwidgets if macOS Cocoa and WebKit framework are available.
HAVE_XWIDGETS=no
XWIDGETS_OBJ=
if test "$with_xwidgets" != "no"; then
  if test "$USE_GTK_TOOLKIT" = "GTK3" && test "$window_system" != "none"; then
    WEBKIT_REQUIRED=2.12
    WEBKIT_MODULES="webkit2gtk-4.0 >= $WEBKIT_REQUIRED"
    EMACS_CHECK_MODULES([WEBKIT], [$WEBKIT_MODULES])
    HAVE_XWIDGETS=$HAVE_WEBKIT
    XWIDGETS_OBJ="xwidget.o"
  elif test "${NS_IMPL_COCOA}" = "yes"; then
    dnl FIXME: Check framework WebKit2
    dnl WEBKIT_REQUIRED=M.m.p
    WEBKIT_LIBS="-Wl,-framework -Wl,WebKit"
    WEBKIT_CFLAGS="-I/System/Library/Frameworks/WebKit.framework/Headers"
    HAVE_WEBKIT="yes"
    HAVE_XWIDGETS=$HAVE_WEBKIT
    XWIDGETS_OBJ="xwidget.o"
    NS_OBJC_OBJ="$NS_OBJC_OBJ nsxwidget.o"
    dnl Update NS_OBJC_OBJ with added nsxwidget.o
    AC_SUBST(NS_OBJC_OBJ)
  else
    AC_MSG_ERROR([xwidgets requested, it requires GTK3 as X window toolkit or macOS Cocoa as window system.])
  fi

  test $HAVE_XWIDGETS = yes ||
    AC_MSG_ERROR([xwidgets requested but WebKitGTK+ or WebKit framework not found.])

  AC_DEFINE([HAVE_XWIDGETS], 1, [Define to 1 if you have xwidgets support.])
fi
AC_SUBST(XWIDGETS_OBJ)

CFLAGS=$OLD_CFLAGS
LIBS=$OLD_LIBS

dnl D-Bus has been tested under GNU/Linux only.  Must be adapted for
dnl other platforms.
HAVE_DBUS=no
DBUS_OBJ=
if test "${with_dbus}" = "yes"; then
   EMACS_CHECK_MODULES([DBUS], [dbus-1 >= 1.0])
   if test "$HAVE_DBUS" = yes; then
     AC_DEFINE(HAVE_DBUS, 1, [Define to 1 if using D-Bus.])
     dnl dbus_watch_get_unix_fd has been introduced in D-Bus 1.1.1.
     dnl dbus_type_is_valid and dbus_validate_* have been introduced in
     dnl D-Bus 1.5.12.
     OLD_LIBS=$LIBS
     LIBS="$LIBS $DBUS_LIBS"
     AC_CHECK_FUNCS(dbus_watch_get_unix_fd \
		    dbus_type_is_valid \
		    dbus_validate_bus_name \
                    dbus_validate_path \
		    dbus_validate_interface \
		    dbus_validate_member)
     LIBS=$OLD_LIBS
     DBUS_OBJ=dbusbind.o
   fi
fi
AC_SUBST(DBUS_CFLAGS)
AC_SUBST(DBUS_LIBS)
AC_SUBST(DBUS_OBJ)

dnl GSettings has been tested under GNU/Linux only.
HAVE_GSETTINGS=no
if test "${HAVE_X11}" = "yes" && test "${with_gsettings}" = "yes"; then
   EMACS_CHECK_MODULES([GSETTINGS], [gio-2.0 >= 2.26])
   if test "$HAVE_GSETTINGS" = "yes"; then
      old_CFLAGS=$CFLAGS
      CFLAGS="$CFLAGS $GSETTINGS_CFLAGS"
      old_LIBS=$LIBS
      LIBS="$LIBS $GSETTINGS_LIBS"
      AC_CACHE_CHECK([whether GSettings is in gio], [emacs_cv_gsettings_in_gio],
      [AC_LINK_IFELSE(
         [AC_LANG_PROGRAM(
	     [[/* Check that gsettings really is present.  */
	     #include <glib-object.h>
	     #include <gio/gio.h>
	     ]],
	     [[
	       GSettings *settings;
	       GVariant *val = g_settings_get_value (settings, "");
	     ]])],
       [emacs_cv_gsettings_in_gio=yes], [emacs_cv_gsettings_in_gio=no])])

      if test "$emacs_cv_gsettings_in_gio" = "yes"; then
        AC_DEFINE(HAVE_GSETTINGS, 1, [Define to 1 if using GSettings.])
	SETTINGS_CFLAGS="$GSETTINGS_CFLAGS"
	SETTINGS_LIBS="$GSETTINGS_LIBS"
	test "$with_gconf" = "yes" || with_gconf=no
      fi
      CFLAGS=$old_CFLAGS
      LIBS=$old_LIBS
   fi
fi

dnl GConf has been tested under GNU/Linux only.
dnl The version is really arbitrary, it is about the same age as Gtk+ 2.6.
HAVE_GCONF=no
if test "${HAVE_X11}" = "yes" && test "${with_gconf}" != "no"; then
   EMACS_CHECK_MODULES([GCONF], [gconf-2.0 >= 2.13])
   if test "$HAVE_GCONF" = yes; then
      AC_DEFINE(HAVE_GCONF, 1, [Define to 1 if using GConf.])
      dnl Newer GConf doesn't link with g_objects, so this is not defined.
      SETTINGS_CFLAGS="$SETTINGS_CFLAGS $GCONF_CFLAGS"
      SETTINGS_LIBS="$SETTINGS_LIBS $GCONF_LIBS"
   fi
fi

if test "$HAVE_GSETTINGS" = "yes" || test "$HAVE_GCONF" = "yes"; then
    EMACS_CHECK_MODULES([GOBJECT], [gobject-2.0 >= 2.0])
    if test "$HAVE_GOBJECT" = "yes"; then
       SETTINGS_CFLAGS="$SETTINGS_CFLAGS $GOBJECT_CFLAGS"
       SETTINGS_LIBS="$SETTINGS_LIBS $GOBJECT_LIBS"
    fi
    SAVE_CFLAGS="$CFLAGS"
    SAVE_LIBS="$LIBS"
    CFLAGS="$SETTINGS_CFLAGS $CFLAGS"
    LIBS="$SETTINGS_LIBS $LIBS"
    CFLAGS="$SAVE_CFLAGS"
    LIBS="$SAVE_LIBS"
fi
AC_SUBST(SETTINGS_CFLAGS)
AC_SUBST(SETTINGS_LIBS)

USE_STARTUP_NOTIFICATION=no
if test "${HAVE_GTK}" = "yes"; then
    USE_STARTUP_NOTIFICATION=yes
fi
AC_SUBST(USE_STARTUP_NOTIFICATION)

dnl SELinux is available for GNU/Linux only.
HAVE_LIBSELINUX=no
LIBSELINUX_LIBS=
if test "${with_selinux}" = "yes"; then
   AC_CHECK_LIB([selinux], [lgetfilecon], HAVE_LIBSELINUX=yes, HAVE_LIBSELINUX=no)
   if test "$HAVE_LIBSELINUX" = yes; then
      AC_DEFINE(HAVE_LIBSELINUX, 1, [Define to 1 if using SELinux.])
      LIBSELINUX_LIBS=-lselinux
   fi
fi
AC_SUBST(LIBSELINUX_LIBS)

HAVE_GNUTLS=no
if test "${with_gnutls}" != "no" ; then
  EMACS_CHECK_MODULES([LIBGNUTLS], [gnutls >= 2.12.2],
    [HAVE_GNUTLS=yes], [HAVE_GNUTLS=no])
  if test "${HAVE_GNUTLS}" = "yes"; then
    AC_DEFINE(HAVE_GNUTLS, 1, [Define if using GnuTLS.])
  fi

  # Windows loads GnuTLS dynamically
  if test "${opsys}" = "mingw32"; then
    LIBGNUTLS_LIBS=
  fi
fi

AC_SUBST(LIBGNUTLS_LIBS)
AC_SUBST(LIBGNUTLS_CFLAGS)

HAVE_LIBSYSTEMD=no
if test "${with_libsystemd}" = "yes" ; then
  dnl This code has been tested with libsystemd 222 and later.
  dnl FIXME: Find the earliest version number for which Emacs should work,
  dnl and change '222' to that number.
  EMACS_CHECK_MODULES([LIBSYSTEMD], [libsystemd >= 222],
    [HAVE_LIBSYSTEMD=yes], [HAVE_LIBSYSTEMD=no])
  if test "${HAVE_LIBSYSTEMD}" = "yes"; then
    AC_DEFINE(HAVE_LIBSYSTEMD, 1, [Define if using libsystemd.])
  fi
fi

AC_SUBST(LIBSYSTEMD_LIBS)
AC_SUBST(LIBSYSTEMD_CFLAGS)

HAVE_JSON=no
JSON_OBJ=

if test "${with_json}" != no; then
  EMACS_CHECK_MODULES([JSON], [jansson >= 2.7],
    [HAVE_JSON=yes], [HAVE_JSON=no])
  if test "${HAVE_JSON}" = yes; then
    AC_DEFINE(HAVE_JSON, 1, [Define if using Jansson.])
    JSON_OBJ=json.o
  fi

  # Windows loads libjansson dynamically
  if test "${opsys}" = "mingw32"; then
    JSON_LIBS=
  fi
fi

AC_SUBST(JSON_LIBS)
AC_SUBST(JSON_CFLAGS)
AC_SUBST(JSON_OBJ)

NOTIFY_OBJ=
NOTIFY_SUMMARY=no

dnl MS Windows native file monitor is available for mingw32 only.
case $with_file_notification,$opsys in
  w32,cygwin)
    AC_MSG_ERROR(['--with-file-notification=w32' was specified, but
    this is only supported on MS-Windows native and MinGW32 builds.
    Consider using gfile instead.])
    ;;
  w32,* | yes,mingw32)
    AC_CHECK_HEADER(windows.h)
    if test "$ac_cv_header_windows_h" = yes ; then
       AC_DEFINE(HAVE_W32NOTIFY, 1, [Define to 1 to use w32notify.])
       NOTIFY_OBJ=w32notify.o
       NOTIFY_SUMMARY="yes (w32)"
    fi ;;
esac

dnl inotify is available only on GNU/Linux.
case $with_file_notification,$NOTIFY_OBJ in
  inotify, | yes,)
    AC_CHECK_HEADER(sys/inotify.h)
    if test "$ac_cv_header_sys_inotify_h" = yes ; then
	AC_CHECK_FUNC(inotify_init1)
	if test "$ac_cv_func_inotify_init1" = yes; then
	  AC_DEFINE(HAVE_INOTIFY, 1, [Define to 1 to use inotify.])
	  NOTIFY_OBJ=inotify.o
	  NOTIFY_SUMMARY="yes -lglibc (inotify)"
       fi
    fi ;;
esac

dnl kqueue is available on BSD-like systems.
case $with_file_notification,$NOTIFY_OBJ in
  kqueue,* | yes,)
    EMACS_CHECK_MODULES([KQUEUE], [libkqueue])
    if test "$HAVE_KQUEUE" = "yes"; then
       AC_DEFINE(HAVE_KQUEUE, 1, [Define to 1 to use kqueue.])
       CPPFLAGS="$CPPFLAGS -I/usr/include/kqueue"
       NOTIFY_CFLAGS=$KQUEUE_CFLAGS
       NOTIFY_LIBS=$KQUEUE_LIBS
       NOTIFY_OBJ=kqueue.o
       NOTIFY_SUMMARY="yes -lkqueue"
    else
       AC_SEARCH_LIBS(kqueue, [])
       if test "$ac_cv_search_kqueue" != no; then
         AC_DEFINE(HAVE_KQUEUE, 1, [Define to 1 to use kqueue.])
	 NOTIFY_OBJ=kqueue.o
	 NOTIFY_SUMMARY="yes (kqueue)"
       fi
    fi ;;
esac

dnl g_file_monitor exists since glib 2.18.  G_FILE_MONITOR_EVENT_MOVED
dnl has been added in glib 2.24.  It has been tested under
dnl GNU/Linux only.
case $with_file_notification,$NOTIFY_OBJ in
  gfile,* | yes,)
    if test "${HAVE_NS}" = yes; then
       AC_MSG_ERROR(['--with-file-notification=gfile' is not supported in NextStep builds.
Consider kqueue instead.])
    else
       EMACS_CHECK_MODULES([GFILENOTIFY], [gio-2.0 >= 2.24])
       if test "$HAVE_GFILENOTIFY" = "yes"; then
	  AC_DEFINE(HAVE_GFILENOTIFY, 1, [Define to 1 if using GFile.])
	  NOTIFY_CFLAGS=$GFILENOTIFY_CFLAGS
	  NOTIFY_LIBS=$GFILENOTIFY_LIBS
	  NOTIFY_OBJ=gfilenotify.o
	  NOTIFY_SUMMARY="yes -lgio (gfile)"
       fi
    fi ;;
esac

case $with_file_notification,$NOTIFY_OBJ in
  yes,* | no,* | *,?*) ;;
  *) AC_MSG_ERROR([File notification '$with_file_notification' requested but requirements not found.]) ;;
esac

if test -n "$NOTIFY_OBJ"; then
   AC_DEFINE(USE_FILE_NOTIFY, 1, [Define to 1 if using file notifications.])
fi
AC_SUBST(NOTIFY_CFLAGS)
AC_SUBST(NOTIFY_LIBS)
AC_SUBST(NOTIFY_OBJ)

dnl Do not put whitespace before the #include statements below.
dnl Older compilers (eg sunos4 cc) choke on it.
HAVE_XAW3D=no
LUCID_LIBW=
if test x"${USE_X_TOOLKIT}" = xmaybe || test x"${USE_X_TOOLKIT}" = xLUCID; then
  if test "$with_xaw3d" != no; then
    AC_CACHE_VAL(emacs_cv_xaw3d,
    [AC_LINK_IFELSE([AC_LANG_PROGRAM([[
#include <X11/Intrinsic.h>
#include <X11/Xaw3d/Simple.h>]],
      [[]])],
      [AC_CHECK_LIB(Xaw3d, XawScrollbarSetThumb,
                    emacs_cv_xaw3d=yes, emacs_cv_xaw3d=no)],
      emacs_cv_xaw3d=no)])
  else
    emacs_cv_xaw3d=no
  fi
  if test $emacs_cv_xaw3d = yes; then
    AC_MSG_CHECKING(for xaw3d)
    AC_MSG_RESULT([yes; using Lucid toolkit])
    USE_X_TOOLKIT=LUCID
    HAVE_XAW3D=yes
    LUCID_LIBW=-lXaw3d
    AC_DEFINE(HAVE_XAW3D, 1,
              [Define to 1 if you have the Xaw3d library (-lXaw3d).])
  else
    AC_MSG_CHECKING(for xaw3d)
    AC_MSG_RESULT(no)
    AC_MSG_CHECKING(for libXaw)
    AC_CACHE_VAL(emacs_cv_xaw,
    [AC_LINK_IFELSE([AC_LANG_PROGRAM([[
#include <X11/Intrinsic.h>
#include <X11/Xaw/Simple.h>]],
      [[]])],
      emacs_cv_xaw=yes,
      emacs_cv_xaw=no)])
    if test $emacs_cv_xaw = yes; then
      AC_MSG_RESULT([yes; using Lucid toolkit])
      USE_X_TOOLKIT=LUCID
      LUCID_LIBW=-lXaw
    elif test x"${USE_X_TOOLKIT}" = xLUCID; then
      AC_MSG_ERROR([Lucid toolkit requires X11/Xaw include files])
    else
      AC_MSG_ERROR([No X toolkit could be found.
If you are sure you want Emacs compiled without an X toolkit, pass
  --with-x-toolkit=no
to configure.  Otherwise, install the development libraries for the toolkit
that you want to use (e.g. Gtk+) and re-run configure.])
    fi
  fi
fi

X_TOOLKIT_TYPE=$USE_X_TOOLKIT

LIBXTR6=
LIBXMU=
if test "${USE_X_TOOLKIT}" != "none"; then
  AC_MSG_CHECKING(X11 toolkit version)
  AC_CACHE_VAL(emacs_cv_x11_toolkit_version_6,
  [AC_LINK_IFELSE([AC_LANG_PROGRAM([[#include <X11/Intrinsic.h>]],
[[#if XtSpecificationRelease < 6
fail;
#endif
]])], emacs_cv_x11_toolkit_version_6=yes, emacs_cv_x11_toolkit_version_6=no)])
  HAVE_X11XTR6=$emacs_cv_x11_toolkit_version_6
  if test $emacs_cv_x11_toolkit_version_6 = yes; then
    AC_MSG_RESULT(6 or newer)
    AC_DEFINE(HAVE_X11XTR6, 1,
	      [Define to 1 if you have the X11R6 or newer version of Xt.])
    LIBXTR6="-lSM -lICE"
    case "$opsys" in
      ## Use libw.a along with X11R6 Xt.
      unixware) LIBXTR6="$LIBXTR6 -lw" ;;
    esac
  else
    AC_MSG_RESULT(before 6)
  fi

dnl If using toolkit, check whether libXmu.a exists.
dnl tranle@intellicorp.com says libXmu.a can need XtMalloc in libXt.a to link.
  OLDLIBS="$LIBS"
  if test x$HAVE_X11XTR6 = xyes; then
    OTHERLIBS='-lXt -lSM -lICE'
  else
    OTHERLIBS='-lXt'
  fi
  AC_SEARCH_LIBS([XmuConvertStandardSelection], [Xmu], [], [], [$OTHERLIBS])
  if test "X$LIBS" != "X$OLDLIBS"; then
    LIBXMU=$ac_cv_search_XmuConvertStandardSelection
  fi
  LIBS=$OLDLIBS
  dnl ac_cv_search_XmuConvertStandardSelection is also referenced below.
fi
AC_SUBST(LIBXTR6)
AC_SUBST(LIBXMU)

LIBXP=
if test "${USE_X_TOOLKIT}" = "MOTIF"; then
  # OpenMotif may be installed in such a way on some GNU/Linux systems.
  if test -d /usr/include/openmotif; then
    CPPFLAGS="-I/usr/include/openmotif $CPPFLAGS"
    emacs_cv_openmotif=yes
    case "$canonical" in
      x86_64-*-linux-gnu* | powerpc64-*-linux-gnu* | sparc64-*-linux-gnu*)
      test -d /usr/lib64/openmotif && LDFLAGS="-L/usr/lib64/openmotif $LDFLAGS"
      ;;
      *)
      test -d /usr/lib/openmotif && LDFLAGS="-L/usr/lib/openmotif $LDFLAGS"
    esac
  else
    emacs_cv_openmotif=no
  fi
  AC_CACHE_CHECK(for (Open)Motif version 2.1, emacs_cv_motif_version_2_1,
  [AC_COMPILE_IFELSE([AC_LANG_PROGRAM([[#include <Xm/Xm.h>]],
    [[#if XmVERSION > 2 || (XmVERSION == 2 && XmREVISION >= 1)
int x = 5;
#else
Motif version prior to 2.1.
#endif]])],
    emacs_cv_motif_version_2_1=yes, emacs_cv_motif_version_2_1=no)])
  if test $emacs_cv_motif_version_2_1 = yes; then
    AC_CHECK_LIB(Xp, XpCreateContext, LIBXP=-lXp)
    if test x$emacs_cv_openmotif = xyes; then
      REAL_CPPFLAGS="-I/usr/include/openmotif $REAL_CPPFLAGS"
    fi
  else
    AC_CACHE_CHECK(for LessTif where some systems put it, emacs_cv_lesstif,
    # We put this in CFLAGS temporarily to precede other -I options
    # that might be in CFLAGS temporarily.
    # We put this in CPPFLAGS where it precedes the other -I options.
    OLD_CPPFLAGS=$CPPFLAGS
    OLD_CFLAGS=$CFLAGS
    CPPFLAGS="-I/usr/X11R6/LessTif/Motif1.2/include $CPPFLAGS"
    CFLAGS="-I/usr/X11R6/LessTif/Motif1.2/include $CFLAGS"
    [AC_COMPILE_IFELSE([AC_LANG_PROGRAM([[#include </usr/X11R6/LessTif/Motif1.2/include/Xm/Xm.h>]],
      [[int x = 5;]])],
      emacs_cv_lesstif=yes, emacs_cv_lesstif=no)])
    if test $emacs_cv_lesstif = yes; then
      # Make sure this -I option remains in CPPFLAGS after it is set
      # back to REAL_CPPFLAGS.
      # There is no need to change REAL_CFLAGS, because REAL_CFLAGS does not
      # have those other -I options anyway.  Ultimately, having this
      # directory ultimately in CPPFLAGS will be enough.
      REAL_CPPFLAGS="-I/usr/X11R6/LessTif/Motif1.2/include $REAL_CPPFLAGS"
      LDFLAGS="-L/usr/X11R6/LessTif/Motif1.2/lib $LDFLAGS"
    else
      CFLAGS=$OLD_CFLAGS
      CPPFLAGS=$OLD_CPPFLAGS
    fi
  fi
  AC_CHECK_HEADER([Xm/BulletinB.h], [],
    [AC_MSG_ERROR([Motif toolkit requested but requirements not found.])])
fi

dnl Use toolkit scroll bars if configured for GTK or X toolkit and either
dnl using Motif or Xaw3d is available, and unless
dnl --with-toolkit-scroll-bars=no was specified.

AH_TEMPLATE(USE_TOOLKIT_SCROLL_BARS,
	    [Define to 1 if we should use toolkit scroll bars.])dnl
USE_TOOLKIT_SCROLL_BARS=no
if test "${with_toolkit_scroll_bars}" != "no"; then
  if test "${USE_X_TOOLKIT}" != "none"; then
    if test "${USE_X_TOOLKIT}" = "MOTIF"; then
      AC_DEFINE(USE_TOOLKIT_SCROLL_BARS)
      HAVE_XAW3D=no
      USE_TOOLKIT_SCROLL_BARS=yes
    elif test "${HAVE_XAW3D}" = "yes" || test "${USE_X_TOOLKIT}" = "LUCID"; then
      AC_DEFINE(USE_TOOLKIT_SCROLL_BARS)
      USE_TOOLKIT_SCROLL_BARS=yes
    fi
  elif test "${HAVE_GTK}" = "yes"; then
    AC_DEFINE(USE_TOOLKIT_SCROLL_BARS)
    USE_TOOLKIT_SCROLL_BARS=yes
  elif test "${HAVE_NS}" = "yes"; then
    AC_DEFINE(USE_TOOLKIT_SCROLL_BARS)
    USE_TOOLKIT_SCROLL_BARS=yes
  elif test "${HAVE_W32}" = "yes"; then
    AC_DEFINE(USE_TOOLKIT_SCROLL_BARS)
    USE_TOOLKIT_SCROLL_BARS=yes
  fi
fi

dnl See if XIM is available.
AC_COMPILE_IFELSE([AC_LANG_PROGRAM([[
	  #include <X11/Xlib.h>
	  #include <X11/Xresource.h>]],
	 [[XIMProc  callback;]])],
	 [HAVE_XIM=yes
	 AC_DEFINE(HAVE_XIM, 1, [Define to 1 if XIM is available])],
	 HAVE_XIM=no)

dnl Note this is non-standard.  --with-xim does not control whether
dnl XIM support is compiled in, it only affects the runtime default of
dnl use_xim in xterm.c.
if test "${with_xim}" != "no"; then
  AC_DEFINE(USE_XIM, 1,
	    [Define to 1 to default runtime use of XIM to on.])
fi


if test "${HAVE_XIM}" != "no"; then
  late_CFLAGS=$CFLAGS
  if test "$GCC" = yes; then
    CFLAGS="$CFLAGS --pedantic-errors"
  fi
  AC_COMPILE_IFELSE([AC_LANG_PROGRAM([[
#include <X11/Xlib.h>
#include <X11/Xresource.h>]],
[[Display *display;
XrmDatabase db;
char *res_name;
char *res_class;
XIMProc  callback;
XPointer *client_data;
#ifndef __GNUC__
/* If we're not using GCC, it's probably not XFree86, and this is
   probably right, but we can't use something like --pedantic-errors.  */
extern Bool XRegisterIMInstantiateCallback(Display*, XrmDatabase, char*,
                                           char*, XIMProc, XPointer*);
#endif
(void)XRegisterIMInstantiateCallback(display, db, res_name, res_class, callback,
   client_data);]])],
    [emacs_cv_arg6_star=yes])
  AH_TEMPLATE(XRegisterIMInstantiateCallback_arg6,
         [Define to the type of the 6th arg of XRegisterIMInstantiateCallback,
either XPointer or XPointer*.])dnl
  if test "$emacs_cv_arg6_star" = yes; then
    AC_DEFINE(XRegisterIMInstantiateCallback_arg6, [XPointer*])
  else
    AC_DEFINE(XRegisterIMInstantiateCallback_arg6, [XPointer])
  fi
  CFLAGS=$late_CFLAGS
fi

# Check for XRender
HAVE_XRENDER=no
if test "${HAVE_X11}" = "yes"; then
  AC_COMPILE_IFELSE(
    [AC_LANG_PROGRAM(
       [[#include <X11/Intrinsic.h>
	 #include <X11/extensions/Xrender.h>
       ]],
       [[return !XRenderQueryExtension;]])],
    [AC_CHECK_LIB([Xrender], [XRenderQueryExtension], [HAVE_XRENDER=yes])])
  if test $HAVE_XRENDER = yes; then
    XRENDER_LIBS="-lXrender"
    AC_SUBST(XRENDER_LIBS)
    AC_DEFINE([HAVE_XRENDER], 1, [Define to 1 if XRender is available.])
  fi
fi

HAVE_CAIRO=no
if test "${HAVE_X11}" = "yes"; then
  if test "${with_cairo}" != "no"; then
    CAIRO_REQUIRED=1.8.0
    CAIRO_MODULE="cairo >= $CAIRO_REQUIRED"
    EMACS_CHECK_MODULES(CAIRO, $CAIRO_MODULE)
    if test $HAVE_CAIRO = yes; then
      AC_DEFINE(USE_CAIRO, 1, [Define to 1 if using cairo.])
      CFLAGS="$CFLAGS $CAIRO_CFLAGS"
      LIBS="$LIBS $CAIRO_LIBS"
      AC_SUBST(CAIRO_CFLAGS)
      AC_SUBST(CAIRO_LIBS)
    else
      AC_MSG_WARN([cairo requested but not found.])
    fi
  fi
fi

### Start of font-backend (under any platform) section.
# (nothing here yet -- this is a placeholder)
### End of font-backend (under any platform) section.

### Start of font-backend (under X11) section.
if test "${HAVE_X11}" = "yes"; then
  if test $HAVE_CAIRO = yes; then
    dnl Strict linkers fail with
    dnl ftfont.o: undefined reference to symbol 'FT_New_Face'
    dnl if -lfreetype is not specified.
    dnl The following is needed to set FREETYPE_LIBS.
    EMACS_CHECK_MODULES([FREETYPE], [freetype2])

    test "$HAVE_FREETYPE" = "no" && AC_MSG_ERROR(cairo requires libfreetype)

    EMACS_CHECK_MODULES([FONTCONFIG], [fontconfig >= 2.2.0])

    test "$HAVE_FONTCONFIG" = "no" && AC_MSG_ERROR(cairo requires libfontconfig)
    dnl For the "Does Emacs use" message at the end.
    HAVE_XFT=no
  else
    ## Use -lXft if available, unless '--with-xft=no'.
    HAVE_XFT=maybe
    if test "x${with_x}" = "xno"; then
      with_xft="no";
    fi

    if test "$with_xft" != no; then
      EMACS_CHECK_MODULES([FONTCONFIG], [fontconfig >= 2.2.0])
      with_xft=$HAVE_FONTCONFIG
    fi

    if test "x${with_xft}" != "xno"; then

      EMACS_CHECK_MODULES([XFT], [xft >= 0.13.0], [], [HAVE_XFT=no])
      ## Because xterm.c uses XRenderQueryExtension when XFT is
      ## enabled, we also need to link to -lXrender.
      if test "$HAVE_XFT" != no && test "$HAVE_XRENDER" != no; then
	OLD_CPPFLAGS="$CPPFLAGS"
	OLD_CFLAGS="$CFLAGS"
	OLD_LIBS="$LIBS"
	CPPFLAGS="$CPPFLAGS $XFT_CFLAGS"
	CFLAGS="$CFLAGS $XFT_CFLAGS"
	LIBS="$XFT_LIBS $LIBS"
	AC_CHECK_HEADER(X11/Xft/Xft.h,
	  AC_CHECK_LIB(Xft, XftFontOpen, HAVE_XFT=yes, , $XFT_LIBS) , ,
          [[#include <X11/X.h>]])

	if test "${HAVE_XFT}" = "yes"; then
	  AC_DEFINE(HAVE_XFT, 1, [Define to 1 if you have the Xft library.])
	    AC_SUBST(XFT_LIBS)
	  C_SWITCH_X_SITE="$C_SWITCH_X_SITE $XFT_CFLAGS"
	fi                        # "${HAVE_XFT}" = "yes"
	CPPFLAGS=$OLD_CPPFLAGS
	CFLAGS=$OLD_CFLAGS
	LIBS=$OLD_LIBS
      else
      # Make sure XFT is disabled if we found XFT but not XRender
	HAVE_XFT=no
      fi                          # "$HAVE_XFT" != no
    fi                            # "x${with_xft}" != "xno"

    if test "$HAVE_XFT" != "yes"; then
       dnl For the "Does Emacs use" message at the end.
       HAVE_XFT=no
       HAVE_FREETYPE=no
    else
       dnl Strict linkers fail with
       dnl ftfont.o: undefined reference to symbol 'FT_New_Face'
       dnl if -lfreetype is not specified.
       dnl The following is needed to set FREETYPE_LIBS.
       EMACS_CHECK_MODULES([FREETYPE], [freetype2])

       test "$HAVE_FREETYPE" = "no" && AC_MSG_ERROR(libxft requires libfreetype)
    fi
  fi				  # $HAVE_CAIRO != yes

  HAVE_LIBOTF=no
  if test "${HAVE_FREETYPE}" = "yes"; then
    AC_DEFINE(HAVE_FREETYPE, 1,
	      [Define to 1 if using the freetype and fontconfig libraries.])
    OLD_CFLAGS=$CFLAGS
    OLD_LIBS=$LIBS
    CFLAGS="$CFLAGS $FREETYPE_CFLAGS"
    LIBS="$FREETYPE_LIBS $LIBS"
    AC_CHECK_FUNCS(FT_Face_GetCharVariantIndex)
    CFLAGS=$OLD_CFLAGS
    LIBS=$OLD_LIBS
    if test "${with_libotf}" != "no"; then
      EMACS_CHECK_MODULES([LIBOTF], [libotf])
      if test "$HAVE_LIBOTF" = "yes"; then
	AC_DEFINE(HAVE_LIBOTF, 1, [Define to 1 if using libotf.])
	AC_CHECK_LIB(otf, OTF_get_variation_glyphs,
		     HAVE_OTF_GET_VARIATION_GLYPHS=yes,
		     HAVE_OTF_GET_VARIATION_GLYPHS=no)
	if test "${HAVE_OTF_GET_VARIATION_GLYPHS}" = "yes"; then
	  AC_DEFINE(HAVE_OTF_GET_VARIATION_GLYPHS, 1,
		    [Define to 1 if libotf has OTF_get_variation_glyphs.])
	fi
	if ! $PKG_CONFIG --atleast-version=0.9.16 libotf; then
	  AC_DEFINE(HAVE_OTF_KANNADA_BUG, 1,
[Define to 1 if libotf is affected by https://debbugs.gnu.org/28110.])
	fi
      fi
    fi
  dnl FIXME should there be an error if HAVE_FREETYPE != yes?
  dnl Does the new font backend require it, or can it work without it?
  fi

  HAVE_M17N_FLT=no
  if test "${HAVE_LIBOTF}" = yes; then
    if test "${with_m17n_flt}" != "no"; then
      EMACS_CHECK_MODULES([M17N_FLT], [m17n-flt])
      if test "$HAVE_M17N_FLT" = "yes"; then
	AC_DEFINE(HAVE_M17N_FLT, 1, [Define to 1 if using libm17n-flt.])
      fi
    fi
  fi
else # "${HAVE_X11}" != "yes"
  HAVE_XFT=no
  HAVE_FREETYPE=no
  HAVE_LIBOTF=no
  HAVE_M17N_FLT=no
fi   # "${HAVE_X11}" != "yes"

HAVE_HARFBUZZ=no
### On MS-Windows we use hb_font_get_nominal_glyph, which appeared
### in HarfBuzz version 1.2.3
if test "${HAVE_W32}" = "yes"; then
  harfbuzz_required_ver=1.2.3
else
  harfbuzz_required_ver=0.9.42
fi
if test "${HAVE_X11}" = "yes" && test "${HAVE_FREETYPE}" = "yes" \
        || test "${HAVE_W32}" = "yes"; then
  if test "${with_harfbuzz}" != "no"; then
    EMACS_CHECK_MODULES([HARFBUZZ], [harfbuzz >= $harfbuzz_required_ver])
    if test "$HAVE_HARFBUZZ" = "yes"; then
      AC_DEFINE(HAVE_HARFBUZZ, 1, [Define to 1 if using HarfBuzz.])
      ### mingw32 and Cygwin-w32 don't use -lharfbuzz, since they load
      ### the library dynamically.
      if test "${HAVE_W32}" = "yes"; then
        HARFBUZZ_LIBS=
      fi
    fi
  fi
fi

### End of font-backend section.

AC_SUBST(FREETYPE_CFLAGS)
AC_SUBST(FREETYPE_LIBS)
AC_SUBST(FONTCONFIG_CFLAGS)
AC_SUBST(FONTCONFIG_LIBS)
AC_SUBST(HARFBUZZ_CFLAGS)
AC_SUBST(HARFBUZZ_LIBS)
AC_SUBST(LIBOTF_CFLAGS)
AC_SUBST(LIBOTF_LIBS)
AC_SUBST(M17N_FLT_CFLAGS)
AC_SUBST(M17N_FLT_LIBS)

if test "${HAVE_X11}" = "yes"; then
  AC_CHECK_HEADER(X11/Xlib-xcb.h,
    AC_CHECK_LIB(xcb, xcb_translate_coordinates, HAVE_XCB=yes))
  if test "${HAVE_XCB}" = "yes"; then
    AC_CHECK_LIB(X11-xcb, XGetXCBConnection, HAVE_X11_XCB=yes)
    if test "${HAVE_X11_XCB}" = "yes"; then
      AC_DEFINE(USE_XCB, 1,
[Define to 1 if you have the XCB library and X11-XCB library for mixed
   X11/XCB programming.])
      XCB_LIBS="-lX11-xcb -lxcb"
      AC_SUBST(XCB_LIBS)
    fi
  fi
fi

if test "${window_system}" = "webrender" ; then
  if test "x$ac_enable_rust_debug" != "x" && test "$opsys" = "gnu-linux"; then
    XCB_LIBS="-lxcb -lxcb-xfixes -lxcb-shape -lxcb-render"
    AC_SUBST(XCB_LIBS)
  fi
fi

### Use -lXpm if available, unless '--with-xpm=no'.
### mingw32 doesn't use -lXpm, since it loads the library dynamically.
### The Cygwin-w32 build uses <noX/xpm.h> instead of <X11/xpm.h>, so
### we need to set LDFLAGS accordingly.
HAVE_XPM=no
LIBXPM=
if test "${HAVE_W32}" = "yes" && test "${opsys}" = "cygwin"; then
  if test "${with_xpm}" != "no"; then
    SAVE_LDFLAGS="$LDFLAGS"
    LDFLAGS="$LDFLAGS -L/usr/lib/noX"
    AC_CHECK_HEADER(noX/xpm.h,
      [AC_CHECK_LIB(Xpm, XpmReadFileToImage, HAVE_XPM=yes)])
    if test "${HAVE_XPM}" = "yes"; then
      AC_CACHE_CHECK([for XpmReturnAllocPixels preprocessor define],
      [emacs_cv_cpp_xpm_return_alloc_pixels],
      [AC_EGREP_CPP(no_return_alloc_pixels,
      [#include "noX/xpm.h"
#ifndef XpmReturnAllocPixels
no_return_alloc_pixels
#endif
      ], emacs_cv_cpp_xpm_return_alloc_pixels=no,
      emacs_cv_cpp_xpm_return_alloc_pixels=yes)])

      if test "$emacs_cv_cpp_xpm_return_alloc_pixels" = "no"; then
        HAVE_XPM=no
        LDFLAGS="$SAVE_LDFLAGS"
      fi
    fi
  fi

  if test "${HAVE_XPM}" = "yes"; then
    AC_DEFINE(HAVE_XPM, 1, [Define to 1 if you have the Xpm library (-lXpm).])
    LIBXPM=-lXpm
  fi
fi

if test "${HAVE_X11}" = "yes"; then
  dnl Avoid Xpm on AIX unless requested, as it crashes; see Bug#17598.
  case $opsys,$with_xpm_set,$with_xpm in
    aix4-2,set,yes) ;;
    aix4-2,*) with_xpm=no;;
  esac

  if test "${with_xpm}" != "no"; then
    AC_CHECK_HEADER(X11/xpm.h,
      [AC_CHECK_LIB(Xpm, XpmReadFileToPixmap, HAVE_XPM=yes, , -lX11)])
    if test "${HAVE_XPM}" = "yes"; then
      AC_CACHE_CHECK([for XpmReturnAllocPixels preprocessor define],
      [emacs_cv_cpp_xpm_return_alloc_pixels],
      [AC_EGREP_CPP(no_return_alloc_pixels,
      [#include "X11/xpm.h"
#ifndef XpmReturnAllocPixels
no_return_alloc_pixels
#endif
      ], emacs_cv_cpp_xpm_return_alloc_pixels=no,
      emacs_cv_cpp_xpm_return_alloc_pixels=yes)])

      if test "$emacs_cv_cpp_xpm_return_alloc_pixels" = "no"; then
	HAVE_XPM=no
      fi
    fi
  fi

  if test "${HAVE_XPM}" = "yes"; then
    AC_DEFINE(HAVE_XPM, 1, [Define to 1 if you have the Xpm library (-lXpm).])
    LIBXPM=-lXpm
  elif test "$opsys,$LUCID_LIBW" = aix4-2,-lXaw; then
    dnl AIX -lXaw needs -lXpm linked too; see Bug#17598 Message#152.
    LIBXPM=-lXpm
  fi
fi

### FIXME: Perhaps regroup to minimize code duplication due to MinGW's
### slightly different requirements wrt image libraries (it doesn't
### use -lXpm because it loads the xpm shared library dynamically at
### run time).
if test "${opsys}" = "mingw32"; then
  if test "${with_xpm}" != "no"; then
    AC_CHECK_HEADER(X11/xpm.h, HAVE_XPM=yes, HAVE_XPM=no, [
#define FOR_MSW 1])
  fi

  if test "${HAVE_XPM}" = "yes"; then
    AC_DEFINE(HAVE_XPM, 1, [Define to 1 if you have the Xpm library (-lXpm).])
  fi
fi

AC_SUBST(LIBXPM)

### Use -ljpeg if available, unless '--with-jpeg=no'.
HAVE_JPEG=no
LIBJPEG=
if test "${HAVE_X11}" = "yes" || test "${HAVE_W32}" = "yes" \
   || test "${HAVE_NS}" = "yes"; then
  if test "${with_jpeg}" != "no"; then
    AC_CACHE_CHECK([for jpeglib 6b or later],
      [emacs_cv_jpeglib],
      [OLD_LIBS=$LIBS
       for emacs_cv_jpeglib in yes -ljpeg no; do
	 case $emacs_cv_jpeglib in
	   yes) ;;
	   no) break;;
	   *) LIBS="$LIBS $emacs_cv_jpeglib";;
	 esac
	 AC_LINK_IFELSE(
	   [AC_LANG_PROGRAM(
	      [[#undef HAVE_STDLIB_H /* Avoid config.h/jpeglib.h collision.  */
		#include <stdio.h> /* jpeglib.h needs FILE and size_t.  */
		#include <jpeglib.h>
		#include <jerror.h>
		char verify[JPEG_LIB_VERSION < 62 ? -1 : 1];
		struct jpeg_decompress_struct cinfo;
	      ]],
	      [[
		jpeg_create_decompress (&cinfo);
		WARNMS (&cinfo, JWRN_JPEG_EOF);
		jpeg_destroy_decompress (&cinfo);
	      ]])],
	   [emacs_link_ok=yes],
	   [emacs_link_ok=no])
	 LIBS=$OLD_LIBS
	 test $emacs_link_ok = yes && break
       done])
    if test "$emacs_cv_jpeglib" != no; then
      HAVE_JPEG=yes
      AC_DEFINE([HAVE_JPEG], 1,
	[Define to 1 if you have the jpeg library (typically -ljpeg).])
      ### mingw32 doesn't use -ljpeg, since it loads the library
      ### dynamically when needed, and doesn't want a run-time
      ### dependency on the jpeglib DLL.
      test "$emacs_cv_jpeglib" != yes && test "${opsys}" != "mingw32" \
      && LIBJPEG=$emacs_cv_jpeglib
    fi
  fi
fi
AC_SUBST(LIBJPEG)

HAVE_LCMS2=no
LCMS2_CFLAGS=
LCMS2_LIBS=
if test "${with_lcms2}" != "no"; then
  EMACS_CHECK_MODULES([LCMS2], [lcms2])
fi
if test "${HAVE_LCMS2}" = "yes"; then
  AC_DEFINE([HAVE_LCMS2], 1, [Define to 1 if you have the lcms2 library (-llcms2).])
  ### mingw32 doesn't use -llcms2, since it loads the library dynamically.
  if test "${opsys}" = "mingw32"; then
     LCMS2_LIBS=
  fi
fi
AC_SUBST(LCMS2_CFLAGS)
AC_SUBST(LCMS2_LIBS)

HAVE_ZLIB=no
LIBZ=
if test "${with_zlib}" != "no"; then
  OLIBS=$LIBS
  AC_SEARCH_LIBS([inflateEnd], [z], [HAVE_ZLIB=yes])
  LIBS=$OLIBS
  case $ac_cv_search_inflateEnd in
    -*) LIBZ=$ac_cv_search_inflateEnd ;;
  esac
fi
if test "${HAVE_ZLIB}" = "yes"; then
  AC_DEFINE([HAVE_ZLIB], 1, [Define to 1 if you have the zlib library (-lz).])
  ### mingw32 doesn't use -lz, since it loads the library dynamically.
  if test "${opsys}" = "mingw32"; then
     LIBZ=
  fi
fi
AC_SUBST(LIBZ)

### Dynamic modules support
LIBMODULES=
HAVE_MODULES=no
MODULES_OBJ=
NEED_DYNLIB=no
case $opsys in
  cygwin|mingw32) MODULES_SUFFIX=".dll" ;;
  darwin) MODULES_SUFFIX=".dylib" ;;
  *) MODULES_SUFFIX=".so" ;;
esac
case "${opsys}" in
  darwin) MODULES_SECONDARY_SUFFIX='.so' ;;
  *) MODULES_SECONDARY_SUFFIX='' ;;
esac
if test "${with_modules}" != "no"; then
  case $opsys in
    gnu|gnu-linux)
      LIBMODULES="-ldl"
      HAVE_MODULES=yes
      ;;
    cygwin|mingw32|darwin)
      HAVE_MODULES=yes
      ;;
    *)
      # BSD systems have dlopen in libc.
      AC_CHECK_FUNC([dlopen], [HAVE_MODULES=yes])
      ;;
  esac

  if test "${HAVE_MODULES}" = no; then
    AC_MSG_ERROR([Dynamic modules are not supported on your system])
  else
    SAVE_LIBS=$LIBS
    LIBS="$LIBS $LIBMODULES"
    AC_CHECK_FUNCS([dladdr dlfunc])
    LIBS=$SAVE_LIBS
  fi
fi

if test "${HAVE_MODULES}" = yes; then
   MODULES_OBJ="emacs-module.o"
   NEED_DYNLIB=yes
   AC_DEFINE(HAVE_MODULES, 1, [Define to 1 if dynamic modules are enabled])
   AC_DEFINE_UNQUOTED(MODULES_SUFFIX, "$MODULES_SUFFIX",
     [System extension for dynamic libraries])
   if test -n "${MODULES_SECONDARY_SUFFIX}"; then
     AC_DEFINE_UNQUOTED(MODULES_SECONDARY_SUFFIX, "$MODULES_SECONDARY_SUFFIX",
       [Alternative system extension for dynamic libraries.])
   fi
fi
AC_SUBST(MODULES_OBJ)
AC_SUBST(LIBMODULES)
AC_SUBST(HAVE_MODULES)
AC_SUBST(MODULES_SUFFIX)
AC_SUBST(MODULES_SECONDARY_SUFFIX)

AC_CONFIG_FILES([src/emacs-module.h])
AC_SUBST_FILE([module_env_snippet_25])
AC_SUBST_FILE([module_env_snippet_26])
AC_SUBST_FILE([module_env_snippet_27])
AC_SUBST_FILE([module_env_snippet_28])
module_env_snippet_25="$srcdir/src/module-env-25.h"
module_env_snippet_26="$srcdir/src/module-env-26.h"
module_env_snippet_27="$srcdir/src/module-env-27.h"
module_env_snippet_28="$srcdir/src/module-env-28.h"
emacs_major_version="${PACKAGE_VERSION%%.*}"
AC_SUBST(emacs_major_version)

### Emacs Lisp native compiler support

AC_DEFUN([libgccjit_smoke_test], [
  AC_LANG_SOURCE(
    [[#include <libgccjit.h>
      #include <stdlib.h>
      #include <stdio.h>
      int
      main (int argc, char **argv)
      {
        gcc_jit_context *ctxt;
        gcc_jit_result *result;
        ctxt = gcc_jit_context_acquire ();
        if (!ctxt)
          exit (1);
        gcc_jit_type *int_type =
          gcc_jit_context_get_type (ctxt, GCC_JIT_TYPE_INT);
        gcc_jit_function *func =
          gcc_jit_context_new_function (ctxt, NULL,
                                        GCC_JIT_FUNCTION_EXPORTED,
                                        int_type, "foo", 0, NULL, 0);
        gcc_jit_block *block = gcc_jit_function_new_block (func, "foo");
        gcc_jit_block_end_with_return (
          block,
          NULL,
          gcc_jit_context_new_rvalue_from_int (ctxt, int_type, 1));
        result = gcc_jit_context_compile (ctxt);
        if (!result)
          exit (1);
        typedef int (*fn_type) (void);
        fn_type foo =
          (fn_type)gcc_jit_result_get_code (result, "foo");
        if (!foo)
          exit (1);
        if (foo () != 1)
          exit (1);
        gcc_jit_context_release (ctxt);
        gcc_jit_result_release (result);
        return 0;
      }]])])

AC_DEFUN([libgccjit_not_found], [
  AC_MSG_ERROR([ELisp native compiler was requested, but libgccjit was not found.
Please try installing libgccjit or a similar package.
If you are sure you want Emacs be compiled without ELisp native compiler,
pass the --without-native-compilation option to configure.])])

AC_DEFUN([libgccjit_dev_not_found], [
  AC_MSG_ERROR([ELisp native compiler was requested, but libgccjit header files were
not found.
Please try installing libgccjit-dev or a similar package.
If you are sure you want Emacs be compiled without ELisp native compiler,
pass the --without-native-compilation option to configure.])])

AC_DEFUN([libgccjit_broken], [
  AC_MSG_ERROR([The installed libgccjit failed to compile and run a test program using
the libgccjit library; see config.log for the details of the failure.
The test program can be found here:
<https://gcc.gnu.org/onlinedocs/jit/intro/tutorial01.html>.
You can try compiling it yourself to investigate the issues.
Please report the issue to your distribution if libgccjit was installed
through that.
You can find the instructions on how to compile and install libgccjit from
source on this site:
<https://gcc.gnu.org/wiki/JIT>.])])

HAVE_NATIVE_COMP=no
LIBGCCJIT_LIBS=
LIBGCCJIT_CFLAGS=
if test "$canonical" = i686-pc-cygwin; then
  if test "${with_cygwin32_native_compilation}" = yes; then
    with_native_compilation=yes
  elif test "${with_native_compilation}" != no; then
    AC_MSG_ERROR([Native compilation is not supported on 32-bit Cygwin.
If you really want to try it anyway, use the configure option
'--with-cygwin32-native-compilation'.])
  fi
fi

if test "${with_native_compilation}" != "no"; then
    if test "${HAVE_PDUMPER}" = no; then
       AC_MSG_ERROR(['--with-native-compilation' requires '--with-dumping=pdumper'])
    fi
    if test "${HAVE_ZLIB}" = no; then
       AC_MSG_ERROR(['--with-native-compilation' requires zlib])
    fi

    SAVE_CFLAGS=$CFLAGS
    SAVE_LIBS=$LIBS

    if test "${opsys}" = "darwin"; then
      # Ensure libgccjit installed by Homebrew or macports can be found.
      if test -n "$BREW"; then
        if test -n "`$BREW --prefix --installed libgccjit 2>/dev/null`"; then
          MAC_CFLAGS="-I$(dirname $($BREW ls -v libgccjit | \
                                                grep libgccjit.h))"
          MAC_LIBS="-L$(dirname $($BREW ls -v libgccjit| \
                                            grep libgccjit.so\$))"
        fi
      fi

      if test -n "$HAVE_MACPORTS"; then
        # Determine which gcc version has been installed (gcc11, for
        # instance). Use the latest version, if more than one is
        # available.  (We filter out the gcc4 packages, because they
        # don't support jit, and they have names like "gcc49" that
        # sort later than "gcc11".)
        PORT_PACKAGE=$(port installed active | grep '^ *gcc@<:@0-9@:>@* ' | \
                            awk '{ print $1; }' | grep -v 'gcc4@<:@0-9@:>@' | \
                            sort -V | tail -n 1)
        if test -n "$PORT_PACKAGE"; then
          MAC_CFLAGS="-I$(dirname $(port contents $PORT_PACKAGE | \
                                           grep libgccjit.h))"
          MAC_LIBS="-L$(dirname $(port contents $PORT_PACKAGE | \
                                              grep libgccjit.dylib))"
        fi
      fi

      if test -n "$MAC_CFLAGS" && test -n "$MAC_LIBS"; then
        CFLAGS="$CFLAGS ${MAC_CFLAGS}"
        LIBS="$LIBS ${MAC_LIBS}"
      fi
    fi

    # Check if libgccjit is available.
    AC_CHECK_LIB(gccjit, gcc_jit_context_acquire, [], [libgccjit_not_found])
    AC_CHECK_HEADERS(libgccjit.h, [], [libgccjit_dev_not_found])
    # Check if libgccjit really works.
    AC_RUN_IFELSE([libgccjit_smoke_test], [], [libgccjit_broken])
    HAVE_NATIVE_COMP=yes
    case "${opsys}" in
      # mingw32 loads the library dynamically.
      mingw32) ;;
      # OpenBSD doesn't have libdl, all the functions are in libc
      netbsd|openbsd)
        LIBGCCJIT_LIBS="-lgccjit" ;;
      darwin)
        LIBGCCJIT_CFLAGS="${MAC_CFLAGS}"
        LIBGCCJIT_LIBS="${MAC_LIBS} -lgccjit -ldl";;
      *)
        LIBGCCJIT_LIBS="-lgccjit -ldl" ;;
    esac
    NEED_DYNLIB=yes
    AC_DEFINE(HAVE_NATIVE_COMP, 1, [Define to 1 if native compiler is available.])

    CFLAGS=$SAVE_CFLAGS
    LIBS=$SAVE_LIBS
fi
AC_DEFINE_UNQUOTED(NATIVE_ELISP_SUFFIX, ".eln",
  [System extension for native compiled elisp])
AC_SUBST(HAVE_NATIVE_COMP)
AC_SUBST(LIBGCCJIT_CFLAGS)
AC_SUBST(LIBGCCJIT_LIBS)

DYNLIB_OBJ=
if test "${NEED_DYNLIB}" = yes; then
  DYNLIB_OBJ="dynlib.o"
fi
AC_SUBST(DYNLIB_OBJ)

### Use -lpng if available, unless '--with-png=no'.
HAVE_PNG=no
LIBPNG=
PNG_CFLAGS=
if test "${with_png}" != no; then
  # mingw32 loads the library dynamically.
  if test "$opsys" = mingw32; then
    AC_CHECK_HEADER([png.h], [HAVE_PNG=yes])
  elif test "${HAVE_X11}" = "yes" || test "${HAVE_W32}" = "yes" \
       || test "${HAVE_NS}" = "yes"; then
    EMACS_CHECK_MODULES([PNG], [libpng >= 1.0.0])
    if test $HAVE_PNG = yes; then
      LIBPNG=$PNG_LIBS
    else
      # Test old way in case pkg-config doesn't have it (older machines).
      AC_MSG_CHECKING([for libpng not configured by pkg-config])

      png_cflags=`(libpng-config --cflags) 2>&AS_MESSAGE_LOG_FD` &&
      png_ldflags=`(libpng-config --ldflags) 2>&AS_MESSAGE_LOG_FD` || {
	# libpng-config does not work; configure by hand.
	# Debian unstable as of July 2003 has multiple libpngs, and puts png.h
	# in /usr/include/libpng.
	if test -r /usr/include/libpng/png.h &&
	   test ! -r /usr/include/png.h; then
	  png_cflags=-I/usr/include/libpng
	else
	  png_cflags=
	fi
	png_ldflags='-lpng'
      }
      SAVE_CFLAGS=$CFLAGS
      SAVE_LIBS=$LIBS
      CFLAGS="$CFLAGS $png_cflags"
      LIBS="$png_ldflags -lz -lm $LIBS"
      AC_LINK_IFELSE(
	[AC_LANG_PROGRAM([[#include <png.h>]],
	   [[return !png_get_channels (0, 0);]])],
	[HAVE_PNG=yes
	 PNG_CFLAGS=`AS_ECHO(["$png_cflags"]) | sed -e "$edit_cflags"`
	 LIBPNG=$png_ldflags])
      CFLAGS=$SAVE_CFLAGS
      LIBS=$SAVE_LIBS
      AC_MSG_RESULT([$HAVE_PNG])
    fi

    # $LIBPNG requires explicit -lz in some cases.
    # We don't know what those cases are, exactly, so play it safe and
    # append -lz to any nonempty $LIBPNG, unless we're already using LIBZ.
    case " $LIBPNG ",$LIBZ in
      *' -lz '*, | *' ',?*) ;;
      *) LIBPNG="$LIBPNG -lz" ;;
    esac
  fi
fi
if test $HAVE_PNG = yes; then
  AC_DEFINE([HAVE_PNG], [1], [Define to 1 if you have the png library.])

  SAVE_CFLAGS=$CFLAGS
  CFLAGS="$CFLAGS $PNG_CFLAGS"
  AC_CHECK_DECL([png_longjmp],
    [],
    [AC_DEFINE([PNG_DEPSTRUCT], [],
       [Define to empty to suppress deprecation warnings when building
	with --enable-gcc-warnings and with libpng versions before 1.5,
	which lack png_longjmp.])],
    [[#include <png.h>
    ]])
  CFLAGS=$SAVE_CFLAGS
fi
AC_SUBST(LIBPNG)
AC_SUBST(PNG_CFLAGS)

### Use -ltiff if available, unless '--with-tiff=no'.
### mingw32 doesn't use -ltiff, since it loads the library dynamically.
HAVE_TIFF=no
LIBTIFF=
if test "${opsys}" = "mingw32"; then
  if test "${with_tiff}" != "no"; then
    AC_CHECK_HEADER(tiffio.h, HAVE_TIFF=yes, HAVE_TIFF=no)
  fi
  if test "${HAVE_TIFF}" = "yes"; then
    AC_DEFINE(HAVE_TIFF, 1, [Define to 1 if you have the tiff library (-ltiff).])
  fi
elif test "${HAVE_X11}" = "yes" || test "${HAVE_W32}" = "yes" \
     || test "${HAVE_NS}" = "yes"; then
  if test "${with_tiff}" != "no"; then
    AC_CHECK_HEADER(tiffio.h,
      [tifflibs="-lz -lm"
      # At least one tiff package requires the jpeg library.
      if test "${HAVE_JPEG}" = yes; then tifflibs="-ljpeg $tifflibs"; fi
      AC_CHECK_LIB(tiff, TIFFGetVersion, HAVE_TIFF=yes, , $tifflibs)])
  fi

  if test "${HAVE_TIFF}" = "yes"; then
    AC_DEFINE(HAVE_TIFF, 1, [Define to 1 if you have the tiff library (-ltiff).])
    dnl FIXME -lz -lm, as per libpng?
    LIBTIFF=-ltiff
  fi
fi
AC_SUBST(LIBTIFF)

### Use -lgif or -lungif if available, unless '--with-gif=no'.
### mingw32 doesn't use -lgif/-lungif, since it loads the library dynamically.
HAVE_GIF=no
LIBGIF=
if test "${opsys}" = "mingw32"; then
  if test "${with_gif}" != "no"; then
    AC_CHECK_HEADER(gif_lib.h, HAVE_GIF=yes, HAVE_GIF=no)
  fi
  if test "${HAVE_GIF}" = "yes"; then
    AC_DEFINE(HAVE_GIF, 1, [Define to 1 if you have a gif (or ungif) library.])
  fi
elif test "${HAVE_X11}" = "yes" && test "${with_gif}" != "no" \
        || test "${HAVE_W32}" = "yes" || test "${HAVE_NS}" = "yes"; then
  AC_CHECK_HEADER(gif_lib.h,
# EGifPutExtensionLast only exists from version libungif-4.1.0b1.
# Earlier versions can crash Emacs, but version 5.0 removes EGifPutExtensionLast.
    [AC_CHECK_LIB(gif, GifMakeMapObject, HAVE_GIF=yes,
        [AC_CHECK_LIB(gif, EGifPutExtensionLast, HAVE_GIF=yes, HAVE_GIF=maybe)])])

  if test "$HAVE_GIF" = yes; then
    LIBGIF=-lgif
  elif test "$HAVE_GIF" = maybe; then
# If gif_lib.h but no libgif, try libungif.
    AC_CHECK_LIB(ungif, EGifPutExtensionLast, HAVE_GIF=yes, HAVE_GIF=no)
    test "$HAVE_GIF" = yes && LIBGIF=-lungif
  fi

  if test "${HAVE_GIF}" = "yes"; then
    AC_DEFINE(HAVE_GIF, 1, [Define to 1 if you have a gif (or ungif) library.])
  fi
fi
AC_SUBST(LIBGIF)

dnl Check for required libraries.
MISSING=
WITH_IFAVAILABLE=
if test "${HAVE_X11}" = "yes"; then
  case $with_xpm,$HAVE_XPM in
    no,* | ifavailable,* | *,yes) ;;
    *) MISSING="libXpm"
       WITH_IFAVAILABLE="--with-xpm=ifavailable";;
  esac
  case $with_jpeg,$HAVE_JPEG in
    no,* | ifavailable,* | *,yes) ;;
    *) MISSING="$MISSING libjpeg"
       WITH_IFAVAILABLE="$WITH_IFAVAILABLE --with-jpeg=ifavailable";;
  esac
  case $with_png,$HAVE_PNG in
    no,* | ifavailable,* | *,yes) ;;
    *) MISSING="$MISSING libpng"
       WITH_IFAVAILABLE="$WITH_IFAVAILABLE --with-png=ifavailable";;
  esac
  case $with_gif,$HAVE_GIF in
    no,* | ifavailable,* | *,yes) ;;
    *) MISSING="$MISSING libgif/libungif"
       WITH_IFAVAILABLE="$WITH_IFAVAILABLE --with-gif=ifavailable";;
  esac
  case $with_tiff,$HAVE_TIFF in
    no,* | ifavailable,* | *,yes) ;;
    *) MISSING="$MISSING libtiff"
       WITH_IFAVAILABLE="$WITH_IFAVAILABLE --with-tiff=ifavailable";;
  esac
fi
case $with_gnutls,$HAVE_GNUTLS in
  no,* | ifavailable,* | *,yes) ;;
  *) MISSING="$MISSING gnutls"
     WITH_IFAVAILABLE="$WITH_IFAVAILABLE --with-gnutls=ifavailable";;
esac
case $with_json,$HAVE_JSON in
  no,* | ifavailable,* | *,yes) ;;
  *) MISSING="$MISSING json"
     WITH_IFAVAILABLE="$WITH_IFAVAILABLE --with-json=ifavailable";;
esac
if test "X${MISSING}" != X; then
  # If we have a missing library, and we don't have pkg-config installed,
  # the missing pkg-config may be the reason.  Give the user a hint.
  if test "X${PKG_CONFIG}" = X; then
    AC_MSG_WARN([Unable to locate a usable pkg-config])
  fi
  AC_MSG_ERROR([The following required libraries were not found:
    $MISSING
Maybe some development libraries/packages are missing?
To build anyway, give:
    $WITH_IFAVAILABLE
as options to configure.])
fi

### Use -lgpm if available, unless '--with-gpm=no'.
HAVE_GPM=no
LIBGPM=
if test "${with_gpm}" != "no"; then
  AC_CHECK_HEADER(gpm.h,
    [AC_CHECK_LIB(gpm, Gpm_Open, HAVE_GPM=yes)])

  if test "${HAVE_GPM}" = "yes"; then
    AC_DEFINE(HAVE_GPM, 1, [Define to 1 if you have the gpm library (-lgpm).])
    LIBGPM=-lgpm
  fi
fi
AC_SUBST(LIBGPM)

dnl Check for malloc/malloc.h on darwin
AC_CHECK_HEADERS_ONCE(malloc/malloc.h)

GNUSTEP_CFLAGS=
### Use NeXTstep API to implement GUI.
if test "${HAVE_NS}" = "yes"; then
  AC_DEFINE(HAVE_NS, 1, [Define to 1 if you are using the NeXTstep API, either GNUstep or Cocoa on macOS.])
  if test "${NS_IMPL_COCOA}" = "yes"; then
    AC_DEFINE(NS_IMPL_COCOA, 1, [Define to 1 if you are using NS windowing under macOS.])
  fi
  if test "${NS_IMPL_GNUSTEP}" = "yes"; then
    AC_DEFINE(NS_IMPL_GNUSTEP, 1, [Define to 1 if you are using NS windowing under GNUstep.])
    if test $NS_GNUSTEP_CONFIG != yes; then
      # See also .m.o rule in src/Makefile.in.  */
      # FIXME: are all these flags really needed?  Document here why.  */
      GNUSTEP_CFLAGS="-D_REENTRANT -fPIC -fno-strict-aliasing -I${GNUSTEP_SYSTEM_HEADERS} ${GNUSTEP_LOCAL_HEADERS}"
      ## Extra CFLAGS applied to src/*.m files.
      GNU_OBJC_CFLAGS="$GNU_OBJC_CFLAGS -fgnu-runtime -Wno-import -fconstant-string-class=NSConstantString -DGNUSTEP_BASE_LIBRARY=1 -DGNU_GUI_LIBRARY=1 -DGNU_RUNTIME=1 -DGSWARN -DGSDIAGNOSE"
    fi
  fi
  OTHER_FILES=ns-app
fi

### Use session management (-lSM -lICE) if available
HAVE_X_SM=no
LIBXSM=
if test "${HAVE_X11}" = "yes"; then
  AC_CHECK_HEADER(X11/SM/SMlib.h,
    [AC_CHECK_LIB(SM, SmcOpenConnection, HAVE_X_SM=yes, , -lICE)])

  if test "${HAVE_X_SM}" = "yes"; then
    AC_DEFINE(HAVE_X_SM, 1, [Define to 1 if you have the SM library (-lSM).])
    LIBXSM="-lSM -lICE"
  fi
fi
AC_SUBST(LIBXSM)

### Use XRandr (-lXrandr) if available
HAVE_XRANDR=no
if test "${HAVE_X11}" = "yes"; then
  XRANDR_REQUIRED=1.2.2
  XRANDR_MODULES="xrandr >= $XRANDR_REQUIRED"
  EMACS_CHECK_MODULES([XRANDR], [$XRANDR_MODULES])
  if test $HAVE_XRANDR = no; then
    # Test old way in case pkg-config doesn't have it (older machines).
    # Include Xrender.h by hand to work around bug in older Xrandr.h
    # (e.g. RHEL5) and silence (harmless) configure warning (bug#18465).
    AC_CHECK_HEADER(X11/extensions/Xrandr.h,
      [AC_CHECK_LIB(Xrandr, XRRGetScreenResources, HAVE_XRANDR=yes)],
      [], [AC_INCLUDES_DEFAULT
#include <X11/extensions/Xrender.h>])
    if test $HAVE_XRANDR = yes; then
      XRANDR_LIBS=-lXrandr
    fi
  fi
  if test $HAVE_XRANDR = yes; then
    AC_DEFINE(HAVE_XRANDR, 1, [Define to 1 if you have the XRandr extension.])
  fi
fi
AC_SUBST(XRANDR_CFLAGS)
AC_SUBST(XRANDR_LIBS)

### Use Xinerama (-lXinerama) if available
HAVE_XINERAMA=no
if test "${HAVE_X11}" = "yes"; then
  XINERAMA_REQUIRED=1.0.2
  XINERAMA_MODULES="xinerama >= $XINERAMA_REQUIRED"
  EMACS_CHECK_MODULES([XINERAMA], [$XINERAMA_MODULES])
  if test $HAVE_XINERAMA = no; then
    # Test old way in case pkg-config doesn't have it (older machines).
    AC_CHECK_HEADER(X11/extensions/Xinerama.h,
      [AC_CHECK_LIB(Xinerama, XineramaQueryExtension, HAVE_XINERAMA=yes)])
    if test $HAVE_XINERAMA = yes; then
      XINERAMA_LIBS=-lXinerama
    fi
  fi
  if test $HAVE_XINERAMA = yes; then
    AC_DEFINE(HAVE_XINERAMA, 1, [Define to 1 if you have the Xinerama extension.])
  fi
fi
AC_SUBST(XINERAMA_CFLAGS)
AC_SUBST(XINERAMA_LIBS)

### Use Xfixes (-lXfixes) if available
HAVE_XFIXES=no
if test "${HAVE_X11}" = "yes"; then
  XFIXES_REQUIRED=4.0.0
  XFIXES_MODULES="xfixes >= $XFIXES_REQUIRED"
  EMACS_CHECK_MODULES([XFIXES], [$XFIXES_MODULES])
  if test $HAVE_XFIXES = no; then
    # Test old way in case pkg-config doesn't have it (older machines).
    AC_CHECK_HEADER(X11/extensions/Xfixes.h,
      [AC_CHECK_LIB(Xfixes, XFixesHideCursor, HAVE_XFIXES=yes)])
    if test $HAVE_XFIXES = yes; then
      XFIXES_LIBS=-lXfixes
    fi
  fi
  if test $HAVE_XFIXES = yes; then
    AC_DEFINE(HAVE_XFIXES, 1, [Define to 1 if you have the Xfixes extension.])
  fi
fi
AC_SUBST(XFIXES_CFLAGS)
AC_SUBST(XFIXES_LIBS)

### Use Xdbe (-lXdbe) if available
HAVE_XDBE=no
if test "${HAVE_X11}" = "yes"; then
  if test "${with_xdbe}" != "no"; then
    AC_CHECK_HEADER(X11/extensions/Xdbe.h,
      [AC_CHECK_LIB(Xext, XdbeAllocateBackBufferName, HAVE_XDBE=yes)],
      [],
      [#include <X11/Xlib.h>
      ])
  fi
  if test $HAVE_XDBE = yes; then
    XDBE_LIBS=-lXext
  fi
  if test $HAVE_XDBE = yes; then
    AC_DEFINE(HAVE_XDBE, 1, [Define to 1 if you have the Xdbe extension.])
  fi
fi
AC_SUBST(XDBE_CFLAGS)
AC_SUBST(XDBE_LIBS)

### Use libxml (-lxml2) if available
### mingw32 doesn't use -lxml2, since it loads the library dynamically.
HAVE_LIBXML2=no
if test "${with_xml2}" != "no"; then
  ### I'm not sure what the version number should be, so I just guessed.
  EMACS_CHECK_MODULES([LIBXML2], [libxml-2.0 > 2.6.17])
  # Built-in libxml2 on OS X 10.8 lacks libxml-2.0.pc.
  if test "${HAVE_LIBXML2}" != "yes" && test "$opsys" = "darwin"; then
    SAVE_CPPFLAGS="$CPPFLAGS"
    if test -z "$xcsdkdir" -a -n "$XCRUN" -a ! -d /usr/include; then
      dnl /usr/include is not found.  Try Xcode SDK dir if it is sane.
      xcsdkdir=`$XCRUN --show-sdk-path 2>/dev/null`
      case $xcsdkdir in
	*[[\\\"\#\$\&\'\`$am_lf\ \	]]*)
	xcsdkdir="" ;;
      esac
    fi
    CPPFLAGS="$CPPFLAGS -isystem${xcsdkdir}/usr/include/libxml2"
    AC_CHECK_HEADER(libxml/HTMLparser.h,
      [AC_CHECK_DECL(HTML_PARSE_RECOVER, HAVE_LIBXML2=yes, ,
		     [#include <libxml/HTMLparser.h>])])
    CPPFLAGS="$SAVE_CPPFLAGS"
    if test "${HAVE_LIBXML2}" = "yes"; then
      LIBXML2_CFLAGS="-isystem${xcsdkdir}/usr/include/libxml2"
      LIBXML2_LIBS="-lxml2"
    fi
  fi
  if test "${HAVE_LIBXML2}" = "yes"; then
    if test "${opsys}" != "mingw32"; then
      AC_CHECK_LIB(xml2, htmlReadMemory, HAVE_LIBXML2=yes, HAVE_LIBXML2=no,
        [$LIBXML2_LIBS])
    else
      LIBXML2_LIBS=""
    fi
    if test "${HAVE_LIBXML2}" = "yes"; then
      AC_DEFINE(HAVE_LIBXML2, 1, [Define to 1 if you have the libxml library (-lxml2).])
    else
      LIBXML2_LIBS=""
      LIBXML2_CFLAGS=""
    fi
  fi
fi
AC_SUBST(LIBXML2_LIBS)
AC_SUBST(LIBXML2_CFLAGS)

### Use libgit2 and git2rs
if test "${with_libgit}" = "yes"; then
  HAVE_LIBGIT=yes
  AC_DEFINE(HAVE_LIBGIT, 1, [Define to 1 if you want to use libgit2 and git2rs.])
fi

BLESSMAIL_TARGET=
LIBS_MAIL=
if test ! "$with_mailutils"; then
  # Check for mail-locking functions in a "mail" library.  Probably this should
  # have the same check as for liblockfile below.
  AC_CHECK_LIB([mail], [maillock], [have_mail=yes], [have_mail=no])
  if test $have_mail = yes; then
    LIBS_MAIL=-lmail
    AC_DEFINE([HAVE_LIBMAIL], [1],
      [Define to 1 if you have the 'mail' library (-lmail).])

    OLD_LIBS=$LIBS
    LIBS="$LIBS_MAIL $LIBS"
    AC_CHECK_FUNCS([touchlock])
    LIBS=$OLD_LIBS
  fi
  dnl Debian, at least:
  AC_CHECK_LIB([lockfile], [maillock], [have_lockfile=yes], [have_lockfile=no])
  if test $have_lockfile = yes; then
     LIBS_MAIL=-llockfile
     AC_DEFINE([HAVE_LIBLOCKFILE], [1],
       [Define to 1 if you have the 'lockfile' library (-llockfile).])
  else
    # If we have the shared liblockfile, assume we must use it for mail
    # locking (e.g. Debian).  If we couldn't link against liblockfile
    # (no liblockfile.a installed), ensure that we don't need to.
    dnl This works for files generally, not just executables.
    dnl Should we look elsewhere for it?  Maybe examine /etc/ld.so.conf?
    AC_CHECK_PROG([liblockfile], [liblockfile.so], [yes], [no],
		  [/usr/lib:/lib:/usr/local/lib:$LD_LIBRARY_PATH])
    if test "$ac_cv_prog_liblockfile" = yes; then
      AC_MSG_ERROR([Shared liblockfile found but can't link against it.
This probably means that movemail could lose mail.
There may be a 'development' package to install containing liblockfile.])
    fi
  fi
  AC_CHECK_HEADERS([maillock.h])

  ## Define MAIL_USE_FLOCK (or LOCKF) if the mailer uses flock (or lockf) to
  ## interlock access to the mail spool.  The alternative is a lock file named
  ## /usr/spool/mail/$USER.lock.
  mail_lock=no
  case $opsys in
    aix4-2) mail_lock="lockf" ;;

    gnu|freebsd|dragonfly|netbsd|openbsd|darwin) mail_lock="flock" ;;

    ## On GNU/Linux systems, both methods are used by various mail programs.
    ## I assume most people are using newer mailers that have heard of flock.
    ## Change this if you need to.
    ## Debian contains a patch which says: "On Debian/GNU/Linux systems,
    ## configure gets the right answers, and that means *NOT* using flock.
    ## Using flock is guaranteed to be the wrong thing. See Debian Policy
    ## for details." and then uses '#ifdef DEBIAN'.  Unfortunately the
    ## Debian maintainer hasn't provided a clean fix for Emacs.
    ## movemail.c will use 'maillock' when MAILDIR, HAVE_LIBMAIL and
    ## HAVE_MAILLOCK_H are defined, so the following appears to be the
    ## correct logic.  -- fx
    ## We must check for HAVE_LIBLOCKFILE too, as movemail does.
    ## liblockfile is a Free Software replacement for libmail, used on
    ## Debian systems and elsewhere. -rfr.
    gnu-*)
      mail_lock="flock"
      if test $have_mail = yes || test $have_lockfile = yes; then
	test $ac_cv_header_maillock_h = yes && mail_lock=no
      fi ;;

    mingw32)
      mail_lock="none-needed" ;;
  esac

  case $mail_lock in
    flock) AC_DEFINE([MAIL_USE_FLOCK], [1],
	     [Define if the mailer uses flock to interlock the mail spool.]);;

    lockf) AC_DEFINE([MAIL_USE_LOCKF], [1],
	     [Define if the mailer uses lockf to interlock the mail spool.]);;

    none-needed) ;;

    *) BLESSMAIL_TARGET="need-blessmail" ;;
  esac
fi
AC_SUBST([BLESSMAIL_TARGET])
AC_SUBST([LIBS_MAIL])

HAVE_SECCOMP=no
AC_CHECK_HEADERS(
  [linux/seccomp.h linux/filter.h],
  [AC_CHECK_DECLS(
    [SECCOMP_SET_MODE_FILTER, SECCOMP_FILTER_FLAG_TSYNC],
    [HAVE_SECCOMP=yes], [],
    [[
    #include <linux/seccomp.h>
    ]])])
AC_SUBST([HAVE_SECCOMP])

EMACS_CHECK_MODULES([LIBSECCOMP], [libseccomp >= 2.5.2])
AC_SUBST([HAVE_LIBSECCOMP])
AC_SUBST([LIBSECCOMP_LIBS])
AC_SUBST([LIBSECCOMP_CFLAGS])

OLD_LIBS=$LIBS
LIBS="$LIB_PTHREAD $LIB_MATH $LIBS"
AC_CHECK_FUNCS(accept4 fchdir gethostname \
getrusage get_current_dir_name \
lrand48 random rint trunc \
select getpagesize setlocale newlocale \
getrlimit setrlimit shutdown \
pthread_sigmask strsignal setitimer \
sendto recvfrom getsockname getifaddrs freeifaddrs \
gai_strerror sync \
getpwent endpwent getgrent endgrent \
cfmakeraw cfsetspeed __executable_start log2 pthread_setname_np \
pthread_set_name_np)
LIBS=$OLD_LIBS

if test "$ac_cv_func_pthread_setname_np" = "yes"; then
  AC_CACHE_CHECK(
   [whether pthread_setname_np takes a single argument],
   [emacs_cv_pthread_setname_np_1arg],
   [AC_COMPILE_IFELSE(
     [AC_LANG_PROGRAM(
       [[#include <pthread.h>]],
       [[pthread_setname_np ("a");]])],
     [emacs_cv_pthread_setname_np_1arg=yes],
     [emacs_cv_pthread_setname_np_1arg=no])])
  if test "$emacs_cv_pthread_setname_np_1arg" = "yes"; then
    AC_DEFINE(
      HAVE_PTHREAD_SETNAME_NP_1ARG, 1,
      [Define to 1 if pthread_setname_np takes a single argument.])
  else
    AC_CACHE_CHECK(
     [whether pthread_setname_np takes three arguments],
     [emacs_cv_pthread_setname_np_3arg],
     [AC_COMPILE_IFELSE(
       [AC_LANG_PROGRAM(
         [[#include <pthread.h>]],
         [[pthread_setname_np (0, "%s", "a");]])],
       [emacs_cv_pthread_setname_np_3arg=yes],
       [emacs_cv_pthread_setname_np_3arg=no])])
     if test "$emacs_cv_pthread_setname_np_3arg" = "yes"; then
       AC_DEFINE(
         HAVE_PTHREAD_SETNAME_NP_3ARG, 1,
         [Define to 1 if pthread_setname_np takes three arguments.])
     fi
  fi
fi

dnl No need to check for posix_memalign if aligned_alloc works.
AC_CHECK_FUNCS([aligned_alloc posix_memalign], [break])
AC_CHECK_DECLS([aligned_alloc], [], [], [[#include <stdlib.h>]])

case $with_unexec,$canonical in
  yes,alpha*)
    AC_CHECK_DECL([__ELF__], [],
      [AC_MSG_ERROR([Non-ELF systems are not supported on this platform.])]);;
esac

# Dump loading
AC_CHECK_FUNCS([posix_madvise])

dnl Cannot use AC_CHECK_FUNCS
AC_CACHE_CHECK([for __builtin_frame_address],
  [emacs_cv_func___builtin_frame_address],
  [AC_LINK_IFELSE([AC_LANG_PROGRAM([], [__builtin_frame_address (0);])],
     [emacs_cv_func___builtin_frame_address=yes],
     [emacs_cv_func___builtin_frame_address=no])])
if test $emacs_cv_func___builtin_frame_address = yes; then
  AC_DEFINE([HAVE___BUILTIN_FRAME_ADDRESS], 1,
	    [Define to 1 if you have the '__builtin_frame_address' function.])
fi
AC_CACHE_CHECK([for __builtin_unwind_init],
	       emacs_cv_func___builtin_unwind_init,
[AC_LINK_IFELSE([AC_LANG_PROGRAM([], [__builtin_unwind_init ();])],
		emacs_cv_func___builtin_unwind_init=yes,
		emacs_cv_func___builtin_unwind_init=no)])
if test $emacs_cv_func___builtin_unwind_init = yes; then
  AC_DEFINE(HAVE___BUILTIN_UNWIND_INIT, 1,
	    [Define to 1 if you have the '__builtin_unwind_init' function.])
fi

AC_CHECK_HEADERS_ONCE(sys/un.h)

AC_FUNC_FSEEKO

# UNIX98 PTYs.
AC_CHECK_FUNCS(grantpt)

# PTY-related GNU extensions.
AC_CHECK_FUNCS(getpt posix_openpt)

dnl Run a test program that contains a call to tputs, a call that is
dnl never executed.  This tests whether a pre-'main' dynamic linker
dnl works with the library.  It's too much trouble to actually call
dnl tputs in the test program, due to portability hassles.  When
dnl cross-compiling, assume the test program will run if it links.
AC_DEFUN([tputs_link_source], [
  AC_LANG_SOURCE(
     [[extern void tputs (const char *, int, int (*)(int));
       int main (int argc, char **argv)
       {
	  if (argc == 10000)
	    tputs (argv[0], 0, 0);
	  return 0;
       }]])
])
# Check this now, so that we will NOT find the above functions in ncurses.
# That is because we have not set up to link ncurses in lib-src.
# It's better to believe a function is not available
# than to expect to find it in ncurses.
# Also we need tputs and friends to be able to build at all.
AC_CACHE_CHECK([for library containing tputs], [emacs_cv_tputs_lib],
[if test "${opsys}" = "mingw32"; then
  emacs_cv_tputs_lib='none required'
else
  # curses precedes termcap because of AIX (Bug#9736#35) and OpenIndiana.
  tputs_libraries='tinfo ncurses terminfo curses termcap tinfow ncursesw'
  for tputs_library in '' $tputs_libraries; do
    OLIBS=$LIBS
    if test -z "$tputs_library"; then
      emacs_cv_tputs_lib='none required'
    else
      emacs_cv_tputs_lib=-l$tputs_library
      LIBS="$emacs_cv_tputs_lib $LIBS"
    fi
    AC_RUN_IFELSE([tputs_link_source], [], [emacs_cv_tputs_lib=no],
      [AC_LINK_IFELSE([tputs_link_source], [], [emacs_cv_tputs_lib=no])])
    LIBS=$OLIBS
    if test "X$emacs_cv_tputs_lib" != Xno; then
      break
    fi
  done
fi])
AS_CASE(["$emacs_cv_tputs_lib"],
  [no], [AC_MSG_ERROR([The required function 'tputs' was not found in any library.
The following libraries were tried (in order):
  libtinfo, libncurses, libterminfo, libcurses, libtermcap
Please try installing whichever of these libraries is most appropriate
for your system, together with its header files.
For example, a libncurses-dev(el) or similar package.])],
  [-l*], [LIBS_TERMCAP=$emacs_cv_tputs_lib],
  [*], [LIBS_TERMCAP=])

## Use termcap instead of terminfo?
## Only true for: freebsd < 40000, ms-w32, msdos, netbsd < 599002500.
TERMINFO=yes
## FIXME?  In the cases below where we unconditionally set
## LIBS_TERMCAP="-lncurses", this overrides LIBS_TERMCAP = -ltinfo,
## if that was found above to have tputs.
## Should we use the gnu* logic everywhere?
case "$opsys" in
  ## darwin: Prevents crashes when running Emacs in Terminal.app under 10.2.
  ##  The ncurses library has been moved out of the System framework in
  ##  Mac OS X 10.2.  So if configure detects it, set the command-line
  ##  option to use it.
  darwin) LIBS_TERMCAP="-lncurses" ;;

  gnu*) test -z "$LIBS_TERMCAP" && LIBS_TERMCAP="-lncurses" ;;

  freebsd)
    AC_MSG_CHECKING([whether FreeBSD is new enough to use terminfo])
    AC_CACHE_VAL(emacs_cv_freebsd_terminfo,
    [AC_LINK_IFELSE([AC_LANG_PROGRAM([[#include <osreldate.h>]],
[[#if __FreeBSD_version < 400000
fail;
#endif
]])], emacs_cv_freebsd_terminfo=yes, emacs_cv_freebsd_terminfo=no)])

    AC_MSG_RESULT($emacs_cv_freebsd_terminfo)

    if test $emacs_cv_freebsd_terminfo = yes; then
      LIBS_TERMCAP="-lncurses"
    else
      TERMINFO=no
      LIBS_TERMCAP="-ltermcap"
    fi
    ;;

  mingw32)
    TERMINFO=no
    LIBS_TERMCAP=
    ;;

  netbsd)
    if test "x$LIBS_TERMCAP" != "x-lterminfo"; then
      TERMINFO=no
      LIBS_TERMCAP="-ltermcap"
    fi
    ;;

  openbsd | dragonfly) LIBS_TERMCAP="-lncurses" ;;

  ## hpux: Make sure we get select from libc rather than from libcurses
  ##  because libcurses on HPUX 10.10 has a broken version of select.
  ##  We used to use -lc -lcurses, but this may be cleaner.
  ## FIXME?  But TERMINFO = yes on hpux (it used to be explicitly
  # set that way, now it uses the default).  Isn't this a contradiction?
  hpux*) LIBS_TERMCAP="-ltermcap" ;;

esac

TERMCAP_OBJ=tparam.o
if test $TERMINFO = yes; then
  AC_DEFINE(TERMINFO, 1, [Define to 1 if you use terminfo instead of termcap.])
  TERMCAP_OBJ=terminfo.o
  AC_CACHE_CHECK([whether $LIBS_TERMCAP library defines BC],
    [emacs_cv_terminfo_defines_BC],
    [OLD_LIBS=$LIBS
     LIBS="$LIBS $LIBS_TERMCAP"
     AC_LINK_IFELSE([AC_LANG_PROGRAM([[extern char *BC;]], [[return !*BC;]])],
       [emacs_cv_terminfo_defines_BC=yes],
       [emacs_cv_terminfo_defines_BC=no])
     LIBS=$OLD_LIBS])
  if test "$emacs_cv_terminfo_defines_BC" = yes; then
    AC_DEFINE([TERMINFO_DEFINES_BC], 1, [Define to 1 if the
      terminfo library defines the variables BC, PC, and UP.])
  fi
fi
if test "X$LIBS_TERMCAP" = "X-lncurses"; then
  AC_DEFINE(USE_NCURSES, 1, [Define to 1 if you use ncurses.])
fi
AC_SUBST(LIBS_TERMCAP)
AC_SUBST(TERMCAP_OBJ)

# GNU/Linux-specific timer functions.
AC_CACHE_CHECK([for timerfd interface], [emacs_cv_have_timerfd],
  [AC_COMPILE_IFELSE(
     [AC_LANG_PROGRAM([[#include <sys/timerfd.h>
		      ]],
		      [[timerfd_create (CLOCK_REALTIME,
					TFD_CLOEXEC | TFD_NONBLOCK);
			timerfd_settime (0, TFD_TIMER_ABSTIME, 0, 0);]])],
     [emacs_cv_have_timerfd=yes],
     [emacs_cv_have_timerfd=no])])
if test "$emacs_cv_have_timerfd" = yes; then
  AC_DEFINE([HAVE_TIMERFD], 1,
    [Define to 1 if timerfd functions are supported as in GNU/Linux.])
fi

# Alternate stack for signal handlers.
AC_CACHE_CHECK([whether signals can be handled on alternate stack],
	       [emacs_cv_alternate_stack],
  [AC_COMPILE_IFELSE(
     [AC_LANG_PROGRAM([[#include <signal.h>
		      ]],
		      [[stack_t ss;
			struct sigaction sa;
			ss.ss_sp = malloc (SIGSTKSZ);
			ss.ss_size = SIGSTKSZ;
			sa.sa_flags = SA_SIGINFO | SA_ONSTACK;
			sigaltstack (&ss, 0);
			sigaction (SIGSEGV, &sa, 0);]])],
     [emacs_cv_alternate_stack=yes],
     [emacs_cv_alternate_stack=no])])

# Do we need the Hesiod library to provide the support routines?
dnl FIXME?  Should we be skipping this on Darwin too?
LIBHESIOD=
LIBRESOLV=
if test "$with_hesiod" != no ; then
  # Don't set $LIBS here -- see comments above.  FIXME which comments?
  resolv=no
  AC_CHECK_FUNC(res_send, , [AC_CHECK_FUNC(__res_send, ,
     [AC_CHECK_LIB(resolv, res_send, resolv=yes,
		  [AC_CHECK_LIB(resolv, __res_send, resolv=yes)])])])
  if test "$resolv" = yes ; then
    RESOLVLIB=-lresolv
  else
    RESOLVLIB=
  fi
  hesiod=no
  AC_CHECK_FUNC(hes_getmailhost, , [AC_CHECK_LIB(hesiod, hes_getmailhost,
	hesiod=yes, :, $RESOLVLIB)])

  if test x"$hesiod" = xyes; then
    LIBHESIOD=-lhesiod
    LIBRESOLV=$RESOLVLIB
  fi
fi
AC_SUBST(LIBHESIOD)
AC_SUBST(LIBRESOLV)

# These tell us which Kerberos-related libraries to use.
COM_ERRLIB=
CRYPTOLIB=
KRB5LIB=
DESLIB=
KRB4LIB=

if test "${with_kerberos}" != no; then
  OLD_LIBS=$LIBS
  AC_CHECK_LIB(com_err, com_err, have_com_err=yes, have_com_err=no)
  if test $have_com_err = yes; then
    COM_ERRLIB=-lcom_err
    LIBS="$COM_ERRLIB $LIBS"
  fi
  AC_CHECK_LIB(crypto, mit_des_cbc_encrypt, have_crypto=yes, have_crypto=no)
  if test $have_crypto = yes; then
    CRYPTOLIB=-lcrypto
    LIBS="$CRYPTOLIB $LIBS"
  fi
  AC_CHECK_LIB(k5crypto, mit_des_cbc_encrypt, have_k5crypto=yes, have_k5crypto=no)
  if test $have_k5crypto = yes; then
    CRYPTOLIB=-lk5crypto
    LIBS="$CRYPTOLIB $LIBS"
  fi
  AC_CHECK_LIB(krb5, krb5_init_context, have_krb5=yes, have_krb5=no)
  if test $have_krb5=yes; then
    KRB5LIB=-lkrb5
    LIBS="$KRB5LIB $LIBS"
  fi
  dnl FIXME Simplify.  Does not match 22 logic, thanks to default_off?
  if test "${with_kerberos5}" = no; then
    AC_CHECK_LIB(des425, des_cbc_encrypt, have_des425=yes, have_des425=no )
    if test $have_des425 = yes; then
      DESLIB=-ldes425
      LIBS="$DESLIB $LIBS"
    else
      AC_CHECK_LIB(des, des_cbc_encrypt, have_des=yes, have_des=no)
      if test $have_des = yes; then
        DESLIB=-ldes
        LIBS="$DESLIB $LIBS"
      fi
    fi
    AC_CHECK_LIB(krb4, krb_get_cred, have_krb4=yes, have_krb4=no)
    if test $have_krb4 = yes; then
      KRB4LIB=-lkrb4
      LIBS="$KRB4LIB $LIBS"
    else
      AC_CHECK_LIB(krb, krb_get_cred, have_krb=yes, have_krb=no)
      if test $have_krb = yes; then
        KRB4LIB=-lkrb
        LIBS="$KRB4LIB $LIBS"
      fi
    fi
  fi

  if test "${with_kerberos5}" != no; then
    AC_CHECK_HEADERS(krb5.h,
      [AC_CHECK_MEMBERS([krb5_error.text, krb5_error.e_text],,,
		        [#include <krb5.h>])])
  else
    AC_CHECK_HEADERS(krb.h,,
		     [AC_CHECK_HEADERS(kerberosIV/krb.h,,
				       [AC_CHECK_HEADERS(kerberos/krb.h)])])
  fi
  AC_CHECK_HEADERS(com_err.h)
  LIBS=$OLD_LIBS
fi

AC_SUBST(COM_ERRLIB)
AC_SUBST(CRYPTOLIB)
AC_SUBST(KRB5LIB)
AC_SUBST(DESLIB)
AC_SUBST(KRB4LIB)

AC_CHECK_HEADERS(valgrind/valgrind.h)

AC_CHECK_MEMBERS([struct unipair.unicode], [], [], [[#include <linux/kd.h>]])

AC_CHECK_FUNCS_ONCE([__lsan_ignore_object])

AC_FUNC_FORK

dnl AC_CHECK_FUNCS_ONCE wouldn’t be right for snprintf, which needs
dnl the current CFLAGS etc.
AC_CHECK_FUNCS(snprintf)

dnl posix_spawn.  The chdir and setsid functionality is relatively
dnl recent, so we check for it specifically.
AC_CHECK_HEADERS([spawn.h])
AC_SUBST([HAVE_SPAWN_H])
AC_CHECK_FUNCS([posix_spawn \
                posix_spawn_file_actions_addchdir \
                posix_spawn_file_actions_addchdir_np \
                posix_spawnattr_setflags])
AC_SUBST([HAVE_POSIX_SPAWN])
AC_SUBST([HAVE_POSIX_SPAWN_FILE_ACTIONS_ADDCHDIR])
AC_SUBST([HAVE_POSIX_SPAWN_FILE_ACTIONS_ADDCHDIR_NP])
AC_SUBST([HAVE_POSIX_SPAWNATTR_SETFLAGS])
AC_CHECK_DECLS([POSIX_SPAWN_SETSID], [], [], [[
               #include <spawn.h>
               ]])
AC_SUBST([HAVE_DECL_POSIX_SPAWN_SETSID])

dnl Check for glib.  This differs from other library checks in that
dnl Emacs need not link to glib unless some other library is already
dnl linking to glib.  Although glib provides no facilities that Emacs
dnl needs for its own purposes, when glib is present Emacs needs to
dnl use primitives like g_main_context_query to avoid clashing with
dnl glib at a low level.
dnl
dnl Check this late, since it depends on $GTK_CFLAGS etc.
XGSELOBJ=
AC_CACHE_CHECK([whether GLib is linked in], [emacs_cv_links_glib],
[OLDCFLAGS="$CFLAGS"
OLDLIBS="$LIBS"
CFLAGS="$CFLAGS $GTK_CFLAGS $RSVG_CFLAGS $DBUS_CFLAGS $SETTINGS_CFLAGS"
LIBS="$LIBS $GTK_LIBS $RSVG_LIBS $DBUS_LIBS $SETTINGS_LIBS"
CFLAGS="$CFLAGS $NOTIFY_CFLAGS $CAIRO_CFLAGS"
LIBS="$LIBS $NOTIFY_LIBS $CAIRO_LIBS"
AC_LINK_IFELSE([AC_LANG_PROGRAM(
	[[#include <glib.h>
	]],
	[[g_print ("Hello world");]])],
     [emacs_cv_links_glib=yes],
     [emacs_cv_links_glib=no])
CFLAGS="$OLDCFLAGS"
LIBS="$OLDLIBS"])
if test "${emacs_cv_links_glib}" = "yes"; then
  AC_DEFINE(HAVE_GLIB, 1, [Define to 1 if GLib is linked in.])
  if test "$HAVE_NS" = no;then
    XGSELOBJ=xgselect.o
  fi
fi
AC_SUBST(XGSELOBJ)

dnl Adapted from Haible's version.
AC_CACHE_CHECK([for nl_langinfo and CODESET], [emacs_cv_langinfo_codeset],
  [AC_LINK_IFELSE([AC_LANG_PROGRAM([[#include <langinfo.h>]],
    [[char *cs = nl_langinfo(CODESET);]])],
    [emacs_cv_langinfo_codeset=yes],
    [emacs_cv_langinfo_codeset=no])
  ])
if test "$emacs_cv_langinfo_codeset" = yes; then
  AC_DEFINE([HAVE_LANGINFO_CODESET], 1,
    [Define if you have <langinfo.h> and nl_langinfo (CODESET).])

  AC_CACHE_CHECK([for nl_langinfo and _NL_PAPER_WIDTH],
    [emacs_cv_langinfo__nl_paper_width],
    [AC_LINK_IFELSE([AC_LANG_PROGRAM([[#include <langinfo.h>]],
      [[char *cs = nl_langinfo (_NL_PAPER_WIDTH);]])],
      [emacs_cv_langinfo__nl_paper_width=yes],
      [emacs_cv_langinfo__nl_paper_width=no])
    ])
  if test "$emacs_cv_langinfo__nl_paper_width" = yes; then
    AC_DEFINE([HAVE_LANGINFO__NL_PAPER_WIDTH], 1,
      [Define if you have <langinfo.h> and nl_langinfo (_NL_PAPER_WIDTH).])
  fi
fi

AC_TYPE_MBSTATE_T

dnl Fixme: AC_SYS_POSIX_TERMIOS should probably be used, but it's not clear
dnl how the tty code is related to POSIX and/or other versions of termios.
dnl The following looks like a useful start.
dnl
dnl AC_SYS_POSIX_TERMIOS
dnl if test $ac_cv_sys_posix_termios = yes; then
dnl    AC_DEFINE(HAVE_TERMIOS, 1, [Define to 1 if you have POSIX-style functions
dnl                                and macros for terminal control.])
dnl    AC_DEFINE(HAVE_TCATTR, 1, [Define to 1 if you have tcgetattr and tcsetattr.])
dnl fi

dnl Turned on June 1996 supposing nobody will mind it.
dnl MinGW emulates passwd database, so this feature doesn't make sense there.
if test "${opsys}" != "mingw32"; then
   AC_DEFINE(AMPERSAND_FULL_NAME, 1, [Define to use the convention that &
     in the full name stands for the login id.])
fi

dnl Everybody supports this, except MS.
dnl Seems like the kind of thing we should be testing for, though.
## Note: PTYs are broken on darwin <6.  Use at your own risk.
if test "${opsys}" != "mingw32"; then
  AC_DEFINE(HAVE_PTYS, 1, [Define if the system supports pty devices.])
fi

dnl Everybody supports this, except MS-DOS.
dnl Seems like the kind of thing we should be testing for, though.
AC_DEFINE(HAVE_SOCKETS, 1, [Define if the system supports
  4.2-compatible sockets.])

AH_TEMPLATE(INTERNAL_TERMINAL, [This is substituted when $TERM is "internal".])

AH_TEMPLATE(NULL_DEVICE, [Name of the file to open to get
  a null file, or a data sink.])
if test "${opsys}" = "mingw32"; then
  AC_DEFINE(NULL_DEVICE, ["NUL:"])
else
  AC_DEFINE(NULL_DEVICE, ["/dev/null"])
fi

if test "${opsys}" = "mingw32"; then
  SEPCHAR=';'
else
  SEPCHAR=':'
fi
AC_DEFINE_UNQUOTED(SEPCHAR, ['$SEPCHAR'], [Character that separates PATH elements.])
dnl This is for MinGW, and is used in test/Makefile.in.
dnl The MSYS Bash has heuristics for replacing ':' with ';' when it
dnl decides that a command-line argument to be passed to a MinGW program
dnl is a PATH-style list of directories.  But that heuristics plays it
dnl safe, and only does the replacement when it is _absolutely_ sure it
dnl sees a colon-separated list of file names; e.g. ":." is left alone,
dnl which breaks in-tree builds.  So we do this manually instead.
dnl Note that we cannot rely on PATH_SEPARATOR, as that one will always
dnl be computed as ':' in MSYS Bash.
AC_SUBST(SEPCHAR)

dnl Everybody supports this, except MS-DOS.
AC_DEFINE(subprocesses, 1, [Define to enable asynchronous subprocesses.])

AC_DEFINE(USER_FULL_NAME, [pw->pw_gecos], [How to get a user's full name.])


AC_DEFINE(DIRECTORY_SEP, ['/'],
  [Character that separates directories in a file name.])

if test "${opsys}" = "mingw32"; then
  AC_DEFINE(IS_DEVICE_SEP(_c_), [((_c_) == ':')],
    [Returns true if character is a device separator.])

  AC_DEFINE(IS_DIRECTORY_SEP(_c_), [((_c_) == '/' || (_c_) == '\\')],
    [Returns true if character is a directory separator.])

  AC_DEFINE(IS_ANY_SEP(_c_), [(IS_DIRECTORY_SEP (_c_) || IS_DEVICE_SEP(_c_))],
    [Returns true if character is any form of separator.])
else
  AC_DEFINE(IS_DEVICE_SEP(_c_), 0,
    [Returns true if character is a device separator.])

  AC_DEFINE(IS_DIRECTORY_SEP(_c_), [((_c_) == DIRECTORY_SEP)],
    [Returns true if character is a directory separator.])

  AC_DEFINE(IS_ANY_SEP(_c_), [(IS_DIRECTORY_SEP (_c_))],
    [Returns true if character is any form of separator.])
fi

if test "$USE_X_TOOLKIT" != "none"; then
  have_editres=yes
  case $opsys in
    hpux*)
      dnl Assar Westerlund <assar@sics.se> says this is necessary
      dnl for HP-UX 10.20, and that it works for HP-UX 0 as well.
      have_editres=no
    ;;
  esac
  if test "$have_editres" != no && test ! -z "$LIBXMU"; then
    OLDLIBS="$LIBS"
    dnl See libXmu.a check above.
    if test x$HAVE_X11XTR6 = xyes; then
      LIBS="-lXt -lSM -lICE $LIBXMU"
    else
      OTHERLIBS="-lXt -$LIBXMU"
    fi
    AC_LINK_IFELSE([AC_LANG_PROGRAM(
      [[#include <X11/Intrinsic.h>
       #include <X11/Xmu/Editres.h>]],
      [[_XEditResCheckMessages (0, 0, 0, 0);]])],
      [AC_DEFINE([X_TOOLKIT_EDITRES], 1,
        [Define to 1 if we should use XEditRes.])])
    LIBS=$OLDLIBS
  fi
fi

case $opsys in
  solaris | unixware )
    dnl Some SVr4s don't define NSIG in sys/signal.h for ANSI environments;
    dnl instead, there's a system variable _sys_nsig.  Unfortunately, we
    dnl need the constant to dimension an array.  So wire in the appropriate
    dnl value here.
    AC_DEFINE(NSIG_MINIMUM, 32, [Minimum value of NSIG.])
    ;;
esac

emacs_broken_SIGIO=no

case $opsys in
  dnl SIGIO exists, but the feature doesn't work in the way Emacs needs.
  hpux* | nacl | solaris | unixware )
    emacs_broken_SIGIO=yes
    ;;

  aix4-2)
    dnl On AIX Emacs uses the gmalloc.c malloc implementation.  But given
    dnl the way this system works, libc functions that return malloced
    dnl memory use the libc malloc implementation. Calling xfree or
    dnl xrealloc on the results of such functions results in a crash.
    dnl
    dnl One solution for this could be to define SYSTEM_MALLOC in configure,
    dnl but that does not currently work on this system.
    dnl
    dnl It is possible to completely override the malloc implementation on
    dnl AIX, but that involves putting the malloc functions in a shared
    dnl library and setting the MALLOCTYPE environment variable to point to
    dnl that shared library.
    dnl
    dnl Emacs currently calls xrealloc on the results of get_current_dir name,
    dnl to avoid a crash just use the Emacs implementation for that function.
    dnl
    dnl FIXME We could change the AC_CHECK_FUNCS call near the start
    dnl of this file, so that we do not check for get_current_dir_name
    dnl on AIX.  But that might be fragile if something else ends
    dnl up testing for get_current_dir_name as a dependency.
    AC_DEFINE(BROKEN_GET_CURRENT_DIR_NAME, 1, [Define if
      get_current_dir_name should not be used.])
    ;;

  freebsd)
    dnl Circumvent a bug in FreeBSD.  In the following sequence of
    dnl writes/reads on a PTY, read(2) returns bogus data:
    dnl
    dnl write(2)  1022 bytes
    dnl write(2)   954 bytes, get EAGAIN
    dnl read(2)   1024 bytes in process_read_output
    dnl read(2)     11 bytes in process_read_output
    dnl
    dnl That is, read(2) returns more bytes than have ever been written
    dnl successfully.  The 1033 bytes read are the 1022 bytes written
    dnl successfully after processing (for example with CRs added if the
    dnl terminal is set up that way which it is here).  The same bytes will
    dnl be seen again in a later read(2), without the CRs.
    AC_DEFINE(BROKEN_PTY_READ_AFTER_EAGAIN, 1, [Define on FreeBSD to
      work around an issue when reading from a PTY.])
    ;;
esac

case $opsys in
  gnu-* | solaris )
    dnl FIXME Can't we test if this exists (eg /proc/$$)?
    AC_DEFINE(HAVE_PROCFS, 1, [Define if you have the /proc filesystem.])
  ;;
esac

case $opsys in
  darwin | dragonfly | freebsd | netbsd | openbsd )
    AC_DEFINE(DONT_REOPEN_PTY, 1, [Define if process.c does not need to
      close a pty to make it a controlling terminal (it is already a
      controlling terminal of the subprocess, because we did ioctl TIOCSCTTY).])
  ;;
esac

dnl FIXME Surely we can test for this rather than hard-code it.
case $opsys in
  netbsd | openbsd) sound_device="/dev/audio" ;;
  *) sound_device="/dev/dsp" ;;
esac

dnl Used in sound.c
AC_DEFINE_UNQUOTED(DEFAULT_SOUND_DEVICE, "$sound_device",
  [Name of the default sound device.])


dnl Emacs can read input using SIGIO and buffering characters itself,
dnl or using CBREAK mode and making C-g cause SIGINT.
dnl The choice is controlled by the variable interrupt_input.
dnl
dnl Define INTERRUPT_INPUT to make interrupt_input = 1 the default (use SIGIO)
dnl
dnl Emacs uses the presence of the USABLE_SIGIO macro
dnl to indicate whether or not signal-driven I/O is possible.  It uses
dnl INTERRUPT_INPUT to decide whether to use it by default.
dnl
dnl SIGIO can be used only on systems that implement it (4.2 and 4.3).
dnl CBREAK mode has two disadvantages
dnl 1) At least in 4.2, it is impossible to handle the Meta key properly.
dnl I hear that in system V this problem does not exist.
dnl 2) Control-G causes output to be discarded.
dnl I do not know whether this can be fixed in system V.
dnl
dnl Another method of doing input is planned but not implemented.
dnl It would have Emacs fork off a separate process
dnl to read the input and send it to the true Emacs process
dnl through a pipe.
case $opsys in
  darwin | gnu-linux | gnu-kfreebsd )
    AC_DEFINE(INTERRUPT_INPUT, 1, [Define to read input using SIGIO.])
  ;;
esac


dnl If the system's imake configuration file defines 'NeedWidePrototypes'
dnl as 'NO', we must define NARROWPROTO manually.  Such a define is
dnl generated in the Makefile generated by 'xmkmf'.  If we don't define
dnl NARROWPROTO, we will see the wrong function prototypes for X functions
dnl taking float or double parameters.
case $opsys in
  cygwin|gnu|gnu-linux|gnu-kfreebsd|freebsd|netbsd|openbsd)
    AC_DEFINE(NARROWPROTO, 1, [Define if system's imake configuration
      file defines 'NeedWidePrototypes' as 'NO'.])
  ;;
esac


dnl Used in process.c, this must be a loop, even if it only runs once.
AH_TEMPLATE(PTY_ITERATION, [How to iterate over PTYs.])
dnl Only used if !PTY_ITERATION.  Iterate from FIRST_PTY_LETTER to z,
dnl trying suffixes 0-16.
AH_TEMPLATE(FIRST_PTY_LETTER, [Letter to use in finding device name of
  first PTY, if PTYs are supported.])
AH_TEMPLATE(PTY_OPEN, [How to open a PTY, if non-standard.])
AH_TEMPLATE(PTY_NAME_SPRINTF, [How to get the device name of the control
  end of a PTY, if non-standard.])
AH_TEMPLATE(PTY_TTY_NAME_SPRINTF, [How to get device name of the tty
  end of a PTY, if non-standard.])

case $opsys in
  aix4-2 )
    AC_DEFINE(PTY_ITERATION, [int c; for (c = 0; !c ; c++)])
    dnl You allocate a pty by opening /dev/ptc to get the master side.
    dnl To get the name of the slave side, you just ttyname() the master side.
    AC_DEFINE(PTY_NAME_SPRINTF, [strcpy (pty_name, "/dev/ptc");])
    AC_DEFINE(PTY_TTY_NAME_SPRINTF, [strcpy (pty_name, ttyname (fd));])
    ;;

  cygwin )
    AC_DEFINE(PTY_ITERATION, [int i; for (i = 0; i < 1; i++)])
    dnl multi-line AC_DEFINEs are hard. :(
    AC_DEFINE(PTY_OPEN, [ do { int dummy; sigset_t blocked, procmask; sigemptyset (&blocked); sigaddset (&blocked, SIGCHLD); pthread_sigmask (SIG_BLOCK, &blocked, &procmask); if (-1 == openpty (&fd, &dummy, pty_name, 0, 0)) fd = -1; pthread_sigmask (SIG_SETMASK, &procmask, 0); if (fd >= 0) emacs_close (dummy); } while (false)])
    AC_DEFINE(PTY_NAME_SPRINTF, [])
    AC_DEFINE(PTY_TTY_NAME_SPRINTF, [])
    ;;

  gnu | qnxnto )
    AC_DEFINE(FIRST_PTY_LETTER, ['p'])
    ;;

  gnu-linux | gnu-kfreebsd | dragonfly | freebsd | openbsd | netbsd | darwin | nacl )
    dnl if HAVE_GRANTPT
    if test "x$ac_cv_func_grantpt" = xyes; then
      AC_DEFINE(UNIX98_PTYS, 1, [Define if the system has Unix98 PTYs.])
      AC_DEFINE(PTY_ITERATION, [int i; for (i = 0; i < 1; i++)])
      dnl Note that grantpt and unlockpt may fork.  We must block SIGCHLD
      dnl to prevent sigchld_handler from intercepting the child's death.
      AC_DEFINE(PTY_TTY_NAME_SPRINTF, [{ char *ptyname = 0; sigset_t blocked; sigemptyset (&blocked); sigaddset (&blocked, SIGCHLD); pthread_sigmask (SIG_BLOCK, &blocked, 0); if (grantpt (fd) != -1 && unlockpt (fd) != -1) ptyname = ptsname(fd); pthread_sigmask (SIG_UNBLOCK, &blocked, 0); if (!ptyname) { emacs_close (fd); return -1; } snprintf (pty_name, PTY_NAME_SIZE, "%s", ptyname); }])
      dnl if HAVE_POSIX_OPENPT
      if test "x$ac_cv_func_posix_openpt" = xyes; then
        AC_DEFINE(PTY_OPEN, [do { fd = posix_openpt (O_RDWR | O_CLOEXEC | O_NOCTTY); if (fd < 0 && errno == EINVAL) fd = posix_openpt (O_RDWR | O_NOCTTY); } while (false)])
        AC_DEFINE(PTY_NAME_SPRINTF, [])
      dnl if HAVE_GETPT
      elif test "x$ac_cv_func_getpt" = xyes; then
        AC_DEFINE(PTY_OPEN, [fd = getpt ()])
        AC_DEFINE(PTY_NAME_SPRINTF, [])
      else
        AC_DEFINE(PTY_NAME_SPRINTF, [strcpy (pty_name, "/dev/ptmx");])
      fi
    else
      AC_DEFINE(FIRST_PTY_LETTER, ['p'])
    fi
    ;;

  hpux*)
    AC_DEFINE(FIRST_PTY_LETTER, ['p'])
    AC_DEFINE(PTY_NAME_SPRINTF, [sprintf (pty_name, "/dev/ptym/pty%c%x", c, i);])
    AC_DEFINE(PTY_TTY_NAME_SPRINTF, [sprintf (pty_name, "/dev/pty/tty%c%x", c, i);])
    ;;

  solaris )
    dnl On SysVr4, grantpt(3) forks a subprocess, so do not use
    dnl O_CLOEXEC when opening the pty, and keep the SIGCHLD handler
    dnl from intercepting that death.  If any child but grantpt's should die
    dnl within, it should be caught after sigrelse(2).
    AC_DEFINE(PTY_OPEN, [fd = open (pty_name, O_RDWR | O_NONBLOCK)])
    AC_DEFINE(PTY_TTY_NAME_SPRINTF, [{ char *ptsname (int), *ptyname; int grantpt_result; sigset_t blocked; sigemptyset (&blocked); sigaddset (&blocked, SIGCHLD); pthread_sigmask (SIG_BLOCK, &blocked, 0); grantpt_result = grantpt (fd); pthread_sigmask (SIG_UNBLOCK, &blocked, 0); if (grantpt_result == -1 || unlockpt (fd) == -1 || !(ptyname = ptsname (fd))) { emacs_close (fd); return -1; } snprintf (pty_name, PTY_NAME_SIZE, "%s", ptyname); }])
    ;;

  unixware )
    dnl Comments are as per solaris.
    AC_DEFINE(PTY_OPEN, [fd = open (pty_name, O_RDWR | O_NONBLOCK)])
    AC_DEFINE(PTY_TTY_NAME_SPRINTF, [{ char *ptsname (int), *ptyname; int grantpt_result; sigset_t blocked; sigemptyset (&blocked); sigaddset (&blocked, SIGCHLD); pthread_sigmask (SIG_BLOCK, &blocked, 0); grantpt_result = grantpt (fd); pthread_sigmask (SIG_UNBLOCK, &blocked, 0); if (grantpt_result == -1) fatal("could not grant slave pty"); if (unlockpt(fd) == -1) fatal("could not unlock slave pty"); if (!(ptyname = ptsname(fd))) fatal ("could not enable slave pty"); snprintf (pty_name, PTY_NAME_SIZE, "%s", ptyname); }])
    ;;
esac


case $opsys in
  solaris | unixware )
    dnl This change means that we don't loop through allocate_pty too
    dnl many times in the (rare) event of a failure.
    AC_DEFINE(FIRST_PTY_LETTER, ['z'])
    AC_DEFINE(PTY_NAME_SPRINTF, [strcpy (pty_name, "/dev/ptmx");])
    dnl Push various streams modules onto a PTY channel.  Used in process.c.
    AC_DEFINE(SETUP_SLAVE_PTY, [if (ioctl (std_in, I_PUSH, "ptem") == -1) fatal ("ioctl I_PUSH ptem"); if (ioctl (std_in, I_PUSH, "ldterm") == -1) fatal ("ioctl I_PUSH ldterm"); if (ioctl (std_in, I_PUSH, "ttcompat") == -1) fatal ("ioctl I_PUSH ttcompat");], [How to set up a slave PTY, if needed.])
    ;;
esac


AH_TEMPLATE(SIGNALS_VIA_CHARACTERS, [Make process_send_signal work by
"typing" a signal character on the pty.])

case $opsys in
  dnl Perry Smith <pedz@ddivt1.austin.ibm.com> says this is correct for AIX.
  aix4-2 | cygwin | gnu | dragonfly | freebsd | netbsd | openbsd | darwin )
    AC_DEFINE(SIGNALS_VIA_CHARACTERS, 1)
    ;;

  dnl 21 Jun 06: Eric Hanchrow <offby1@blarg.net> says this works.
  dnl FIXME Does gnu-kfreebsd have linux/version.h?  It seems unlikely...
  gnu-linux | gnu-kfreebsd )

    AC_CACHE_CHECK([for signals via characters], [emacs_cv_signals_via_chars],
    [AC_PREPROC_IFELSE([AC_LANG_PROGRAM([[
#include <linux/version.h>
#if LINUX_VERSION_CODE < 0x20400
# error "Linux version too old"
#endif
      ]], [[]])], emacs_cv_signals_via_chars=yes, emacs_cv_signals_via_chars=no)])

    test "$emacs_cv_signals_via_chars" = yes && AC_DEFINE(SIGNALS_VIA_CHARACTERS, 1)
    ;;
esac


AH_TEMPLATE(TAB3, [Undocumented.])

case $opsys in
  darwin) AC_DEFINE(TAB3, OXTABS) ;;

  gnu | dragonfly | freebsd | netbsd | openbsd )
    AC_DEFINE(TABDLY, OXTABS, [Undocumented.])
    AC_DEFINE(TAB3, OXTABS)
    ;;

  gnu-linux | gnu-kfreebsd )
    AC_PREPROC_IFELSE([AC_LANG_PROGRAM([[
#ifndef __ia64__
# error "not ia64"
#endif
      ]], [[]])], AC_DEFINE(GC_MARK_SECONDARY_STACK(),
        [do { extern void *__libc_ia64_register_backing_store_base; __builtin_ia64_flushrs (); mark_memory (__libc_ia64_register_backing_store_base, __builtin_ia64_bsp ());} while (false)],
        [Mark a secondary stack, like the register stack on the ia64.]), [])
    ;;

  hpux*)
    AC_DEFINE(RUN_TIME_REMAP, 1, [Define if emacs.c needs to call
      run_time_remap; for HPUX.])
    ;;
esac


dnl This won't be used automatically yet.  We also need to know, at least,
dnl that the stack is continuous.
AH_TEMPLATE(GC_SETJMP_WORKS, [Define if setjmp is known to save all
  registers relevant for conservative garbage collection in the jmp_buf.])


case $opsys in
  dnl Not all the architectures are tested, but there are Debian packages
  dnl for SCM and/or Guile on them, so the technique must work.  See also
  dnl comments in alloc.c concerning setjmp and gcc.
  dnl Fixme: it's probably safe to just use the GCC conditional below.
  gnu-linux | gnu-kfreebsd )
    AC_PREPROC_IFELSE([AC_LANG_PROGRAM([[
#if defined __i386__ || defined __sparc__ || defined __mc68000__ \
  || defined __alpha__ || defined __mips__ || defined __s390__ \
  || defined __arm__ || defined __powerpc__ || defined __amd64__ \
  || defined __ia64__ || defined __sh__
/* ok */
#else
# error "setjmp not known to work on this arch"
#endif
    ]], [[]])], AC_DEFINE(GC_SETJMP_WORKS, 1))
    ;;
esac


if test x$GCC = xyes; then
   dnl GC_SETJMP_WORKS is nearly always appropriate for GCC.
   AC_DEFINE(GC_SETJMP_WORKS, 1)
else
  case $opsys in
    aix* | dragonfly | freebsd | netbsd | openbsd | solaris )
      AC_DEFINE(GC_SETJMP_WORKS, 1)
      ;;
  esac
fi                              dnl GCC?

dnl In a weird quirk, MS runtime uses _setjmp and longjmp.
AC_CACHE_CHECK([for _setjmp], [emacs_cv_func__setjmp],
  [AC_LINK_IFELSE(
     [AC_LANG_PROGRAM(
       [[#include <setjmp.h>
         #ifdef __MINGW32__
         # define _longjmp longjmp
         #endif
       ]],
       [[jmp_buf j;
	 if (! _setjmp (j))
	   _longjmp (j, 1);]])],
     [emacs_cv_func__setjmp=yes],
     [emacs_cv_func__setjmp=no])])
if test $emacs_cv_func__setjmp = yes; then
  AC_DEFINE([HAVE__SETJMP], 1, [Define to 1 if _setjmp and _longjmp work.])
fi

# We need to preserve signal mask to handle C stack overflows.
AC_CACHE_CHECK([for sigsetjmp], [emacs_cv_func_sigsetjmp],
  [AC_LINK_IFELSE(
     [AC_LANG_PROGRAM(
       [[#include <setjmp.h>
       ]],
       [[sigjmp_buf j;
         if (! sigsetjmp (j, 1))
	   siglongjmp (j, 1);]])],
     [emacs_cv_func_sigsetjmp=yes],
     [emacs_cv_func_sigsetjmp=no])])
if test $emacs_cv_func_sigsetjmp = yes; then
  AC_DEFINE([HAVE_SIGSETJMP], 1,
    [Define to 1 if sigsetjmp and siglongjmp work.])
fi

case $emacs_cv_func_sigsetjmp,$emacs_cv_alternate_stack,$opsys in
  yes,yes,* | *,*,mingw32)
    AC_DEFINE([HAVE_STACK_OVERFLOW_HANDLING], 1,
      [Define to 1 if C stack overflow can be handled in some cases.]);;
esac

case $opsys in
  solaris | unixware )
    dnl TIOCGPGRP is broken in SysVr4, so we can't send signals to PTY
    dnl subprocesses the usual way.  But TIOCSIGNAL does work for PTYs,
    dnl and this is all we need.
    AC_DEFINE(TIOCSIGSEND, TIOCSIGNAL, [Some platforms redefine this.])
    ;;
esac


case $opsys in
  hpux* | solaris )
    dnl Used in xfaces.c.
    AC_DEFINE(XOS_NEEDS_TIME_H, 1, [Compensate for a bug in Xos.h on
      some systems, where it requires time.h.])
    ;;
esac


dnl Define symbols to identify the version of Unix this is.
dnl Define all the symbols that apply correctly.
AH_TEMPLATE(DOS_NT, [Define if the system is MS DOS or MS Windows.])
AH_TEMPLATE(MSDOS, [Define if the system is MS DOS.])
AH_TEMPLATE(USG, [Define if the system is compatible with System III.])
AH_TEMPLATE(USG5_4, [Define if the system is compatible with System V Release 4.])

case $opsys in
  aix4-2)
    AC_DEFINE(USG, [])
    dnl This symbol should be defined on AIX Version 3  ???????
    AC_PREPROC_IFELSE([AC_LANG_PROGRAM([[
#ifndef _AIX
# error "_AIX not defined"
#endif
    ]], [[]])], [], AC_DEFINE(_AIX, [], [Define if the system is AIX.]))
    ;;

  cygwin)
    AC_DEFINE(CYGWIN, 1, [Define if the system is Cygwin.])
    ;;

  darwin)
    dnl Not __APPLE__, as this may not be defined on non-macOS Darwin.
    dnl Not DARWIN, because Panther and lower CoreFoundation.h use DARWIN to
    dnl distinguish macOS from pure Darwin.
    AC_DEFINE(DARWIN_OS, [], [Define if the system is Darwin.])
    ;;

  gnu-linux | gnu-kfreebsd )
    AC_DEFINE(USG, [])
    AC_DEFINE(GNU_LINUX, [], [Define if ths system is compatible with GNU/Linux.])
    ;;

  hpux*)
    AC_DEFINE(USG, [])
    AC_DEFINE(HPUX, [], [Define if the system is HPUX.])
    ;;

  mingw32)
    AC_DEFINE(DOS_NT, [])
    AC_DEFINE(WINDOWSNT, 1, [Define if compiling for native MS Windows.])
    if test "x$ac_enable_checking" != "x" ; then
      AC_DEFINE(EMACSDEBUG, 1, [Define to 1 to enable w32 debug facilities.])
    fi
    ;;

  solaris)
    AC_DEFINE(USG, [])
    AC_DEFINE(USG5_4, [])
    AC_DEFINE(SOLARIS2, [], [Define if the system is Solaris.])
    ;;

  unixware)
    AC_DEFINE(USG, [])
    AC_DEFINE(USG5_4, [])
    ;;
esac

AC_CACHE_CHECK([for usable FIONREAD], [emacs_cv_usable_FIONREAD],
  [case $opsys in
     aix4-2 | nacl)
       dnl BUILD 9008 - FIONREAD problem still exists in X-Windows.
       emacs_cv_usable_FIONREAD=no
       ;;

     mingw32)
       emacs_cv_usable_FIONREAD=yes
       ;;

     *)
       AC_COMPILE_IFELSE(
	 [AC_LANG_PROGRAM([[#include <sys/types.h>
			    #include <sys/ioctl.h>
			    #ifdef USG5_4
			    # include <sys/filio.h>
			    #endif
			  ]],
			  [[int foo = ioctl (0, FIONREAD, &foo);]])],
	 [emacs_cv_usable_FIONREAD=yes],
	 [emacs_cv_usable_FIONREAD=no])
       ;;
   esac])
if test $emacs_cv_usable_FIONREAD = yes; then
  AC_DEFINE([USABLE_FIONREAD], [1], [Define to 1 if FIONREAD is usable.])

  if test $emacs_broken_SIGIO = no; then
    AC_CACHE_CHECK([for usable SIGIO], [emacs_cv_usable_SIGIO],
      [AC_COMPILE_IFELSE(
	 [AC_LANG_PROGRAM([[#include <fcntl.h>
			    #include <signal.h>
			  ]],
			  [[int foo = SIGIO | F_SETFL | FASYNC;]])],
	 [emacs_cv_usable_SIGIO=yes],
	 [emacs_cv_usable_SIGIO=no])],
      [emacs_cv_usable_SIGIO=yes],
      [emacs_cv_usable_SIGIO=no])
    if test $emacs_cv_usable_SIGIO = yes; then
      AC_DEFINE([USABLE_SIGIO], [1], [Define to 1 if SIGIO is usable.])
    fi
  fi
fi

case $opsys in
  hpux11)
    dnl It works to open the pty's tty in the parent (Emacs), then
    dnl close and reopen it in the child.
    AC_DEFINE(USG_SUBTTY_WORKS, 1, [Define for USG systems where it
      works to open a pty's tty in the parent process, then close and
      reopen it in the child.])
    ;;

  solaris)
    AC_DEFINE(_STRUCTURED_PROC, 1, [Needed for system_process_attributes
      on Solaris.])
    ;;
esac

# Set up the CFLAGS for real compilation, so we can substitute it.
CFLAGS="$REAL_CFLAGS"
CPPFLAGS="$REAL_CPPFLAGS"
LIBS="$REAL_LIBS"

## Hack to detect a buggy GCC version.
if test "$GCC" = yes && \
   $CC --version 2> /dev/null | grep 'gcc.* 4.5.0' >/dev/null; then
  case $CFLAGS in
    *-fno-optimize-sibling-calls*) ;;
    *-O@<:@23@:>@*)
      AC_MSG_ERROR([GCC 4.5.0 has problems compiling Emacs; see etc/PROBLEMS.]);;
  esac
fi

version=$PACKAGE_VERSION

copyright="Copyright (C) 2022 Free Software Foundation, Inc."
AC_DEFINE_UNQUOTED(COPYRIGHT, ["$copyright"],
  [Short copyright string for this version of Emacs.])
AC_SUBST(copyright)

### Specify what sort of things we'll be editing into Makefile and config.h.
### Use configuration here uncanonicalized to avoid exceeding size limits.
AC_SUBST(version)
AC_SUBST(configuration)
## Unused?
AC_SUBST(canonical)
AC_SUBST(srcdir)
AC_SUBST(prefix)
AC_SUBST(exec_prefix)
AC_SUBST(bindir)
AC_SUBST(datadir)
AC_SUBST(sharedstatedir)
AC_SUBST(libexecdir)
AC_SUBST(mandir)
AC_SUBST(infodir)
AC_SUBST(lispdirrel)
AC_SUBST(lispdir)
AC_SUBST(standardlisppath)
AC_SUBST(locallisppath)
AC_SUBST(lisppath)
AC_SUBST(x_default_search_path)
AC_SUBST(etcdir)
AC_SUBST(archlibdir)
AC_SUBST(etcdocdir)
AC_SUBST(bitmapdir)
AC_SUBST(gamedir)
AC_SUBST(gameuser)
AC_SUBST(gamegroup)
## FIXME? Nothing uses @LD_SWITCH_X_SITE@.
## src/Makefile.in did add LD_SWITCH_X_SITE (as a cpp define) to the
## end of LIBX_BASE, but nothing ever set it.
AC_SUBST(LD_SWITCH_X_SITE)
AC_SUBST(C_SWITCH_X_SITE)
AC_SUBST(GNUSTEP_CFLAGS)
AC_SUBST(CFLAGS)
## Used in lwlib/Makefile.in.
AC_SUBST(X_TOOLKIT_TYPE)
AC_SUBST(ns_appdir)
AC_SUBST(ns_appbindir)
AC_SUBST(ns_applibexecdir)
AC_SUBST(ns_applibdir)
AC_SUBST(ns_appresdir)
AC_SUBST(ns_appsrc)
AC_SUBST(GNU_OBJC_CFLAGS)
AC_SUBST(OTHER_FILES)

if test -n "${term_header}"; then
    AC_DEFINE_UNQUOTED(TERM_HEADER, "${term_header}",
        [Define to the header for the built-in window system.])
fi

AC_DEFINE_UNQUOTED(EMACS_CONFIGURATION,  "${canonical}",
		   [Define to the canonical Emacs configuration name.])
AC_DEFINE_UNQUOTED(EMACS_CONFIG_OPTIONS, "${emacs_config_options}",
		   [Define to the options passed to configure.])

XMENU_OBJ=
XOBJ=
FONT_OBJ=
if test "${HAVE_X_WINDOWS}" = "yes" ; then
  AC_DEFINE(HAVE_X_WINDOWS, 1,
	    [Define to 1 if you want to use the X window system.])
  XMENU_OBJ=xmenu.o
  XOBJ="xterm.o xfns.o xselect.o xrdb.o xsmfns.o xsettings.o"
  FONT_OBJ=xfont.o
  if test "$HAVE_CAIRO" = "yes"; then
    FONT_OBJ="$FONT_OBJ ftfont.o ftcrfont.o"
  elif test "$HAVE_XFT" = "yes"; then
    FONT_OBJ="$FONT_OBJ ftfont.o xftfont.o"
  elif test "$HAVE_FREETYPE" = "yes"; then
    FONT_OBJ="$FONT_OBJ ftfont.o"
  fi
fi
if test "${HAVE_HARFBUZZ}" = "yes" ; then
  FONT_OBJ="$FONT_OBJ hbfont.o"
fi
AC_SUBST(FONT_OBJ)

if test "${window_system}" = "webrender" ; then
  AC_DEFINE(USE_WEBRENDER, 1,
	    [Define to 1 if you want to use the webrender.])

  EMACS_CHECK_MODULES([FONTCONFIG], [fontconfig >= 2.2.0])
  test "$HAVE_FONTCONFIG" = "no" && AC_MSG_ERROR(webrender requires libfontconfig)

  EMACS_CHECK_MODULES([XCB], [xcb >= 1.0.0])
  test "$HAVE_XCB" = "no" && AC_MSG_ERROR(webrender requires libxcb)

  AC_DEFINE(HAVE_NATIVE_IMAGE_API, 1, [Define to use native OS APIs for images.])
  NATIVE_IMAGE_API="yes (webrender)"
fi

AC_SUBST(XMENU_OBJ)
AC_SUBST(XOBJ)
AC_SUBST(FONT_OBJ)


WIDGET_OBJ=
MOTIF_LIBW=
if test "${USE_X_TOOLKIT}" != "none" ; then
  WIDGET_OBJ=widget.o
  AC_DEFINE(USE_X_TOOLKIT, 1, [Define to 1 if using an X toolkit.])
  if test "${USE_X_TOOLKIT}" = "LUCID"; then
    AC_DEFINE(USE_LUCID, 1, [Define to 1 if using the Lucid X toolkit.])
  elif test "${USE_X_TOOLKIT}" = "MOTIF"; then
    AC_DEFINE(USE_MOTIF, 1, [Define to 1 if using the Motif X toolkit.])
    MOTIF_LIBW=-lXm
    case "$opsys" in
      gnu-linux)
        ## Paul Abrahams <abrahams at equinox.shaysnet.com> says this is needed.
        MOTIF_LIBW="$MOTIF_LIBW -lXpm"
        ;;

      unixware)
        ## Richard Anthony Ryan <ryanr at ellingtn.ftc.nrcs.usda.gov>
        ## says -lXimp is needed in UNIX_SV ... 4.2 1.1.2.
        MOTIF_LIBW="MOTIF_LIBW -lXimp"
        ;;

      aix4-2)
        ## olson@mcs.anl.gov says -li18n is needed by -lXm.
        MOTIF_LIBW="$MOTIF_LIBW -li18n"
        ;;
    esac
    MOTIF_LIBW="$MOTIF_LIBW $LIBXP"
  fi
fi
AC_SUBST(WIDGET_OBJ)

TOOLKIT_LIBW=
case "$USE_X_TOOLKIT" in
  MOTIF) TOOLKIT_LIBW="$MOTIF_LIBW" ;;
  LUCID) TOOLKIT_LIBW="$LUCID_LIBW" ;;
  none) test "x$HAVE_GTK" = "xyes" && TOOLKIT_LIBW="$GTK_LIBS" ;;
esac
if test "$HAVE_XWIDGETS" = "yes"; then
  TOOLKIT_LIBW="$TOOLKIT_LIBW -lXcomposite"
fi
AC_SUBST(TOOLKIT_LIBW)

if test "${opsys}" != "mingw32"; then
  if test "$USE_X_TOOLKIT" = "none"; then
    LIBXT_OTHER="\$(LIBXSM)"
  else
    LIBXT_OTHER="\$(LIBXMU) -lXt \$(LIBXTR6) -lXext"
  fi
fi
AC_SUBST(LIBXT_OTHER)

if test "${HAVE_X11}" = "yes" ; then
  AC_DEFINE(HAVE_X11, 1,
	    [Define to 1 if you want to use version 11 of X windows.])
  LIBX_OTHER="\$(LIBXT) \$(LIBX_EXTRA)"
else
  LIBX_OTHER=
fi
AC_SUBST(LIBX_OTHER)

HAVE_OLDXMENU=no
if test "$HAVE_GTK" = yes || test "$HAVE_X11" != yes; then
  LIBXMENU=
elif test "$USE_X_TOOLKIT" = none; then
  HAVE_OLDXMENU=yes
  LIBXMENU='$(oldXMenudir)/libXMenu11.a'
  AUTODEPEND_PARENTS="$AUTODEPEND_PARENTS oldXMenu"
else
  LIBXMENU='$(lwlibdir)/liblw.a'
  AUTODEPEND_PARENTS="$AUTODEPEND_PARENTS lwlib"
fi
AC_SUBST(LIBXMENU)

AC_CACHE_CHECK([for struct alignment],
  [emacs_cv_struct_alignment],
  [AC_COMPILE_IFELSE(
     [AC_LANG_PROGRAM([[#include <stddef.h>
			struct s { char c; } __attribute__ ((aligned (8)));
			struct t { char c; struct s s; };
			char verify[offsetof (struct t, s) == 8 ? 1 : -1];
		      ]])],
     [emacs_cv_struct_alignment=yes],
     [emacs_cv_struct_alignment=no])])
if test "$emacs_cv_struct_alignment" = yes; then
  AC_DEFINE([HAVE_STRUCT_ATTRIBUTE_ALIGNED], 1,
    [Define to 1 if 'struct __attribute__ ((aligned (N)))' aligns the
     structure to an N-byte boundary.])
fi

AC_C_TYPEOF

AC_CACHE_CHECK([for statement expressions],
  [emacs_cv_statement_expressions],
  [AC_COMPILE_IFELSE(
     [AC_LANG_PROGRAM([], [[return ({ int x = 5; x-x; });]])],
     [emacs_cv_statement_expressions=yes],
     [emacs_cv_statement_expressions=no])])
if test "$emacs_cv_statement_expressions" = yes; then
  AC_DEFINE([HAVE_STATEMENT_EXPRESSIONS], 1,
    [Define to 1 if statement expressions work.])
fi

if test "${GNU_MALLOC}" = "yes" ; then
  AC_DEFINE(GNU_MALLOC, 1,
	    [Define to 1 if you want to use the GNU memory allocator.])
fi

RALLOC_OBJ=
if test "${REL_ALLOC}" = "yes" ; then
  AC_DEFINE(REL_ALLOC, 1,
	    [Define REL_ALLOC if you want to use the relocating allocator for
	     buffer space.])

  test "$system_malloc" != "yes" && RALLOC_OBJ=ralloc.o
fi
AC_SUBST(RALLOC_OBJ)

if test "$opsys" = "cygwin"; then
  CYGWIN_OBJ="cygw32.o"
  ## Cygwin differs because of its unexec().
  PRE_ALLOC_OBJ=
  POST_ALLOC_OBJ=lastfile.o
elif test "$opsys" = "mingw32"; then
  CYGWIN_OBJ=
  PRE_ALLOC_OBJ=
  POST_ALLOC_OBJ=lastfile.o
else
  CYGWIN_OBJ=
  PRE_ALLOC_OBJ=lastfile.o
  POST_ALLOC_OBJ=
fi
AC_SUBST(CYGWIN_OBJ)
AC_SUBST(PRE_ALLOC_OBJ)
AC_SUBST(POST_ALLOC_OBJ)

dnl Call this 'FORTIFY_SOUR' so that it sorts before the 'FORTIFY_SOURCE'
dnl verbatim defined above.  The tricky name is apropos, as this hack
dnl makes Fortify go sour!
AH_VERBATIM([FORTIFY_SOUR],
[/* Without the following workaround, Emacs runs slowly on OS X 10.8.
   The workaround disables some useful run-time checking, so it
   should be conditional to the platforms with the performance bug.
   Perhaps Apple will fix this some day; also see m4/extern-inline.m4.  */
#if defined __APPLE__ && defined __GNUC__
# ifndef _DONT_USE_CTYPE_INLINE_
#  define _DONT_USE_CTYPE_INLINE_
# endif
# ifndef _FORTIFY_SOURCE
#  define _FORTIFY_SOURCE 0
# endif
#endif
])

# If user asks to omit features, disable optional features that gnulib
# might otherwise enable.
if test "$with_features" = no && test "$enable_acl" != yes; then
  enable_acl=no
fi

# Configure gnulib.  Although this does not affect CFLAGS or LIBS permanently.
# it temporarily reverts them to their pre-pkg-config values,
# because gnulib needs to work with both src (which uses the
# pkg-config stuff) and lib-src (which does not).  For example, gnulib
# may need to determine whether LIB_CLOCK_GETTIME should contain -lrt,
# and it therefore needs to run in an environment where LIBS does not
# already contain -lrt merely because 'pkg-config --libs' printed '-lrt'
# for some package unrelated to lib-src.
SAVE_CFLAGS=$CFLAGS
SAVE_LIBS=$LIBS
CFLAGS=$pre_PKG_CONFIG_CFLAGS
LIBS="$LIB_PTHREAD $pre_PKG_CONFIG_LIBS"
gl_ASSERT_NO_GNULIB_POSIXCHECK
gl_ASSERT_NO_GNULIB_TESTS
gl_INIT
CFLAGS=$SAVE_CFLAGS
LIBS=$SAVE_LIBS

<<<<<<< HEAD
# Add Rust variables, libs and utilities

RUSTFLAGS=$RUSTFLAGS

AC_SUBST(RUSTFLAGS)

CARGO="cargo"
CARGO_BUILD="$CARGO build"
CARGO_CLEAN="$CARGO clean"
CARGO_TEST="$CARGO test"
CARGO_CLIPPY="$CARGO clippy"
CARGO_RUN="$CARGO run"
CARGO_DOC="$CARGO doc --all --open --document-private-items"

AC_SUBST(CARGO_BUILD)
AC_SUBST(CARGO_CLEAN)
AC_SUBST(CARGO_CLIPPY)
AC_SUBST(CARGO_RUN)
AC_SUBST(CARGO_DOC)

if test x$ac_enable_rust_debug != x ; then
CARGO_FLAGS="$CARGO_FLAGS"
else
CARGO_FLAGS="$CARGO_FLAGS --release"
fi
AC_SUBST(CARGO_FLAGS)

case "${opsys}" in
  darwin) RUST_DEPS="-ldl -lm -lresolv -lstdc++"
        REMACSLIB_NAME="libremacs_lib.a"
        EMACSNGLIB_NAME="libemacsng.a"
        REMACSLIB_CFLAGS="-pthread -DEMACS_EXTERN_INLINE" ;;
  gnu*) RUST_DEPS="-ldl -lm -lrt -lstdc++"
        REMACSLIB_NAME="libremacs_lib.a"
        EMACSNGLIB_NAME="libemacsng.a"
        REMACSLIB_CFLAGS="-pthread -DEMACS_EXTERN_INLINE" ;;
esac

if test "${HAVE_W32}" = "yes"; then
    REMACSLIB_NAME="remacs_lib.lib"
    EMACSNGLIB_NAME="libemacsng.lib"
    RUST_DEPS="$RUST_DEPS -lws2_32 -luserenv"

    # Windows fails linking in the 'cargo test' stage, skip for now.
    CARGO_TEST="true"
fi

LIB_REMACS="$RUST_DEPS"

LDFLAGS_REMACS="-L../$srcdir/rust_src/target/\${CARGO_BUILD_DIR}"

# On macOS, rand crate needs '_SecRandomCopyBytes' symbol in Security framework.
if test "${opsys}" = "darwin"; then
LDFLAGS_REMACS="$LDFLAGS_REMACS -framework Security"
fi

LDFLAGS="$LDFLAGS $LDFLAGS_REMACS"

AC_SUBST(LIB_REMACS)
AC_SUBST(RUST_DEPS)
AC_SUBST(REMACSLIB_CFLAGS)
AC_SUBST(REMACSLIB_NAME)
AC_SUBST(EMACSNGLIB_NAME)
AC_SUBST(CARGO_TEST)

# timer_getoverrun needs the same libarary as timer_settime
=======
# timer_getoverrun needs the same library as timer_settime
>>>>>>> 9283508f
OLD_LIBS=$LIBS
LIBS="$LIB_TIMER_TIME $LIBS"
AC_CHECK_FUNCS(timer_getoverrun)
LIBS=$OLD_LIBS

if test "${opsys}" = "mingw32"; then
  CPPFLAGS="$CPPFLAGS -DUSE_CRT_DLL=1 -I \${abs_top_srcdir}/nt/inc"
  # Remove unneeded switches from the value of CC that goes to Makefiles
  CC=`AS_ECHO(["$CC"]) | sed -e "s,$GCC_TEST_OPTIONS,,"`
fi

case "$opsys" in
  aix4-2) LD_SWITCH_SYSTEM_TEMACS="-Wl,-bnodelcsect" ;;

  cygwin) LD_SWITCH_SYSTEM_TEMACS="-Wl,-stack,0x00800000" ;;

  darwin)
   if test "$HAVE_NS" = "yes"; then
     libs_nsgui="-framework AppKit"
     if test "$NS_IMPL_COCOA" = "yes"; then
        libs_nsgui="$libs_nsgui -framework IOKit -framework Carbon \
                    -framework IOSurface -framework QuartzCore"
     fi
     if test "$HAVE_JAVASCRIPT" = "yes"; then
        # Deno webgpu has Metal requirement
        libs_nsgui="$libs_nsgui -framework Metal"
     fi
   else
     libs_nsgui=
   fi
   LD_SWITCH_SYSTEM_TEMACS=$libs_nsgui
   ## The -headerpad option tells ld (see man page) to leave room at the
   ## end of the header for adding load commands.  Needed for dumping.
   ## 0x1000 is enough for roughly 52 load commands on the x86_64
   ## architecture (where they are 78 bytes each). The actual number of
   ## load commands added is not consistent but normally ranges from
   ## about 14 to about 34. Setting it high gets us plenty of slop and
   ## only costs about 1.5K of wasted binary space.
   headerpad_extra=1000
   if test "$with_unexec" = yes; then
     LD_SWITCH_SYSTEM_TEMACS="-fno-pie $LD_SWITCH_SYSTEM_TEMACS -Xlinker -headerpad -Xlinker $headerpad_extra"
   fi

   ## This is here because src/Makefile.in did some extra fiddling around
   ## with LD_SWITCH_SYSTEM.  It seems cleaner to put this in
   ## LD_SWITCH_SYSTEM_TEMACS instead,
   test "x$LD_SWITCH_SYSTEM" = "x" && test "x$GCC" != "xyes" && \
     LD_SWITCH_SYSTEM_TEMACS="-X $LD_SWITCH_SYSTEM_TEMACS"
   ;;

  ## LD_SWITCH_X_SITE_RPATH is a -rpath option saying where to
  ## find X at run-time.
  ## When handled by cpp, this was in LD_SWITCH_SYSTEM.  However, at the
  ## point where configure sourced the s/*.h file, LD_SWITCH_X_SITE_RPATH
  ## had not yet been defined and was expanded to null.  Hence LD_SWITCH_SYSTEM
  ## had different values in configure (in ac_link) and src/Makefile.in.
  ## It seems clearer therefore to put this piece in LD_SWITCH_SYSTEM_TEMACS.
  gnu*) LD_SWITCH_SYSTEM_TEMACS="\$(LD_SWITCH_X_SITE_RPATH)" ;;

  mingw32)
   ## Is it any better under MinGW64 to relocate emacs into higher addresses?
   case "$canonical" in
     x86_64-*-*) LD_SWITCH_SYSTEM_TEMACS="-Wl,-stack,0x00800000 -Wl,-heap,0x00100000 -Wl,-image-base,0x400000000 -Wl,-entry,__start -Wl,-Map,./temacs.map" ;;
     *) LD_SWITCH_SYSTEM_TEMACS="-Wl,-stack,0x00800000 -Wl,-heap,0x00100000 -Wl,-image-base,0x01000000 -Wl,-entry,__start -Wl,-Map,./temacs.map" ;;
   esac
   ## If they want unexec, disable Windows ASLR for the Emacs binary
   if test "$with_dumping" = "unexec"; then
      case "$canonical" in
        x86_64-*-*) LD_SWITCH_SYSTEM_TEMACS="$LD_SWITCH_SYSTEM_TEMACS -Wl,-disable-dynamicbase -Wl,-disable-high-entropy-va -Wl,-default-image-base-low" ;;
        *) LD_SWITCH_SYSTEM_TEMACS="$LD_SWITCH_SYSTEM_TEMACS -Wl,-disable-dynamicbase" ;;
      esac
   fi
   ;;

  *) LD_SWITCH_SYSTEM_TEMACS= ;;
esac

# -no-pie or -nopie fixes a temacs segfault on Gentoo, OpenBSD,
# Ubuntu, and other systems with "hardened" GCC configurations for
# some reason (Bug#18784).  We don't know why this works, but not
# segfaulting is better than segfaulting.  Use ac_c_werror_flag=yes
# when trying the option, otherwise clang keeps warning that it does
# not understand it, and pre-4.6 GCC has a similar problem
# (Bug#20338).  Prefer -no-pie to -nopie, as -no-pie is the
# spelling used by GCC 6.1.0 and later (Bug#24682).
AC_CACHE_CHECK(
  [for $CC option to disable position independent executables],
  [emacs_cv_prog_cc_no_pie],
  [if test $with_unexec = no; then
     emacs_cv_prog_cc_no_pie='not needed'
   else
     emacs_save_c_werror_flag=$ac_c_werror_flag
     emacs_save_LDFLAGS=$LDFLAGS
     ac_c_werror_flag=yes
     for emacs_cv_prog_cc_no_pie in -no-pie -nopie no; do
       test $emacs_cv_prog_cc_no_pie = no && break
       LDFLAGS="$emacs_save_LDFLAGS $emacs_cv_prog_cc_no_pie"
       AC_LINK_IFELSE([AC_LANG_PROGRAM([], [])], [break])
     done
     ac_c_werror_flag=$emacs_save_c_werror_flag
     LDFLAGS=$emacs_save_LDFLAGS
   fi])
case $emacs_cv_prog_cc_no_pie in
  -*)
    LD_SWITCH_SYSTEM_TEMACS="$LD_SWITCH_SYSTEM_TEMACS $emacs_cv_prog_cc_no_pie"
    ;;
esac

if test x$ac_enable_profiling != x ; then
  case $opsys in
    *freebsd | gnu-linux) ;;
    *) LD_SWITCH_SYSTEM_TEMACS="$LD_SWITCH_SYSTEM_TEMACS -pg" ;;
  esac
fi

LD_SWITCH_SYSTEM_TEMACS="$LDFLAGS_NOCOMBRELOC $LD_SWITCH_SYSTEM_TEMACS"

AC_SUBST(LD_SWITCH_SYSTEM_TEMACS)

## Common for all window systems
if test "$window_system" != "none"; then
  AC_DEFINE(HAVE_WINDOW_SYSTEM, 1, [Define if you have a window system.])
  AC_DEFINE(POLL_FOR_INPUT, 1, [Define if you poll periodically to detect C-g.])
  WINDOW_SYSTEM_OBJ="fontset.o fringe.o image.o"
fi

AC_SUBST(WINDOW_SYSTEM_OBJ)

AH_TOP([/* GNU Emacs site configuration template file.

Copyright (C) 1988, 1993-1994, 1999-2002, 2004-2021
  Free Software Foundation, Inc.

This file is part of GNU Emacs.

GNU Emacs is free software: you can redistribute it and/or modify
it under the terms of the GNU General Public License as published by
the Free Software Foundation, either version 3 of the License, or (at
your option) any later version.

GNU Emacs is distributed in the hope that it will be useful,
but WITHOUT ANY WARRANTY; without even the implied warranty of
MERCHANTABILITY or FITNESS FOR A PARTICULAR PURPOSE.  See the
GNU General Public License for more details.

You should have received a copy of the GNU General Public License
along with GNU Emacs.  If not, see <https://www.gnu.org/licenses/>.  */


/* No code in Emacs #includes config.h twice, but some bits of code
   intended to work with other packages as well (like gmalloc.c)
   think they can include it as many times as they like.  */
#ifndef EMACS_CONFIG_H
#define EMACS_CONFIG_H
])dnl

AH_BOTTOM([#include <conf_post.h>

#endif /* EMACS_CONFIG_H */

/*
Local Variables:
mode: c
End:
*/
])dnl

#### Report on what we decided to do.
#### Report GTK as a toolkit, even if it doesn't use Xt.
#### It makes printing result more understandable as using GTK sets
#### toolkit_scroll_bars to yes by default.
if test "${HAVE_GTK}" = "yes"; then
  USE_X_TOOLKIT="$USE_GTK_TOOLKIT"
fi

if test $USE_ACL -ne 0; then
  ACL_SUMMARY="yes $LIB_ACL"
else
  ACL_SUMMARY=no
fi

if test -z "$GMP_H"; then
  HAVE_GMP=yes
else
  HAVE_GMP=no
fi

emacs_standard_dirs='Standard dirs'
AS_ECHO(["
Configured for '${canonical}'.

  Where should the build process find the source code?    ${srcdir}
  What compiler should emacs be built with?               ${CC} ${CFLAGS}
  Should Emacs use the GNU version of malloc?             ${GNU_MALLOC}${GNU_MALLOC_reason}
  Should Emacs use a relocating allocator for buffers?    ${REL_ALLOC}
  Should Emacs use mmap(2) for buffer allocation?         $use_mmap_for_buffers
  What window system should Emacs use?                    ${window_system}
  What toolkit should Emacs use?                          ${USE_X_TOOLKIT}
  What libraries will lib-remacs link against?            ${RUST_DEPS}
  Where do we find X Windows header files?                ${x_includes:-$emacs_standard_dirs}
  Where do we find X Windows libraries?                   ${x_libraries:-$emacs_standard_dirs}"])

#### Please respect alphabetical ordering when making additions.
optsep=
emacs_config_features=
for opt in ACL CAIRO DBUS FREETYPE GCONF GIF GLIB GMP GNUTLS GPM GSETTINGS \
 HARFBUZZ IMAGEMAGICK JPEG JSON LCMS2 LIBOTF LIBSELINUX LIBSYSTEMD LIBXML2 \
 M17N_FLT MODULES NATIVE_COMP NOTIFY NS OLDXMENU PDUMPER PNG RSVG SECCOMP \
 SOUND THREADS TIFF \
 TOOLKIT_SCROLL_BARS UNEXEC X11 XAW3D XDBE XFT XIM XPM XWIDGETS X_TOOLKIT \
 ZLIB; do

    case $opt in
      PDUMPER) val=${with_pdumper} ;;
      UNEXEC) val=${with_unexec} ;;
      GLIB) val=${emacs_cv_links_glib} ;;
      NOTIFY|ACL) eval val=\${${opt}_SUMMARY} ;;
      TOOLKIT_SCROLL_BARS|X_TOOLKIT) eval val=\${USE_$opt} ;;
      THREADS) val=${threads_enabled} ;;
      *) eval val=\${HAVE_$opt} ;;
    esac
    case x$val in
      xno|xnone|x) continue ;;
    esac
    case $opt in
      X_TOOLKIT)
        case $val in
          GTK*|LUCID|MOTIF) opt=$val ;;
          *) continue ;;
        esac
      ;;
      NOTIFY)
        case $val in
          *lkqueue*) opt="$opt LIBKQUEUE" ;;
          *kqueue*) opt="$opt KQUEUE" ;;
          *inotify*) opt="$opt INOTIFY" ;;
          *gfile*) opt="$opt GFILENOTIFY" ;;
          *w32*) opt="$opt W32NOTIFY" ;;
        esac
      ;;
    esac
    AS_VAR_APPEND([emacs_config_features], ["$optsep$opt"])
    optsep=' '
done
AC_DEFINE_UNQUOTED(EMACS_CONFIG_FEATURES, "${emacs_config_features}",
  [Summary of some of the main features enabled by configure.])

AS_ECHO(["  Does Emacs use -lXaw3d?                                 ${HAVE_XAW3D}
  Does Emacs use -lXpm?                                   ${HAVE_XPM}
  Does Emacs use -ljpeg?                                  ${HAVE_JPEG}
  Does Emacs use -ltiff?                                  ${HAVE_TIFF}
  Does Emacs use a gif library?                           ${HAVE_GIF} $LIBGIF
  Does Emacs use a png library?                           ${HAVE_PNG} $LIBPNG
  Does Emacs use -lrsvg-2?                                ${HAVE_RSVG}
  Does Emacs use cairo?                                   ${HAVE_CAIRO}
  Does Emacs use -llcms2?                                 ${HAVE_LCMS2}
  Does Emacs use imagemagick?                             ${HAVE_IMAGEMAGICK}
  Does Emacs use native APIs for images?                  ${NATIVE_IMAGE_API}
  Does Emacs support sound?                               ${HAVE_SOUND}
  Does Emacs use -lgpm?                                   ${HAVE_GPM}
  Does Emacs use -ldbus?                                  ${HAVE_DBUS}
  Does Emacs use -lgconf?                                 ${HAVE_GCONF}
  Does Emacs use GSettings?                               ${HAVE_GSETTINGS}
  Does Emacs use a file notification library?             ${NOTIFY_SUMMARY}
  Does Emacs use access control lists?                    ${ACL_SUMMARY}
  Does Emacs use -lselinux?                               ${HAVE_LIBSELINUX}
  Does Emacs use -lgnutls?                                ${HAVE_GNUTLS}
  Does Emacs use -lxml2?                                  ${HAVE_LIBXML2}
  Does Emacs use -lfreetype?                              ${HAVE_FREETYPE}
  Does Emacs use HarfBuzz?                                ${HAVE_HARFBUZZ}
  Does Emacs use -lm17n-flt?                              ${HAVE_M17N_FLT}
  Does Emacs use -lotf?                                   ${HAVE_LIBOTF}
  Does Emacs use -lxft?                                   ${HAVE_XFT}
  Does Emacs use -lsystemd?                               ${HAVE_LIBSYSTEMD}
  Does Emacs use -ljansson?                               ${HAVE_JSON}
  Does Emacs use the GMP library?                         ${HAVE_GMP}
  Does Emacs directly use zlib?                           ${HAVE_ZLIB}
  Does Emacs have dynamic modules support?                ${HAVE_MODULES}
  Does Emacs use toolkit scroll bars?                     ${USE_TOOLKIT_SCROLL_BARS}
  Does Emacs support Xwidgets?                            ${HAVE_XWIDGETS}
  Does Emacs have threading support in lisp?              ${threads_enabled}
  Does Emacs support the portable dumper?                 ${with_pdumper}
  Does Emacs support legacy unexec dumping?               ${with_unexec}
  Which dumping strategy does Emacs use?                  ${with_dumping}
  Does Emacs have native lisp compiler?                   ${HAVE_NATIVE_COMP}
  Does Emacs use webrender?                               ${with_webrender}
  Does Emacs include JavaScript?                          ${with_javascript}
"])

if test -n "${EMACSDATA}"; then
   AS_ECHO(["  Environment variable EMACSDATA set to:                  $EMACSDATA"])
fi
if test -n "${EMACSDOC}"; then
   AS_ECHO(["  Environment variable EMACSDOC set to:                   $EMACSDOC"])
fi

echo

if test "$HAVE_NS" = "yes"; then
   echo
   AS_ECHO(["Run '${MAKE-make}' to build Emacs, then run 'src/emacs' to test it.
Run '${MAKE-make} install' in order to build an application bundle.
The application will go to nextstep/Emacs.app and can be run or moved
from there."])
   if test "$EN_NS_SELF_CONTAINED" = "yes"; then
      echo "The application will be fully self-contained."
    else
      AS_ECHO(["The lisp resources for the application will be installed under ${prefix}.
You may need to run \"${MAKE-make} install\" with sudo.  The application will fail
to run if these resources are not installed."])
   fi
   echo
fi

case $opsys,$emacs_uname_r in
  cygwin,1.5.*)
    AC_MSG_WARN([[building Emacs on Cygwin 1.5 is not supported.]])
           echo
	   ;;
  cygwin,3.0.[[0-7]]'('* | cygwin,3.1.[[0-2]]'('*)
    AC_DEFINE([HAVE_CYGWIN_O_PATH_BUG], 1,
      [Define to 1 if opening a FIFO, socket, or symlink with O_PATH is buggy.]);;
esac

# Remove any trailing slashes in these variables.
case $prefix in
  */) prefix=`AS_DIRNAME(["$prefix."])`;;
esac
case $exec_prefix in
  */) exec_prefix=`AS_DIRNAME(["$exec_prefix."])`;;
esac

if test "$HAVE_NS" = "yes"; then
  if test "$NS_IMPL_GNUSTEP" = yes; then
    AC_CONFIG_FILES([nextstep/GNUstep/Emacs.base/Resources/Info-gnustep.plist:nextstep/templates/Info-gnustep.plist.in \
      nextstep/GNUstep/Emacs.base/Resources/Emacs.desktop:nextstep/templates/Emacs.desktop.in])
    ns_check_file=Resources/Info-gnustep.plist
  else
    AC_CONFIG_FILES([nextstep/Cocoa/Emacs.base/Contents/Info.plist:nextstep/templates/Info.plist.in \
      nextstep/Cocoa/Emacs.base/Contents/Resources/English.lproj/InfoPlist.strings:nextstep/templates/InfoPlist.strings.in])
    ns_check_file=Contents/Info.plist
  fi
  AC_SUBST(ns_check_file)
fi

AC_CONFIG_FILES([Makefile lib/gnulib.mk])

dnl config.status treats $srcdir specially, so I think this is ok...
AC_CONFIG_FILES([$srcdir/doc/man/emacs.1])

m4_define([subdir_makefiles],
  [lib/Makefile lib-src/Makefile oldXMenu/Makefile doc/emacs/Makefile doc/misc/Makefile doc/lispintro/Makefile doc/lispref/Makefile src/Makefile lwlib/Makefile lisp/Makefile leim/Makefile nextstep/Makefile nt/Makefile])
SUBDIR_MAKEFILES="subdir_makefiles"
AC_CONFIG_FILES(subdir_makefiles)

dnl The test/ directory is missing if './make-dist --no-tests' was used.
opt_makefile=test/Makefile
if test -f "$srcdir/$opt_makefile.in"; then
  SUBDIR_MAKEFILES="$SUBDIR_MAKEFILES $opt_makefile"
  dnl Again, it's best not to use a variable.  Though you can add
  dnl ", [], [opt_makefile='$opt_makefile']" and it should work.
  AC_CONFIG_FILES([test/Makefile])
fi


dnl The admin/ directory used to be excluded from tarfiles.
if test -d $srcdir/admin; then
  SUBDIR_MAKEFILES="$SUBDIR_MAKEFILES admin/charsets/Makefile admin/unidata/Makefile admin/grammars/Makefile"
  AC_CONFIG_FILES([admin/charsets/Makefile])
  AC_CONFIG_FILES([admin/unidata/Makefile])
  AC_CONFIG_FILES([admin/grammars/Makefile])
fi                              dnl -d admin


SUBDIR_MAKEFILES_IN=`echo " ${SUBDIR_MAKEFILES}" | sed -e 's| | $(srcdir)/|g' -e 's|Makefile|Makefile.in|g'`

AC_SUBST(SUBDIR_MAKEFILES_IN)

dnl You might wonder (I did) why epaths.h is generated by running make,
dnl rather than just letting configure generate it from epaths.in.
dnl One reason is that the various paths are not fully expanded (see above);
dnl e.g., gamedir='${localstatedir}/games/emacs'.
dnl Secondly, the GNU Coding standards require that one should be able
dnl to run 'make prefix=/some/where/else' and override the values set
dnl by configure.  This also explains the 'move-if-change' test and
dnl the use of force in the 'epaths-force' rule in Makefile.in.
AC_CONFIG_COMMANDS([src/epaths.h], [
if test "${opsys}" = "mingw32"; then
  ${MAKE-make} MAKEFILE_NAME=do-not-make-Makefile epaths-force-w32
elif test "$HAVE_NS" = "yes" && test "$EN_NS_SELF_CONTAINED" = "yes"; then
  ${MAKE-make} MAKEFILE_NAME=do-not-make-Makefile epaths-force-ns-self-contained
else
  ${MAKE-make} MAKEFILE_NAME=do-not-make-Makefile epaths-force
fi || AC_MSG_ERROR(['src/epaths.h' could not be made.])
], [GCC="$GCC" CPPFLAGS="$CPPFLAGS" opsys="$opsys" HAVE_NS="$HAVE_NS"
    EN_NS_SELF_CONTAINED="$EN_NS_SELF_CONTAINED"])


CARGO_DEFAULT_FEATURES=""
WEBRENDER_DEFAULT_FEATURES="\"webrender\""
if test "$HAVE_LIBXML2" = "yes"; then
    CARGO_DEFAULT_FEATURES="${CARGO_DEFAULT_FEATURES}\"use-xml2\", "
fi
if test "$window_system" != "none"; then
    CARGO_DEFAULT_FEATURES="${CARGO_DEFAULT_FEATURES}\"window-system\", "
fi
case "$window_system" in
    x11)
        CARGO_DEFAULT_FEATURES="${CARGO_DEFAULT_FEATURES}\"window-system-x11\", "
    ;;
    nextstep)
	CARGO_DEFAULT_FEATURES="${CARGO_DEFAULT_FEATURES}\"window-system-nextstep\", "
    ;;
    w32)
        CARGO_DEFAULT_FEATURES="${CARGO_DEFAULT_FEATURES}\"window-system-w32\", "
    ;;
    webrender)
        CARGO_DEFAULT_FEATURES="${CARGO_DEFAULT_FEATURES}\"window-system-webrender\", "
        if test "${with_webrender_capture}" = "yes"; then
            WEBRENDER_DEFAULT_FEATURES="${WEBRENDER_DEFAULT_FEATURES}, \"webrender/capture\""
        fi
    ;;
esac
if test "$HAVE_LIBGIT" = "yes"; then
   CARGO_DEFAULT_FEATURES="${CARGO_DEFAULT_FEATURES}\"libgit\", "
fi
if test "$HAVE_JAVASCRIPT" = "yes"; then
  AC_DEFINE(USE_JAVASCRIPT, 1, [Define to 1 if you want to use deno/javascript.])
  CARGO_DEFAULT_FEATURES="${CARGO_DEFAULT_FEATURES}\"javascript\", "
fi
if test "${HAVE_MODULES}" = "yes"; then
  CARGO_DEFAULT_FEATURES="${CARGO_DEFAULT_FEATURES}\"ng-module\", "
fi
AC_SUBST(CARGO_DEFAULT_FEATURES)
AC_SUBST(WEBRENDER_DEFAULT_FEATURES)
AC_CONFIG_FILES([rust_src/Cargo.toml])

dnl NB we have to cheat and use the ac_... version because abs_top_srcdir
dnl is not yet set, sigh.  Or we could use ../$srcdir/src/.gdbinit,
dnl or a symlink?
AC_CONFIG_COMMANDS([src/.gdbinit], [
if test ! -f src/.gdbinit && test -f "$srcdir/src/.gdbinit"; then
  AS_ECHO(["source $ac_abs_top_srcdir/src/.gdbinit"]) > src/.gdbinit
fi
])

dnl Perhaps this would be better named doc-emacs-emacsver.texi?
dnl See comments for etc-refcards-emacsver.tex.
dnl Since we get a doc/emacs directory generated anyway, for the Makefile,
dnl it is not quite the same.  But we are generating in $srcdir.
AC_CONFIG_COMMANDS([doc/emacs/emacsver.texi], [
${MAKE-make} -s --no-print-directory -C doc/emacs doc-emacsver || \
AC_MSG_ERROR(['doc/emacs/emacsver.texi' could not be made.])
])

dnl If we give this the more natural name, etc/refcards/emacsver.texi,
dnl then a directory etc/refcards is created in the build directory,
dnl which is probably harmless, but confusing (in out-of-tree builds).
dnl (If we were to generate etc/refcards/Makefile, this might change.)
dnl It is really $srcdir/etc/refcards/emacsver.tex that we generate.
AC_CONFIG_COMMANDS([etc-refcards-emacsver.tex], [
${MAKE-make} -s MAKEFILE_NAME=do-not-make-Makefile etc-emacsver || \
AC_MSG_ERROR(['etc/refcards/emacsver.tex' could not be made.])
])

if test $AUTO_DEPEND = yes; then
   for dir in $AUTODEPEND_PARENTS; do
     AS_MKDIR_P([$dir/deps])
   done
fi
if $gl_gnulib_enabled_dynarray || $gl_gnulib_enabled_scratch_buffer; then
  AS_MKDIR_P([lib/malloc])
  if test $AUTO_DEPEND = yes; then
    AS_MKDIR_P([lib/deps/malloc])
  fi
fi

AC_OUTPUT

if test ! "$with_mailutils"; then
  if test "$with_pop" = yes; then
    AC_MSG_WARN([This configuration installs a 'movemail' program
that retrieves POP3 email via only insecure channels.
To omit insecure POP3, you can use '$0 --without-pop'.])
  elif test "$with_pop" = no-by-default; then
    AC_MSG_WARN([This configuration installs a 'movemail' program
that does not retrieve POP3 email.  By default, Emacs 25 and earlier
installed a 'movemail' program that retrieved POP3 email via only
insecure channels, a practice that is no longer recommended but that
you can continue to support by using '$0 --with-pop'.])
  fi

  case $opsys in
    mingw32)
      # Don't suggest GNU Mailutils, as it hasn't been ported.
      ;;
    *)
      emacs_fix_movemail="use '$0 --with-mailutils'"
      case `(movemail --version) 2>/dev/null` in
	*Mailutils*) ;;
	*) emacs_fix_movemail="install GNU Mailutils
<https://mailutils.org> and $emacs_fix_movemail";;
      esac
      AC_MSG_NOTICE([You might want to $emacs_fix_movemail.]);;
  esac
fi

if test "${HAVE_XFT}" = yes; then
  AC_MSG_WARN([This configuration uses libXft, which has a number of
    font rendering issues, and is being considered for removal in the
    next release of Emacs.  Please consider using Cairo graphics +
    HarfBuzz text shaping instead (they are auto-detected if the
    relevant development headers are installed).])
fi

if test "${HAVE_CAIRO}" = "yes" && test "${HAVE_HARFBUZZ}" = no; then
  AC_MSG_WARN([This configuration uses the Cairo graphics library,
    but not the HarfBuzz font shaping library (minimum version $harfbuzz_required_ver).
    We recommend the use of HarfBuzz when using Cairo, please install
    appropriate HarfBuzz development packages.])
fi

# Let plain 'make' work.
test "$MAKE" = make || test -f makefile || cat >makefile <<EOF
.POSIX:
MAKE = $MAKE
all:
	\$(MAKE) -f Makefile \$?
.DEFAULT:
	\$(MAKE) -f Makefile \$<
EOF<|MERGE_RESOLUTION|>--- conflicted
+++ resolved
@@ -5773,7 +5773,6 @@
 CFLAGS=$SAVE_CFLAGS
 LIBS=$SAVE_LIBS
 
-<<<<<<< HEAD
 # Add Rust variables, libs and utilities
 
 RUSTFLAGS=$RUSTFLAGS
@@ -5839,10 +5838,7 @@
 AC_SUBST(EMACSNGLIB_NAME)
 AC_SUBST(CARGO_TEST)
 
-# timer_getoverrun needs the same libarary as timer_settime
-=======
 # timer_getoverrun needs the same library as timer_settime
->>>>>>> 9283508f
 OLD_LIBS=$LIBS
 LIBS="$LIB_TIMER_TIME $LIBS"
 AC_CHECK_FUNCS(timer_getoverrun)
