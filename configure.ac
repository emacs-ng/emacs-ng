dnl  Autoconf script for GNU Emacs
dnl To rebuild the 'configure' script from this, execute the command
dnl	autoconf
dnl in the directory containing this script.
dnl If you changed any AC_DEFINES, also run autoheader.
dnl
dnl Copyright (C) 1994-1996, 1999-2018 Free Software Foundation, Inc.
dnl
dnl  This file is part of GNU Emacs.
dnl
dnl  GNU Emacs is free software: you can redistribute it and/or modify
dnl  it under the terms of the GNU General Public License as published by
dnl  the Free Software Foundation, either version 3 of the License, or
dnl  (at your option) any later version.
dnl
dnl  GNU Emacs is distributed in the hope that it will be useful,
dnl  but WITHOUT ANY WARRANTY; without even the implied warranty of
dnl  MERCHANTABILITY or FITNESS FOR A PARTICULAR PURPOSE.  See the
dnl  GNU General Public License for more details.
dnl
dnl  You should have received a copy of the GNU General Public License
dnl  along with GNU Emacs.  If not, see <https://www.gnu.org/licenses/>.

AC_PREREQ(2.65)
dnl Note this is parsed by (at least) make-dist and lisp/cedet/ede/emacs.el.
AC_INIT(GNU Emacs, 27.0.50, bug-gnu-emacs@gnu.org, , https://www.gnu.org/software/emacs/)

dnl Set emacs_config_options to the options of 'configure', quoted for the shell,
dnl and then quoted again for a C string.  Separate options with spaces.
dnl Add some environment variables, if they were passed via the environment
dnl rather than on the command-line.
emacs_config_options=
optsep=
dnl This is the documented way to record the args passed to configure,
dnl rather than $ac_configure_args.
for opt in "$@" CFLAGS CPPFLAGS LDFLAGS; do
  case $opt in
    -n | --no-create | --no-recursion)
      continue ;;
    CFLAGS | CPPFLAGS | LDFLAGS)
      eval 'test "${'$opt'+set}" = set' || continue
      case " $*" in
	*" $opt="*) continue ;;
      esac
      eval opt=$opt=\$$opt ;;
  esac

  emacs_shell_specials=$IFS\''"#$&()*;<>?@<:@\\`{|~'
  case $opt in
    *[["$emacs_shell_specials"]]*)
      case $opt in
	*\'*)
	  emacs_quote_apostrophes="s/'/'\\\\''/g"
	  opt=`AS_ECHO(["$opt"]) | sed "$emacs_quote_apostrophes"` ;;
      esac
      opt="'$opt'"
      case $opt in
	*[['"\\']]*)
	  emacs_quote_for_c='s/[["\\]]/\\&/g; $!s/$/\\n\\/'
	  opt=`AS_ECHO(["$opt"]) | sed "$emacs_quote_for_c"` ;;
      esac ;;
  esac
  AS_VAR_APPEND([emacs_config_options], ["$optsep$opt"])
  optsep=' '
done

AC_CONFIG_HEADERS(src/config.h:src/config.in)
AC_CONFIG_SRCDIR(src/lisp.h)
AC_CONFIG_AUX_DIR(build-aux)
AC_CONFIG_MACRO_DIR(m4)

xcsdkdir=
AC_CHECK_PROGS(XCRUN, [xcrun])
if test -n "$XCRUN"; then
  if test -z "$MAKE"; then
    dnl Call the variable MAKE_PROG, not MAKE, to avoid confusion with
    dnl the usual MAKE variable that 'make' itself uses.
    AC_CHECK_PROG([MAKE_PROG], [make], [yes])
    if test -z "$MAKE_PROG"; then
      MAKE="$XCRUN MAKE"
      export MAKE
      xcsdkdir=`$XCRUN --show-sdk-path 2>/dev/null`
    fi
  fi
fi

dnl Check for GNU Make and possibly set MAKE.
[emacs_check_gnu_make ()
{
  emacs_makeout=`($1 --version) 2>/dev/null` &&
  case $emacs_makeout in
    'GNU Make '3.8[1-9]* | 'GNU Make '3.9[0-9]* | \
    'GNU Make '3.[1-9][0-9][0-9]* | 'GNU Make '[4-9]* | 'GNU Make '[1-9][0-9]* )
       ac_path_MAKE_found=:;;
  esac
}]
AC_CACHE_CHECK([for GNU Make], [ac_cv_path_MAKE],
  [ac_path_MAKE_found=false
   if test -n "$MAKE"; then
     emacs_check_gnu_make "$MAKE"
     ac_cv_path_MAKE=$MAKE
   else
     emacs_tried_make=false
     emacs_tried_gmake=false
     emacs_tried_gnumake=false
     AC_PATH_PROGS_FEATURE_CHECK([MAKE], [make gmake gnumake],
       [[emacs_check_gnu_make "$ac_path_MAKE"
	 if $ac_path_MAKE_found; then
	   # Use the fully-qualified program name only if the basename
	   # would not resolve to it.
	   if eval \$emacs_tried_$ac_prog; then
	     ac_cv_path_MAKE=$ac_path_MAKE
	   else
	     ac_cv_path_MAKE=$ac_prog
	   fi
	 fi
	 eval emacs_tried_$ac_prog=:]])
   fi])
$ac_path_MAKE_found || {
AC_MSG_ERROR([[Building Emacs requires GNU Make, at least version 3.81.
If you have it installed under another name, configure with 'MAKE=...'.
For example, run '$0 MAKE=gnu-make'.]])
}
MAKE=$ac_cv_path_MAKE
export MAKE

dnl Canonicalize the configuration name.
AC_CANONICAL_HOST

case $host in
 *-mingw*)

  if test -z "$host_alias"; then

      # No --host argument was given to 'configure'; therefore $host
      # was set to a default value based on the build platform.  But
      # this default value may be wrong if we are building from a
      # 64-bit MSYS[2] pre-configured to build 32-bit MinGW programs.
      # Therefore, we'll try to get the right host platform from the
      # compiler's target.

      AC_MSG_CHECKING([the compiler's target])
      if test -z "$CC"; then
	  cc=gcc
      else
	  cc=$CC
      fi
      cc_target=`$cc -v 2>&1 | sed -n 's/Target: //p'`
      case "$cc_target" in
          *-*) host=$cc_target
	      ;;
          "") AC_MSG_ERROR([Impossible to obtain $cc compiler target.
Please explicitly provide --host.])
              ;;
	  *) AC_MSG_WARN([Compiler reported non-standard target.
Defaulting to $host.])
              ;;
      esac
      AC_MSG_RESULT([$host])
  fi

  . $srcdir/nt/mingw-cfg.site

  case $srcdir in
    /* | ?:*)
      # srcdir is an absolute path.  In this case, force the format
      # "/c/foo/bar", to simplify later conversions to native Windows
      # format ("c:/foo/bar").
      srcdir=`cd "${srcdir}" && pwd -W`
      # 'eval' pacifies strict POSIX non-MinGW shells (Bug#18612).
      # We downcase the drive letter to avoid warnings when
      # generating autoloads.
      eval 'srcdir=/`echo ${srcdir:0:1} | sed "y/ABCDEFGHIJKLMNOPQRSTUVWXYZ/abcdefghijklmnopqrstuvwxyz/"`"${srcdir:2}"'
      ;;
  esac;;
esac

canonical=$host
configuration=${host_alias-${build_alias-$host}}
emacs_uname_r=`uname -r`

dnl Support for --program-prefix, --program-suffix and
dnl --program-transform-name options
AC_ARG_PROGRAM

dnl It is important that variables on the RHS not be expanded here,
dnl hence the single quotes.  This is per the GNU coding standards, see
dnl (autoconf) Installation Directory Variables
dnl See also epaths.h below.
lispdir='${datadir}/remacs/${version}/lisp'
standardlisppath='${lispdir}'
locallisppath='${datadir}/remacs/${version}/site-lisp:'\
'${datadir}/remacs/site-lisp'
lisppath='${locallisppath}:${standardlisppath}'
etcdir='${datadir}/remacs/${version}/etc'
archlibdir='${libexecdir}/remacs/${version}/${configuration}'
etcdocdir='${datadir}/remacs/${version}/etc'
gamedir='${localstatedir}/games/remacs'

dnl Special option to disable the most of other options.
AC_ARG_WITH(all,
[AS_HELP_STRING([--without-all],
		[omit almost all features and build
		small executable with minimal dependencies])],
  [with_features=$withval],
  [with_features=yes])

dnl OPTION_DEFAULT_OFF(NAME, HELP-STRING)
dnl Create a new --with option that defaults to being disabled.
dnl NAME is the base name of the option.  The shell variable with_NAME
dnl   will be set to either the user's value (if the option is
dnl   specified; 'yes' for a plain --with-NAME) or to 'no' (if the
dnl   option is not specified).  Note that the shell variable name is
dnl   constructed as autoconf does, by replacing non-alphanumeric
dnl   characters with "_".
dnl HELP-STRING is the help text for the option.
AC_DEFUN([OPTION_DEFAULT_OFF], [dnl
  AC_ARG_WITH([$1],[AS_HELP_STRING([--with-$1],[$2])],[],[dnl
    m4_bpatsubst([with_$1], [[^0-9a-z]], [_])=no])dnl
])dnl

dnl OPTION_DEFAULT_ON(NAME, HELP-STRING)
dnl Create a new --with option that defaults to $with_features.
dnl NAME is the base name of the option.  The shell variable with_NAME
dnl   will be set either to 'no' (for a plain --without-NAME) or to
dnl   'yes' (if the option is not specified).  Note that the shell
dnl   variable name is constructed as autoconf does, by replacing
dnl   non-alphanumeric characters with "_".
dnl HELP-STRING is the help text for the option.
AC_DEFUN([OPTION_DEFAULT_ON], [dnl
  AC_ARG_WITH([$1],[AS_HELP_STRING([--without-$1],[$2])],[],[dnl
   m4_bpatsubst([with_$1], [[^0-9a-z]], [_])=$with_features])dnl
])dnl

# For retrieving mail, unencrypted network connections are the default
# only on native MS-Windows platforms.  (FIXME: These platforms should
# also be secure by default.)

AC_ARG_WITH([mailutils],
  [AS_HELP_STRING([--with-mailutils],
     [rely on GNU Mailutils, so that the --without-pop through --with-mailhost
      options are irrelevant; this is the default if GNU Mailutils is
      installed])],
  [],
  [with_mailutils=$with_features
   if test "$with_mailutils" = yes; then
     (movemail --version) >/dev/null 2>&1 || with_mailutils=no
   fi])
if test "$with_mailutils" = no; then
  with_mailutils=
fi
AC_SUBST([with_mailutils])

AC_ARG_WITH([pop],
  [AS_HELP_STRING([--with-pop],
     [Support POP mail retrieval if Emacs movemail is used (not recommended,
      as Emacs movemail POP is insecure).  This is the default only on
      native MS-Windows.])],
  [],
  [case $host in
     *-mingw*) with_pop=yes;;
     *) with_pop=no-by-default;;
   esac])
if test "$with_pop" = yes; then
   AC_DEFINE(MAIL_USE_POP)
fi
AH_TEMPLATE(MAIL_USE_POP, [Define to support POP mail retrieval.])dnl

OPTION_DEFAULT_OFF([kerberos],[support Kerberos-authenticated POP])
if test "$with_kerberos" != no; then
   AC_DEFINE(KERBEROS)
fi
AH_TEMPLATE(KERBEROS,
	    [Define to support Kerberos-authenticated POP mail retrieval.])dnl

OPTION_DEFAULT_OFF([kerberos5],[support Kerberos version 5 authenticated POP])
if test "${with_kerberos5}" != no; then
  if test "${with_kerberos}" = no; then
    with_kerberos=yes
    AC_DEFINE(KERBEROS)
  fi
  AC_DEFINE(KERBEROS5, 1, [Define to use Kerberos 5 instead of Kerberos 4.])
fi

OPTION_DEFAULT_OFF([hesiod],[support Hesiod to get the POP server host])
dnl FIXME hesiod support may not be present, so it seems like an error
dnl to define, or at least use, this unconditionally.
if test "$with_hesiod" != no; then
  AC_DEFINE(HESIOD, 1, [Define to support using a Hesiod database to find the POP server.])
fi

OPTION_DEFAULT_OFF([mail-unlink],[unlink, rather than empty, mail spool after reading])
if test "$with_mail_unlink" != no; then
   AC_DEFINE(MAIL_UNLINK_SPOOL, 1, [Define to unlink, rather than empty, mail spool after reading.])
fi

AC_ARG_WITH([mailhost],[AS_HELP_STRING([--with-mailhost=HOSTNAME],
    [string giving default POP mail host])],
    AC_DEFINE_UNQUOTED(MAILHOST, ["$withval"], [String giving fallback POP mail host.]))

AC_ARG_WITH([sound],[AS_HELP_STRING([--with-sound=VALUE],
  [compile with sound support (VALUE one of: yes, alsa, oss, bsd-ossaudio, no;
default yes).  Only for GNU/Linux, FreeBSD, NetBSD, MinGW, Cygwin.])],
  [ case "${withval}" in
      yes|no|alsa|oss|bsd-ossaudio) val=$withval ;;
      *) AC_MSG_ERROR(['--with-sound=$withval' is invalid;
this option's value should be 'yes', 'no', 'alsa', 'oss', or 'bsd-ossaudio'.])
      ;;
    esac
    with_sound=$val
  ],
  [with_sound=$with_features])

dnl FIXME currently it is not the last.
dnl This should be the last --with option, because --with-x is
dnl added later on when we find the file name of X, and it's best to
dnl keep them together visually.
AC_ARG_WITH([x-toolkit],[AS_HELP_STRING([--with-x-toolkit=KIT],
 [use an X toolkit (KIT one of: yes or gtk, gtk2, gtk3, lucid or athena, motif, no)])],
[	  case "${withval}" in
	    y | ye | yes )	val=gtk ;;
	    n | no )		val=no  ;;
	    l | lu | luc | luci | lucid )	val=lucid ;;
	    a | at | ath | athe | athen | athena )	val=athena ;;
	    m | mo | mot | moti | motif )	val=motif ;;
	    g | gt | gtk  )	val=gtk ;;
	    gtk2  )	val=gtk2 ;;
	    gtk3  )	val=gtk3 ;;
	    * )
AC_MSG_ERROR(['--with-x-toolkit=$withval' is invalid;
this option's value should be 'yes', 'no', 'lucid', 'athena', 'motif', 'gtk',
'gtk2' or 'gtk3'.  'yes' and 'gtk' are synonyms.
'athena' and 'lucid' are synonyms.])
	    ;;
	  esac
	  with_x_toolkit=$val
])

OPTION_DEFAULT_OFF([wide-int], [prefer wide Emacs integers (typically 62-bit); allows buffer and string size up to 2GB on 32-bit hosts, at the cost of 10% to 30% slowdown of Lisp interpreter and larger memory footprint])
if test "$with_wide_int" = yes; then
  AC_DEFINE([WIDE_EMACS_INT], 1, [Use long long for EMACS_INT if available.])
fi

dnl _ON results in a '--without' option in the --help output, so
dnl the help text should refer to "don't compile", etc.
with_xpm_set=${with_xpm+set}
OPTION_DEFAULT_ON([xpm],[don't compile with XPM image support])
OPTION_DEFAULT_ON([jpeg],[don't compile with JPEG image support])
OPTION_DEFAULT_ON([tiff],[don't compile with TIFF image support])
OPTION_DEFAULT_ON([gif],[don't compile with GIF image support])
OPTION_DEFAULT_ON([png],[don't compile with PNG image support])
OPTION_DEFAULT_ON([rsvg],[don't compile with SVG image support])
OPTION_DEFAULT_ON([lcms2],[don't compile with Little CMS support])
OPTION_DEFAULT_ON([libsystemd],[don't compile with libsystemd support])
OPTION_DEFAULT_OFF([cairo],[compile with Cairo drawing (experimental)])
OPTION_DEFAULT_ON([xml2],[don't compile with XML parsing support])
OPTION_DEFAULT_ON([imagemagick],[don't compile with ImageMagick image support])
OPTION_DEFAULT_ON([json], [don't compile with native JSON support])
OPTION_DEFAULT_ON([libvterm],[don't compile with libvterm support])

OPTION_DEFAULT_ON([xft],[don't use XFT for anti aliased fonts])
OPTION_DEFAULT_ON([libotf],[don't use libotf for OpenType font support])
OPTION_DEFAULT_ON([m17n-flt],[don't use m17n-flt for text shaping])

OPTION_DEFAULT_ON([xim],[don't use X11 XIM])
AC_ARG_WITH([ns],[AS_HELP_STRING([--with-ns],
[use Nextstep (macOS Cocoa or GNUstep) windowing system.
On by default on macOS.])],[],[with_ns=maybe])
OPTION_DEFAULT_OFF([w32], [use native MS Windows GUI in a Cygwin build])

OPTION_DEFAULT_ON([gpm],[don't use -lgpm for mouse support on a GNU/Linux console])
OPTION_DEFAULT_ON([dbus],[don't compile with D-Bus support])
AC_ARG_WITH([gconf],[AS_HELP_STRING([--with-gconf],
[compile with Gconf support (Gsettings replaces this)])],[],
[if test $with_features = yes; then
with_gconf=maybe
else
with_gconf=no
fi])
OPTION_DEFAULT_ON([gsettings],[don't compile with GSettings support])
OPTION_DEFAULT_ON([selinux],[don't compile with SELinux support])
OPTION_DEFAULT_ON([gnutls],[don't use -lgnutls for SSL/TLS support])
OPTION_DEFAULT_OFF([modules],[compile with dynamic modules support])
OPTION_DEFAULT_ON([threads],[don't compile with elisp threading support])

AC_ARG_WITH([file-notification],[AS_HELP_STRING([--with-file-notification=LIB],
 [use a file notification library (LIB one of: yes, inotify, kqueue, gfile, w32, no)])],
 [ case "${withval}" in
    y | ye | yes )	val=yes ;;
    n | no )		val=no  ;;
    i | in | ino | inot | inoti | inotif | inotify )	val=inotify ;;
    k | kq | kqu | kque | kqueu | kqueue )	val=kqueue ;;
    g | gf | gfi | gfil | gfile )	val=gfile ;;
    w | w3 | w32 )	val=w32 ;;
    * ) AC_MSG_ERROR(['--with-file-notification=$withval' is invalid;
this option's value should be 'yes', 'no', 'inotify', 'kqueue', 'gfile' or 'w32'.
'yes' is a synonym for 'w32' on MS-Windows, for 'no' on Nextstep,
otherwise for the first of 'inotify', 'kqueue' or 'gfile' that is usable.])
    ;;
   esac
   with_file_notification=$val
 ],
 [with_file_notification=$with_features])

OPTION_DEFAULT_OFF([xwidgets],
  [enable use of some gtk widgets in Emacs buffers (requires gtk3)])

## For the times when you want to build Emacs but don't have
## a suitable makeinfo, and can live without the manuals.
dnl https://lists.gnu.org/r/emacs-devel/2008-04/msg01844.html
OPTION_DEFAULT_ON([makeinfo],[don't require makeinfo for building manuals])

## Makefile.in needs the cache file name.
AC_SUBST(cache_file)

## This is an option because I do not know if all info/man support
## compressed files, nor how to test if they do so.
OPTION_DEFAULT_ON([compress-install],
  [don't compress some files (.el, .info, etc.) when installing.  Equivalent to:
make GZIP_PROG= install])

AC_ARG_WITH(gameuser,dnl
[AS_HELP_STRING([--with-gameuser=USER_OR_GROUP],
		[user for shared game score files.
		An argument prefixed by ':' specifies a group instead.])])
gameuser=
gamegroup=
case ${with_gameuser} in
  '' | no) ;;
  yes) gamegroup=games ;;
  :*) gamegroup=${with_gameuser#:} ;;
  *) gameuser=${with_gameuser} ;;
esac

AC_ARG_WITH([gnustep-conf],dnl
[AS_HELP_STRING([--with-gnustep-conf=FILENAME],
   [name of GNUstep configuration file to use on systems where the command
    'gnustep-config' does not work; default $GNUSTEP_CONFIG_FILE, or
    /etc/GNUstep/GNUstep.conf])])
test "X${with_gnustep_conf}" != X && test "${with_gnustep_conf}" != yes && \
  GNUSTEP_CONFIG_FILE="${with_gnustep_conf}"
test "X$GNUSTEP_CONFIG_FILE" = "X" && \
     GNUSTEP_CONFIG_FILE=/etc/GNUstep/GNUstep.conf

AC_ARG_ENABLE(ns-self-contained,
[AS_HELP_STRING([--disable-ns-self-contained],
                [disable self contained build under NeXTstep])],
   EN_NS_SELF_CONTAINED=$enableval,
   EN_NS_SELF_CONTAINED=yes)

locallisppathset=no
AC_ARG_ENABLE(locallisppath,
[AS_HELP_STRING([--enable-locallisppath=PATH],
                [directories Emacs should search for lisp files specific
		 to this site])],
if test "${enableval}" = "no"; then
  locallisppath=
elif test "${enableval}" != "yes"; then
  locallisppath=${enableval} locallisppathset=yes
fi)

AC_ARG_ENABLE(checking,
[AS_HELP_STRING([--enable-checking@<:@=LIST@:>@],
		[enable expensive run-time checks.  With LIST,
		 enable only specific categories of checks.
		 Categories are: all,yes,no.
		 Flags are: stringbytes, stringoverrun, stringfreelist,
		 xmallocoverrun, conslist, glyphs])],
[ac_checking_flags="${enableval}"],[])
IFS="${IFS= 	}"; ac_save_IFS="$IFS"; IFS="$IFS,"
for check in $ac_checking_flags
do
	case $check in
	# these set all the flags to specific states
	yes)		ac_enable_checking=1 ;;
	no)		ac_enable_checking= ;
			ac_gc_check_stringbytes= ;
	                ac_gc_check_string_overrun= ;
	                ac_gc_check_string_free_list= ;
	                ac_xmalloc_overrun= ;
	                ac_gc_check_cons_list= ;
			ac_glyphs_debug= ;;
	all)		ac_enable_checking=1 ;
			ac_gc_check_stringbytes=1 ;
	                ac_gc_check_string_overrun=1 ;
	                ac_gc_check_string_free_list=1 ;
	                ac_xmalloc_overrun=1 ;
	                ac_gc_check_cons_list=1 ;
			ac_glyphs_debug=1 ;;
	# these enable particular checks
	stringbytes)	ac_gc_check_stringbytes=1 ;;
	stringoverrun)	ac_gc_check_string_overrun=1 ;;
	stringfreelist) ac_gc_check_string_free_list=1 ;;
	xmallocoverrun)	ac_xmalloc_overrun=1 ;;
	conslist)	ac_gc_check_cons_list=1 ;;
	glyphs)		ac_glyphs_debug=1 ;;
	*)	AC_MSG_ERROR(unknown check category $check) ;;
	esac
done
IFS="$ac_save_IFS"

CARGO_CHECKING_FEATURES=""
if test x$ac_enable_checking != x ; then
  AC_DEFINE(ENABLE_CHECKING, 1,
[Define to 1 if expensive run-time data type and consistency checks are enabled.])
fi
if test x$ac_gc_check_stringbytes != x ; then
  AC_DEFINE(GC_CHECK_STRING_BYTES, 1,
[Define this temporarily to hunt a bug.  If defined, the size of
   strings is redundantly recorded in sdata structures so that it can
   be compared to the sizes recorded in Lisp strings.])
fi
if test x$ac_gc_check_string_overrun != x ; then
  AC_DEFINE(GC_CHECK_STRING_OVERRUN, 1,
[Define this to check for short string overrun.])
fi
if test x$ac_gc_check_string_free_list != x ; then
  AC_DEFINE(GC_CHECK_STRING_FREE_LIST, 1,
[Define this to check the string free list.])
fi
if test x$ac_xmalloc_overrun != x ; then
  AC_DEFINE(XMALLOC_OVERRUN_CHECK, 1,
[Define this to check for malloc buffer overrun.])
fi
if test x$ac_gc_check_cons_list != x ; then
  AC_DEFINE(GC_CHECK_CONS_LIST, 1,
[Define this to check for errors in cons list.])
fi
if test x$ac_glyphs_debug != x ; then
  AC_DEFINE(GLYPH_DEBUG, 1,
[Define this to enable glyphs debugging code.])
  CARGO_CHECKING_FEATURES="${CARGO_CHECKING_FEATURES}\"glyph-debug\", "
fi
AC_SUBST(CARGO_CHECKING_FEATURES)

dnl The name of this option is unfortunate.  It predates, and has no
dnl relation to, the "sampling-based elisp profiler" added in 24.3.
dnl Actually, it stops it working.
dnl https://lists.gnu.org/r/emacs-devel/2012-11/msg00393.html
AC_ARG_ENABLE(profiling,
[AS_HELP_STRING([--enable-profiling],
		[build emacs with low-level, gprof profiling support.
                Mainly useful for debugging Emacs itself.  May not work on
                all platforms.  Stops profiler.el working.])],
[ac_enable_profiling="${enableval}"],[])
if test x$ac_enable_profiling != x ; then
   PROFILING_CFLAGS="-DPROFILING=1 -pg"
else
   PROFILING_CFLAGS=
fi
AC_SUBST(PROFILING_CFLAGS)

AC_ARG_ENABLE(autodepend,
[AS_HELP_STRING([--enable-autodepend],
		[automatically generate dependencies to .h-files.
		 Requires gcc, enabled if found.])],
[ac_enable_autodepend="${enableval}"],[ac_enable_autodepend=yes])

AC_ARG_ENABLE(gtk-deprecation-warnings,
[AS_HELP_STRING([--enable-gtk-deprecation-warnings],
		[Show Gtk+/Gdk deprecation warnings for Gtk+ >= 3.0])],
[ac_enable_gtk_deprecation_warnings="${enableval}"],[])

BUILD_DETAILS=
AC_ARG_ENABLE([build-details],
  [AS_HELP_STRING([--disable-build-details],
		  [Make the build more deterministic by omitting host
		   names, time stamps, etc. from the output.])],
  [test "$enableval" = no && BUILD_DETAILS=--no-build-details])
AC_SUBST([BUILD_DETAILS])

dnl This used to use changequote, but, apart from 'changequote is evil'
dnl per the autoconf manual, we can speed up autoconf somewhat by quoting
dnl the great gob of text.  Thus it's not processed for possible expansion.
dnl Just make sure the brackets remain balanced.
dnl
dnl Since Emacs can't find matching pairs of quotes, boundaries are
dnl indicated by comments.
dnl quotation begins
[

### If you add support for a new configuration, add code to this
### switch statement to recognize your configuration name and select
### the appropriate opsys.

### As far as handling version numbers on operating systems is
### concerned, make sure things will fail in a fixable way.  If
### /etc/MACHINES doesn't say anything about version numbers, be
### prepared to handle anything reasonably.  If version numbers
### matter, be sure /etc/MACHINES says something about it.

opsys='' unported=no
case "${canonical}" in

  ## GNU/Linux and similar ports
  *-*-linux* )
    opsys=gnu-linux
  ;;

  ## FreeBSD ports
  *-*-freebsd* )
    opsys=freebsd
  ;;

  ## DragonFly ports
  *-*-dragonfly* )
    opsys=dragonfly
  ;;

  ## FreeBSD kernel + glibc based userland
  *-*-kfreebsd*gnu* )
    opsys=gnu-kfreebsd
  ;;

  ## NetBSD ports
  *-*-netbsd* )
    opsys=netbsd
  ;;

  ## OpenBSD ports
  *-*-openbsd* | *-*-mirbsd* )
    opsys=openbsd
  ;;

  ## Apple Darwin / macOS
  *-apple-darwin* )
    case "${canonical}" in
      *-apple-darwin[0-9].*) unported=yes ;;
      i[3456]86-* | x86_64-* )  ;;
      * )            unported=yes ;;
    esac
    opsys=darwin
    ## FIXME: Find a way to use Fink if available (Bug#11507).
  ;;

  ## Chromium Native Client
  *-nacl )
    opsys=nacl
  ;;

  ## Cygwin ports
  *-*-cygwin )
    opsys=cygwin
  ;;

  ## HP 9000 series 700 and 800, running HP/UX
  hppa*-hp-hpux10.2* )
    opsys=hpux10-20
  ;;
  hppa*-hp-hpux1[1-9]* )
    opsys=hpux11
    CFLAGS="-D_INCLUDE__STDC_A1_SOURCE $CFLAGS"
  ;;

  ## IBM machines
  rs6000-ibm-aix4.[23]* )
    opsys=aix4-2
  ;;
  powerpc-ibm-aix4.[23]*  )
    opsys=aix4-2
  ;;
  rs6000-ibm-aix[56]* )
    opsys=aix4-2
  ;;
  powerpc-ibm-aix[5-9]* | powerpc-ibm-aix[1-9][0-9]* )
    opsys=aix4-2
  ;;

  ## Suns
  *-sun-solaris* \
    | i[3456]86-*-solaris2* | i[3456]86-*-sunos5* \
    | x86_64-*-solaris2*    | x86_64-*-sunos5*)
    case "${canonical}" in
      i[3456]86-*-* )   ;;
      amd64-*-*|x86_64-*-*) ;;
      sparc* )		;;
      * )		unported=yes ;;
    esac
    case "${canonical}" in
      *-sunos5.[1-9][0-9]* | *-solaris2.[1-9][0-9]* )
		opsys=sol2-10
		emacs_check_sunpro_c=yes
		;;
      *-sunos5.[1-5]* | *-solaris2.[1-5]* ) unported=yes ;;
      ## Note that Emacs 23.1's NEWS said the following would be dropped.
      *-sunos5.6* | *-solaris2.6* )
		opsys=sol2-6
		RANLIB="ar -ts"
		;;
      ## 5.7 EOL Aug 2008, 5.8 EOL Mar 2012.
      *-sunos5.[7-9]* | *-solaris2.[7-9]* )
		opsys=sol2-6
		emacs_check_sunpro_c=yes
		;;
    esac
    ## Watch out for a compiler that we know will not work.
    case "${canonical}" in
     *-solaris* | *-sunos5* )
		if [ "x$CC" = x/usr/ucb/cc ]; then
		  ## /usr/ucb/cc doesn't work;
		  ## we should find some other compiler that does work.
		  unset CC
		fi
		;;
      *) ;;
    esac
  ;;

  ## QNX Neutrino
  *-nto-qnx* )
    opsys=qnxnto
    test -z "$CC" && CC=qcc
    CFLAGS="$CFLAGS -D__NO_EXT_QNX"
    LDFLAGS="-N2MB $LDFLAGS"
  ;;

  ## Intel 386 machines where we don't care about the manufacturer.
  i[3456]86-*-* )
    case "${canonical}" in
      *-darwin* )               opsys=darwin ;;
      *-mingw* )
		opsys=mingw32
		# MinGW overrides and adds some system headers in nt/inc.
		GCC_TEST_OPTIONS="-I $srcdir/nt/inc"
		;;
      *-sysv4.2uw* )		opsys=unixware ;;
      *-sysv5uw* )		opsys=unixware ;;
      *-sysv5OpenUNIX* )	opsys=unixware ;;
      ## Otherwise, we'll fall through to the generic opsys code at the bottom.
    esac
  ;;

  # MinGW64
  x86_64-*-* )
    case "${canonical}" in
      *-mingw* )
		opsys=mingw32
		# MinGW overrides and adds some system headers in nt/inc.
		GCC_TEST_OPTIONS="-I $srcdir/nt/inc"
		;;
      ## Otherwise, we'll fall through to the generic opsys code at the bottom.
    esac
  ;;

  * )
    unported=yes
  ;;
esac

### If the code above didn't choose an operating system, just choose
### an operating system based on the configuration name.  You really
### only want to use this when you have no idea what the right
### operating system is; if you know what operating systems a machine
### runs, it's cleaner to make it explicit in the case statement
### above.
if test x"${opsys}" = x; then
  case "${canonical}" in
    *-gnu* )				opsys=gnu ;;
    * )
      unported=yes
    ;;
  esac
fi

]
dnl quotation ends

if test $unported = yes; then
  AC_MSG_ERROR([Emacs does not support '${canonical}' systems.
If you think it should, please send a report to ${PACKAGE_BUGREPORT}.
Check 'etc/MACHINES' for recognized configuration names.])
fi

#### Choose a compiler.

dnl Don't bother to test for C89.
AC_DEFUN([_AC_PROG_CC_C89], [$2])

dnl Sets GCC=yes if using gcc.
AC_PROG_CC([gcc cc cl clang "$XCRUN gcc" "$XCRUN clang"])
if test -n "$XCRUN"; then
  AC_CHECK_PROGS(AR, [ar "$XCRUN ar"])
  test -n "$AR" && export AR
fi

dnl Emacs needs C99 or later.
gl_PROG_CC_C99

AC_PROG_CC_C_O

if test x$GCC = xyes; then
  test "x$GCC_TEST_OPTIONS" != x && CC="$CC $GCC_TEST_OPTIONS"
fi

# Avoid gnulib's tests for -lcrypto, so that there's no static dependency on it.
AC_DEFUN([gl_CRYPTO_CHECK])
# Avoid gnulib's tests for HAVE_WORKING_O_NOATIME and HAVE_WORKING_O_NOFOLLOW,
# as we don't use them.
AC_DEFUN([gl_FCNTL_O_FLAGS])
# Avoid gnulib's test for pthread_sigmask.
funcs=
for func in $ac_func_list; do
  test $func = pthread_sigmask || AS_VAR_APPEND([funcs], [" $func"])
done
ac_func_list=$funcs
# Use the system putenv even if it lacks GNU features, as we don't need them,
# and the gnulib replacement runs afoul of a FreeBSD 10.1 bug; see Bug#19874.
AC_CHECK_FUNCS_ONCE([putenv])
AC_DEFUN([gl_FUNC_PUTENV],
  [test "$ac_cv_func_putenv" = yes || REPLACE_PUTENV=1])
# Emacs does not use the wchar or wctype-h modules.
AC_DEFUN([gt_TYPE_WINT_T],
  [GNULIB_OVERRIDES_WINT_T=0
   AC_SUBST([GNULIB_OVERRIDES_WINT_T])])

# Initialize gnulib right after choosing the compiler.
dnl Amongst other things, this sets AR and ARFLAGS.
gl_EARLY

if test "$ac_test_CFLAGS" != set; then
  # It's helpful to have C macros available to GDB, so prefer -g3 to -g
  # if -g3 works and the user does not specify CFLAGS.
  # This test must follow gl_EARLY; otherwise AC_LINK_IFELSE complains.
  case $CFLAGS in
    '-g')
      emacs_g3_CFLAGS='-g3';;
    '-g -O2')
      emacs_g3_CFLAGS='-g3 -O2';;
    *)
      emacs_g3_CFLAGS='';;
  esac
  if test -n "$emacs_g3_CFLAGS"; then
    emacs_save_CFLAGS=$CFLAGS
    CFLAGS=$emacs_g3_CFLAGS
    AC_CACHE_CHECK([whether $CC accepts $emacs_g3_CFLAGS],
      [emacs_cv_prog_cc_g3],
      [AC_LINK_IFELSE([AC_LANG_PROGRAM()],
	 [emacs_cv_prog_cc_g3=yes],
	 [emacs_cv_prog_cc_g3=no])])
    if test $emacs_cv_prog_cc_g3 != yes; then
      CFLAGS=$emacs_save_CFLAGS
    fi
    if test $opsys = mingw32; then
      CFLAGS="$CFLAGS -gdwarf-2"
    fi
  fi

  case $CFLAGS in
    *-O*) ;;
    *)
      # No optimization flag was inferred for this non-GCC compiler.
      # Try -O.  This is needed for xlc on AIX; see Bug#14258.
      emacs_save_CFLAGS=$CFLAGS
      test -z "$CFLAGS" || CFLAGS="$CFLAGS "
      CFLAGS=${CFLAGS}-O
      AC_CACHE_CHECK([whether $CC accepts -O],
        [emacs_cv_prog_cc_o],
	[AC_LINK_IFELSE([AC_LANG_PROGRAM()],
	   [emacs_cv_prog_cc_o=yes],
	   [emacs_cv_prog_cc_o=no])])
      if test $emacs_cv_prog_cc_o != yes; then
	CFLAGS=$emacs_save_CFLAGS
      fi ;;
  esac
fi

# gl_GCC_VERSION_IFELSE([major], [minor], [run-if-found], [run-if-not-found])
# ---------------------------------------------------------------------------
# If $CPP is gcc-MAJOR.MINOR or newer, then run RUN-IF-FOUND.
# Otherwise, run RUN-IF-NOT-FOUND.
AC_DEFUN([gl_GCC_VERSION_IFELSE],
  [AC_PREPROC_IFELSE(
    [AC_LANG_PROGRAM(
      [[
#if ($1) < __GNUC__ || (($1) == __GNUC__ && ($2) <= __GNUC_MINOR__)
/* ok */
#else
# error "your version of gcc is older than $1.$2"
#endif
      ]]),
    ], [$3], [$4])
  ]
)

AC_ARG_ENABLE([gcc-warnings],
  [AS_HELP_STRING([--enable-gcc-warnings@<:@=TYPE@:>@],
                  [control generation of GCC warnings.  The TYPE 'yes'
		   means to fail if any warnings are issued; 'warn-only'
		   means issue warnings without failing (default for
		   developer builds); 'no' means disable warnings
		   (default for non-developer builds).])],
  [case $enableval in
     yes|no|warn-only) ;;
     *)      AC_MSG_ERROR([bad value $enableval for gcc-warnings option]) ;;
   esac
   gl_gcc_warnings=$enableval],
  [# By default, use 'warn-only' if it looks like the invoker of 'configure'
   # is a developer as opposed to a builder.  This is most likely true
   # if GCC is recent enough and there is a .git directory or file;
   # however, if there is also a .tarball-version file it is probably
   # just a release imported into Git for patch management.
   gl_gcc_warnings=no
   if test -e "$srcdir"/.git && test ! -f "$srcdir"/.tarball-version; then
     gl_GCC_VERSION_IFELSE([5], [3], [gl_gcc_warnings=warn-only])
   fi])

AC_ARG_ENABLE([check-lisp-object-type],
  [AS_HELP_STRING([--enable-check-lisp-object-type],
     [Enable compile time checks for the Lisp_Object data type,
      which can catch some bugs during development.])])
if test "$enable_check_lisp_object_type" = yes; then
  AC_DEFINE([CHECK_LISP_OBJECT_TYPE], 1,
    [Define to enable compile-time checks for the Lisp_Object data type.])
fi

# clang is unduly picky about some things.
AC_CACHE_CHECK([whether the compiler is clang], [emacs_cv_clang],
  [AC_COMPILE_IFELSE(
     [AC_LANG_PROGRAM([[
	  #ifndef __clang__
	    error "not clang";
	  #endif
        ]])],
     [emacs_cv_clang=yes],
     [emacs_cv_clang=no])])

WERROR_CFLAGS=$WERROR_CFLAGS
# When compiling with GCC, prefer -isystem to -I when including system
# include files, to avoid generating useless diagnostics for the files.
AS_IF([test $gl_gcc_warnings = no],
 [
  isystem='-I'
  AS_IF([test "$emacs_cv_clang" = yes],
   [
     # Turn off some warnings if supported.
     gl_WARN_ADD([-Wno-switch])
     gl_WARN_ADD([-Wno-pointer-sign])
     gl_WARN_ADD([-Wno-string-plus-int])
     gl_WARN_ADD([-Wno-unknown-attributes])
   ])
 ],[
  isystem='-isystem '

  # This, $nw, is the list of warnings we disable.
  nw=

  AS_IF([test $gl_gcc_warnings = yes],
    [WERROR_CFLAGS=-Werror])

  nw="$nw -Wcast-align -Wcast-align=strict" # Emacs is tricky with pointers.
  nw="$nw -Wduplicated-branches"    # Too many false alarms
  nw="$nw -Wformat-overflow=2"      # False alarms due to GCC bug 80776
  nw="$nw -Wsystem-headers"         # Don't let system headers trigger warnings
  nw="$nw -Woverlength-strings"     # Not a problem these days
  nw="$nw -Wformat-nonliteral"      # we do this a lot
  nw="$nw -Wvla"                    # Emacs uses <vla.h>.
  nw="$nw -Wunused-const-variable=2" # lisp.h declares const objects.
  nw="$nw -Winline"                 # OK to ignore 'inline'
  nw="$nw -Wstrict-overflow"        # OK to optimize assuming that
                                    # signed overflow has undefined behavior
  nw="$nw -Wsync-nand"              # irrelevant here, and provokes ObjC warning
  nw="$nw -Wunsafe-loop-optimizations" # OK to suppress unsafe optimizations
  nw="$nw -Wbad-function-cast"      # These casts are no worse than others.

  # Emacs doesn't care about shadowing; see
  # <https://lists.gnu.org/r/emacs-diffs/2011-11/msg00265.html>.
  nw="$nw -Wshadow"

  # Emacs's use of alloca inhibits protecting the stack.
  nw="$nw -Wstack-protector"

  # Emacs's use of partly-const functions such as Fgnutls_available_p
  # make this option problematic.
  nw="$nw -Wsuggest-attribute=const"

  # Emacs's use of partly-pure functions such as CHECK_TYPE make this
  # option problematic.
  nw="$nw -Wsuggest-attribute=pure"

  # This part is merely for shortening the command line,
  # since -Wall implies -Wswitch.
  nw="$nw -Wswitch"

  # This part is merely for shortening the command line,
  # since -Wno-FOO needs to be added below regardless.
  nw="$nw -Wmissing-field-initializers"
  nw="$nw -Woverride-init"
  nw="$nw -Wtype-limits"
  nw="$nw -Wunused-parameter"

  if test "$emacs_cv_clang" = yes; then
    nw="$nw -Wcast-align"
    nw="$nw -Wdouble-promotion"
    nw="$nw -Wmissing-braces"
  fi

  # These cause too much noise in the MinGW build
  if test $opsys = mingw32; then
    nw="$nw -Wpointer-sign"
    nw="$nw -Wsuggest-attribute=format"
  fi

  gl_MANYWARN_ALL_GCC([ws])
  gl_MANYWARN_COMPLEMENT([ws], [$ws], [$nw])
  for w in $ws; do
    gl_WARN_ADD([$w])
  done
  gl_WARN_ADD([-Wredundant-decls])     # Prefer this, as we don't use Bison.
  gl_WARN_ADD([-Wno-missing-field-initializers]) # We need this one
  gl_WARN_ADD([-Wno-override-init])    # More trouble than it is worth
  gl_WARN_ADD([-Wno-sign-compare])     # Too many warnings for now
  gl_WARN_ADD([-Wno-type-limits])      # Too many warnings for now
  gl_WARN_ADD([-Wno-unused-parameter]) # Too many warnings for now
  gl_WARN_ADD([-Wno-format-nonliteral])

  # clang is unduly picky about braces.
  if test "$emacs_cv_clang" = yes; then
    gl_WARN_ADD([-Wno-missing-braces])
  fi

  # This causes too much noise in the MinGW build
  if test $opsys = mingw32; then
    gl_WARN_ADD([-Wno-pointer-sign])
  fi

  AC_DEFINE([GCC_LINT], [1], [Define to 1 if --enable-gcc-warnings.])
  AC_DEFINE([GNULIB_PORTCHECK], [1], [enable some gnulib portability checks])
  AH_VERBATIM([GNULIB_PORTCHECK_FORTIFY_SOURCE],
  [/* Enable compile-time and run-time bounds-checking, and some warnings,
      without upsetting glibc 2.15+. */
   #if (defined GNULIB_PORTCHECK && !defined _FORTIFY_SOURCE \
        && defined __OPTIMIZE__ && __OPTIMIZE__)
   # define _FORTIFY_SOURCE 2
   #endif
  ])
 ])

# clang is picky about these regardless of whether
# --enable-gcc-warnings is specified.
if test "$emacs_cv_clang" = yes; then
  gl_WARN_ADD([-Wno-initializer-overrides])
  gl_WARN_ADD([-Wno-tautological-compare])
  gl_WARN_ADD([-Wno-tautological-constant-out-of-range-compare])
fi

# Use a slightly smaller set of warning options for lib/.
nw=
nw="$nw -Wunused-macros"
gl_MANYWARN_COMPLEMENT([GNULIB_WARN_CFLAGS], [$WARN_CFLAGS], [$nw])

AC_SUBST([WERROR_CFLAGS])
AC_SUBST([GNULIB_WARN_CFLAGS])

edit_cflags="
  s,///*,/,g
  s/^/ /
  s/ -I/ $isystem/g
  s/^ //
"

AC_ARG_ENABLE(link-time-optimization,
[AS_HELP_STRING([--enable-link-time-optimization],
                [build with link-time optimization
		 (experimental; see INSTALL)])],
if test "${enableval}" != "no"; then
   ac_lto_supported=no
   if test "$emacs_cv_clang" = yes; then
      AC_MSG_CHECKING([whether link-time optimization is supported by clang])
      GOLD_PLUGIN=`$CC -print-file-name=LLVMgold.so 2>/dev/null`
      if test -x "$GOLD_PLUGIN"; then
	 LTO="-flto"
      fi
   elif test x$GCC = xyes; then
      AC_MSG_CHECKING([whether link-time optimization is supported by gcc])
      CPUS=`getconf _NPROCESSORS_ONLN 2>/dev/null`
      if test x$CPUS != x; then
	 LTO="-flto=$CPUS"
      else
	 LTO="-flto"
      fi
   else
      AC_MSG_ERROR([Link-time optimization is not supported with your compiler.])
   fi
   if test -z "$LTO"; then
      ac_lto_supported=no
   else
      old_CFLAGS=$CFLAGS
      CFLAGS="$CFLAGS $LTO"
      AC_COMPILE_IFELSE([AC_LANG_PROGRAM([[]], [[]])],
         [ac_lto_supported=yes], [ac_lto_supported=no])
         CFLAGS="$old_CFLAGS"
   fi
   AC_MSG_RESULT([$ac_lto_supported])
   if test "$ac_lto_supported" = "yes"; then
      CFLAGS="$CFLAGS $LTO"
      if test "$emacs_cv_clang" = yes; then
	 AC_MSG_WARN([Please read INSTALL before using link-time optimization with clang])
	 # WARNING: 'ar --plugin ...' doesn't work without
	 # command, so plugin name is appended to ARFLAGS.
	 ARFLAGS="cru --plugin $GOLD_PLUGIN"
	 RANLIB="$RANLIB --plugin $GOLD_PLUGIN"
      else
        dnl The following is needed for GCC 4.9.0.  The GCC 4.9.0 release notes
        dnl suggest that instead of -ffat-lto-objects we should use gcc-ar and
        dnl gcc-ranlib in place of ar and ranlib, but gcc-ar makes /usr/bin/ar
        dnl dump core on Fedora 20, so play it safe for now.
        gl_COMPILER_OPTION_IF([-ffat-lto-objects],
          [CFLAGS="$CFLAGS -ffat-lto-objects"])
      fi
   fi
fi)


dnl Automake replacements.
AC_DEFUN([AM_CONDITIONAL],
  [$2 && $1=1 || $1=
   AC_SUBST([$1])])

dnl Prefer silent make output.  For verbose output, use
dnl 'configure --disable-silent-rules' or 'make V=1' .
dnl This code is adapted from Automake.
dnl Although it can be simplified now that GNU Make is assumed,
dnl the simplification hasn't been done yet.
AC_ARG_ENABLE([silent-rules],
  [AS_HELP_STRING(
     [--disable-silent-rules],
     [verbose build output (undo: "make V=0")])])
if test "$enable_silent_rules" = no; then
  AM_DEFAULT_VERBOSITY=1
else
  AM_DEFAULT_VERBOSITY=0
fi
AM_V='$(V)'
AM_DEFAULT_V='$(AM_DEFAULT_VERBOSITY)'
AC_SUBST([AM_V])
AC_SUBST([AM_DEFAULT_V])
AC_SUBST([AM_DEFAULT_VERBOSITY])

dnl Some other nice autoconf tests.
AC_PROG_INSTALL
dnl These are commented out, since gl_EARLY and/or Autoconf already does them.
dnl AC_PROG_MKDIR_P
dnl if test "x$RANLIB" = x; then
dnl   AC_PROG_RANLIB
dnl fi


dnl Sadly, AC_PROG_LN_S is too restrictive.  It also tests whether links
dnl can be made to directories.  This is not relevant for our usage, and
dnl excludes some cases that work fine for us.  Eg MS Windows or files
dnl hosted on AFS, both examples where simple links work, but links to
dnl directories fail.  We use a cut-down version instead.
dnl AC_PROG_LN_S

AC_CACHE_CHECK([command to symlink files in the same directory], [emacs_cv_ln_s_fileonly],
[rm -f conf$$ conf$$.file

emacs_cv_ln_s_fileonly='cp -p'

dnl On MinGW, ensure we will call the MSYS /bin/ln.exe, not some
dnl random program in the current directory.
if (echo >conf$$.file) 2>/dev/null; then
  if ln -s conf$$.file conf$$ 2>/dev/null; then
    if test "$opsys" = "mingw32"; then
      emacs_cv_ln_s_fileonly='/bin/ln -s'
    else
      emacs_cv_ln_s_fileonly='ln -s'
    fi
  elif ln conf$$.file conf$$ 2>/dev/null; then
    if test "$opsys" = "mingw32"; then
      emacs_cv_ln_s_fileonly=/bin/ln
    else
      emacs_cv_ln_s_fileonly=ln
    fi
  fi
fi

rm -f conf$$ conf$$.file])
LN_S_FILEONLY=$emacs_cv_ln_s_fileonly

AC_SUBST(LN_S_FILEONLY)


dnl AC_PROG_LN_S sets LN_S to 'cp -pR' for MinGW, on the premise that 'ln'
dnl doesn't support links to directories, as in "ln file dir".  But that
dnl use is non-portable, and OTOH MinGW wants to use hard links for Emacs
dnl executables at "make install" time.
dnl See https://lists.gnu.org/r/emacs-devel/2013-04/msg00475.html
dnl for more details.
if test "$opsys" = "mingw32"; then
  LN_S="/bin/ln"
fi

dnl On some Debian versions, "install-info" prints irritating messages
dnl "This is not dpkg install-info anymore, but GNU install-info"
dnl if called via an absolute file name.
dnl Use the entirely-identical-but-quieter ginstall-info instead if present.
dnl Sadly some people may have an old ginstall-info installed on
dnl non-Debian systems, so we can't use this.
dnl AC_PATH_PROGS(INSTALL_INFO, [ginstall-info install-info], :,
dnl   $PATH$PATH_SEPARATOR/usr/sbin$PATH_SEPARATOR/sbin)

AC_PATH_PROG(INSTALL_INFO, install-info, :,
  $PATH$PATH_SEPARATOR/usr/sbin$PATH_SEPARATOR/sbin)
dnl Don't use GZIP, which is used by gzip for additional parameters.
AC_PATH_PROG(GZIP_PROG, gzip)

test $with_compress_install != yes && test -n "$GZIP_PROG" && \
   GZIP_PROG=" # $GZIP_PROG # (disabled by configure --without-compress-install)"

AC_CACHE_CHECK([for 'find' args to delete a file],
  [emacs_cv_find_delete],
  [if touch conftest.tmp && find conftest.tmp -delete 2>/dev/null &&
      test ! -f conftest.tmp
   then emacs_cv_find_delete="-delete"
   else emacs_cv_find_delete="-exec rm -f {} ';'"
   fi])
FIND_DELETE=$emacs_cv_find_delete
AC_SUBST([FIND_DELETE])

PAXCTL_dumped=
PAXCTL_notdumped=
if test "$CANNOT_DUMP" != yes; then
  if test $opsys = gnu-linux; then
    if test "${SETFATTR+set}" != set; then
      AC_CACHE_CHECK([for setfattr],
	[emacs_cv_prog_setfattr],
	[touch conftest.tmp
	 if (setfattr -n user.pax.flags conftest.tmp) >/dev/null 2>&1; then
	   emacs_cv_prog_setfattr=yes
	 else
	   emacs_cv_prog_setfattr=no
	 fi])
      if test "$emacs_cv_prog_setfattr" = yes; then
	PAXCTL_notdumped='$(SETFATTR) -n user.pax.flags -v er'
	SETFATTR=setfattr
      else
	SETFATTR=
      fi
      rm -f conftest.tmp
      AC_SUBST([SETFATTR])
    fi
  fi
  case $opsys,$PAXCTL_notdumped,$emacs_uname_r in
    gnu-linux,,* | netbsd,,[0-7].*)
      AC_PATH_PROG([PAXCTL], [paxctl], [],
	[$PATH$PATH_SEPARATOR/sbin$PATH_SEPARATOR/usr/sbin])
      if test -n "$PAXCTL"; then
	if test "$opsys" = netbsd; then
	  PAXCTL_dumped='$(PAXCTL) +a'
	  PAXCTL_notdumped=$PAXCTL_dumped
	else
	  AC_MSG_CHECKING([whether binaries have a PT_PAX_FLAGS header])
	  AC_LINK_IFELSE([AC_LANG_PROGRAM([], [])],
	    [if $PAXCTL -v conftest$EXEEXT >/dev/null 2>&1; then
	       AC_MSG_RESULT([yes])
	     else
	       AC_MSG_RESULT([no])
	       PAXCTL=
	     fi])
	  if test -n "$PAXCTL"; then
	    PAXCTL_dumped='$(PAXCTL) -zex'
	    PAXCTL_notdumped='$(PAXCTL) -r'
	  fi
	fi
      fi;;
  esac
fi
AC_SUBST([PAXCTL_dumped])
AC_SUBST([PAXCTL_notdumped])

# Makeinfo on macOS is ancient, check whether there is a more recent
# version installed by Homebrew.
AC_CHECK_PROGS(BREW, [brew])
if test -n "$BREW"; then
  AC_PATH_PROG([MAKEINFO], [makeinfo], [],
    [`$BREW --prefix texinfo 2>/dev/null`/bin$PATH_SEPARATOR$PATH])
fi

## Require makeinfo >= 4.13 (last of the 4.x series) to build the manuals.
if test "${MAKEINFO:=makeinfo}" != "no"; then
  case `($MAKEINFO --version) 2>/dev/null` in
    *' (GNU texinfo) '4.1[[3-9]]* | \
    *' (GNU texinfo) '[[5-9]]* | \
    *' (GNU texinfo) '[[1-9][0-9]]* ) ;;
    *) MAKEINFO=no;;
  esac
fi

## Makeinfo is unusual.  For a released Emacs, the manuals are
## pre-built, and not deleted by the normal clean rules.  makeinfo is
## therefore in the category of "special tools" not normally required, which
## configure does not have to check for (eg autoconf itself).
## In a repository checkout on the other hand, the manuals are not included.
## So makeinfo is a requirement to build from the repository, and configure
## should test for it as it does for any other build requirement.
## We use the presence of $srcdir/info/emacs to distinguish a release,
## with pre-built manuals, from a repository checkout.
HAVE_MAKEINFO=yes

if test "$MAKEINFO" = "no"; then
  MAKEINFO=makeinfo
  if test "x${with_makeinfo}" = "xno"; then
    HAVE_MAKEINFO=no
  elif test ! -e "$srcdir/info/emacs" && test ! -e "$srcdir/info/emacs.info"; then
    AC_MSG_ERROR( [You do not seem to have makeinfo >= 4.13, and your
source tree does not seem to have pre-built manuals in the 'info' directory.
Either install a suitable version of makeinfo, or re-run configure
with the '--without-makeinfo' option to build without the manuals.] )
  fi
fi
AC_SUBST([MAKEINFO])
AC_SUBST(HAVE_MAKEINFO)

if test $opsys = mingw32; then
   DOCMISC_W32=efaq-w32
else
   DOCMISC_W32=
fi
AC_SUBST(DOCMISC_W32)

dnl Add our options to ac_link now, after it is set up.

if test x$GCC = xyes; then
  test "x$GCC_LINK_TEST_OPTIONS" != x && \
    ac_link="$ac_link $GCC_LINK_TEST_OPTIONS"
else
  test "x$NON_GCC_LINK_TEST_OPTIONS" != x && \
    ac_link="$ac_link $NON_GCC_LINK_TEST_OPTIONS"
fi

AC_CACHE_CHECK([whether addresses are sanitized],
  [emacs_cv_sanitize_address],
  [AC_COMPILE_IFELSE(
     [AC_LANG_PROGRAM(
	[[#ifndef __has_feature
	  #define __has_feature(f) 0
	  #endif
	  #if defined __SANITIZE_ADDRESS__ || __has_feature (address_sanitizer)
	  #else
	   error "Addresses are not sanitized.";
	  #endif
	]])],
     [emacs_cv_sanitize_address=yes],
     [emacs_cv_sanitize_address=no])])

dnl The function dump-emacs will not be defined and temacs will do
dnl (load "loadup") automatically unless told otherwise.
test "x$CANNOT_DUMP" = "x" && CANNOT_DUMP=no
case "$opsys" in
  nacl) CANNOT_DUMP=yes ;;
esac

if test "$CANNOT_DUMP" = "yes"; then
  AC_DEFINE(CANNOT_DUMP, 1, [Define if Emacs cannot be dumped on your system.])
elif test "$emacs_cv_sanitize_address" = yes; then
  AC_MSG_WARN([[Addresses are sanitized; suggest CANNOT_DUMP=yes]])
fi

AC_SUBST(CANNOT_DUMP)


UNEXEC_OBJ=unexelf.o
case "$opsys" in
  aix4-2)
   UNEXEC_OBJ=unexaix.o
   ;;
  cygwin)
   UNEXEC_OBJ=unexcw.o
   ;;
  darwin)
   UNEXEC_OBJ=unexmacosx.o
   ;;
  hpux10-20 | hpux11)
   UNEXEC_OBJ=unexhp9k800.o
   ;;
  mingw32)
   UNEXEC_OBJ=unexw32.o
   ;;
  sol2-10)
   # Use the Solaris dldump() function, called from unexsol.c, to dump
   # emacs, instead of the generic ELF dump code found in unexelf.c.
   # The resulting binary has a complete symbol table, and is better
   # for debugging and other observability tools (debuggers, pstack, etc).
   #
   # It is likely that dldump() works with older Solaris too, but this has
   # not been tested, so for now this change is for Solaris 10 or newer.
   UNEXEC_OBJ=unexsol.o
   ;;
esac
test "$CANNOT_DUMP" = "yes" && UNEXEC_OBJ=

LD_SWITCH_SYSTEM=
case "$opsys" in
  freebsd|dragonfly)
   ## Let 'ld' find image libs and similar things in /usr/local/lib.
   ## The system compiler, GCC, has apparently been modified to not
   ## look there, contrary to what a stock GCC would do.
### It's not our place to do this.  See bug#10313#17.
###   LD_SWITCH_SYSTEM=-L/usr/local/lib
      :
   ;;

  gnu-linux)
   ## cpp test was "ifdef __mips__", but presumably this is equivalent...
   case $host_cpu in mips*) LD_SWITCH_SYSTEM="-G 0";; esac
   ;;

  netbsd)
### It's not our place to do this.  See bug#10313#17.
###   LD_SWITCH_SYSTEM="-Wl,-rpath,/usr/pkg/lib -L/usr/pkg/lib -Wl,-rpath,/usr/local/lib -L/usr/local/lib"
      :
   ;;

  openbsd)
   ## Han Boetes <han@boetes.org> says this is necessary,
   ## otherwise Emacs dumps core on elf systems.
   LD_SWITCH_SYSTEM="-Z"
   ;;
esac
AC_SUBST(LD_SWITCH_SYSTEM)

ac_link="$ac_link $LD_SWITCH_SYSTEM"

## This setting of LD_SWITCH_SYSTEM references LD_SWITCH_X_SITE_RPATH,
## which has not been defined yet.  When this was handled with cpp,
## it was expanded to null when configure sourced the s/*.h file.
## Thus LD_SWITCH_SYSTEM had different values in configure and the Makefiles.
## FIXME it would be cleaner to put this in LD_SWITCH_SYSTEM_TEMACS
## (or somesuch), but because it is supposed to go at the _front_
## of LD_SWITCH_SYSTEM, we cannot do that in exactly the same way.
## Compare with the gnu-linux case below, which added to the end
## of LD_SWITCH_SYSTEM, and so can instead go at the front of
## LD_SWITCH_SYSTEM_TEMACS.
case "$opsys" in
  netbsd|openbsd)
   LD_SWITCH_SYSTEM="\$(LD_SWITCH_X_SITE_RPATH) $LD_SWITCH_SYSTEM" ;;
esac


C_SWITCH_MACHINE=
case $canonical in
 alpha*)
  AC_CHECK_DECL([__ELF__])
  if test "$ac_cv_have_decl___ELF__" = "yes"; then
    ## With ELF, make sure that all common symbols get allocated to in the
    ## data section.  Otherwise, the dump of temacs may miss variables in
    ## the shared library that have been initialized.  For example, with
    ## GNU libc, __malloc_initialized would normally be resolved to the
    ## shared library's .bss section, which is fatal.
    if test "x$GCC" = "xyes"; then
      C_SWITCH_MACHINE="-fno-common"
    else
      AC_MSG_ERROR([Non-GCC compilers are not supported.])
    fi
  else
      dnl This was the unexalpha.c case.  Removed in 24.1, 2010-07-24,
      dnl albeit under the mistaken assumption that said file
      dnl was no longer used.
      AC_MSG_ERROR([Non-ELF systems are not supported since Emacs 24.1.])
  fi
  ;;
esac
AC_SUBST(C_SWITCH_MACHINE)

AC_SUBST(UNEXEC_OBJ)

C_SWITCH_SYSTEM=
## Some programs in src produce warnings saying certain subprograms
## are too complex and need a MAXMEM value greater than 2000 for
## additional optimization.  --nils@exp-math.uni-essen.de
test "$opsys" = "aix4.2" && test "x$GCC" != "xyes" && \
  C_SWITCH_SYSTEM="-ma -qmaxmem=4000"
if test "$opsys" = "mingw32"; then
  case "$canonical" in
    x86_64-*-mingw*) C_SWITCH_SYSTEM="-mtune=generic" ;;
    *) C_SWITCH_SYSTEM="-mtune=pentium4" ;;
  esac
fi
## gnu-linux might need -D_BSD_SOURCE on old libc5 systems.
## It is redundant in glibc2, since we define _GNU_SOURCE.
AC_SUBST(C_SWITCH_SYSTEM)


LIBS_SYSTEM=
case "$opsys" in
  ## IBM's X11R5 uses -lIM and -liconv in AIX 3.2.2.
  aix4-2) LIBS_SYSTEM="-lrts -lIM -liconv" ;;

  freebsd|dragonfly) LIBS_SYSTEM="-lutil" ;;

  hpux*) LIBS_SYSTEM="-l:libdld.sl" ;;

  qnxnto) LIBS_SYSTEM="-lsocket" ;;

  sol2*) LIBS_SYSTEM="-lsocket -lnsl" ;;

  unixware) LIBS_SYSTEM="-lsocket -lnsl -lelf" ;;
esac

AC_SUBST(LIBS_SYSTEM)

### Make sure subsequent tests use flags consistent with the build flags.

if test x"${OVERRIDE_CPPFLAGS}" != x; then
  CPPFLAGS="${OVERRIDE_CPPFLAGS}"
else
  CPPFLAGS="$C_SWITCH_SYSTEM $C_SWITCH_MACHINE $CPPFLAGS"
fi

# Suppress obsolescent Autoconf test for size_t; Emacs assumes C99 or better.
AC_DEFUN([AC_TYPE_SIZE_T])
# Likewise for obsolescent test for uid_t, gid_t; Emacs assumes them.
AC_DEFUN([AC_TYPE_UID_T])

# sqrt and other floating-point functions such as fmod and frexp
# are found in -lm on many systems.
OLD_LIBS=$LIBS
AC_SEARCH_LIBS([sqrt], [m])
if test "X$LIBS" = "X$OLD_LIBS"; then
  LIB_MATH=
else
  LIB_MATH=$ac_cv_search_sqrt
fi
LIBS=$OLD_LIBS

dnl Current possibilities handled by sed (aix4-2 -> aix,
dnl gnu-linux -> gnu/linux, etc.):
dnl gnu, gnu/linux, gnu/kfreebsd, aix, cygwin, darwin, hpux.
dnl And special cases: berkeley-unix, usg-unix-v, ms-dos, windows-nt.
SYSTEM_TYPE=`echo $opsys | sed -e 's/[[0-9]].*//' -e 's|-|/|'`

case $opsys in
  cygwin )
    LIB_MATH=
    ;;
  darwin )
    ## Adding -lm confuses the dynamic linker, so omit it.
    LIB_MATH=
    ;;
  freebsd | dragonfly )
    SYSTEM_TYPE=berkeley-unix
    ;;
  gnu-linux | gnu-kfreebsd )
    ;;
  hpux10-20 | hpux11 )
    ;;
  mingw32 )
    LIB_MATH=
    SYSTEM_TYPE=windows-nt
    ;;
  dnl NB this may be adjusted below.
  netbsd | openbsd )
    SYSTEM_TYPE=berkeley-unix
    ;;

  sol2* | unixware )
    SYSTEM_TYPE=usg-unix-v
    ;;

esac

AC_SUBST(LIB_MATH)
AC_DEFINE_UNQUOTED(SYSTEM_TYPE, "$SYSTEM_TYPE",
  [The type of system you are compiling for; sets 'system-type'.])
AC_SUBST([SYSTEM_TYPE])


pre_PKG_CONFIG_CFLAGS=$CFLAGS
pre_PKG_CONFIG_LIBS=$LIBS

PKG_PROG_PKG_CONFIG(0.9.0)
if test x$PKG_CONFIG = x ; then
  AC_MSG_ERROR([pkg-config not found.])
fi

dnl EMACS_CHECK_MODULES(GSTUFF, gtk+-2.0 >= 1.3 glib = 1.3.4)
dnl acts like PKG_CHECK_MODULES(GSTUFF, gtk+-2.0 >= 1.3 glib = 1.3.4,
dnl HAVE_GSTUFF=yes, HAVE_GSTUFF=no) -- see pkg-config man page --
dnl except that it postprocesses CFLAGS as needed for --enable-gcc-warnings.
dnl EMACS_CHECK_MODULES accepts optional 3rd and 4th arguments that
dnl can take the place of the default HAVE_GSTUFF=yes and HAVE_GSTUFF=no
dnl actions.
AC_DEFUN([EMACS_CHECK_MODULES],
  [PKG_CHECK_MODULES([$1], [$2],
     [$1_CFLAGS=`AS_ECHO(["$$1_CFLAGS"]) | sed -e "$edit_cflags"`
      m4_default([$3], [HAVE_$1=yes])],
     [m4_default([$4], [HAVE_$1=no])])])

HAVE_SOUND=no
if test "${with_sound}" != "no"; then
  # Sound support for GNU/Linux, the free BSDs, MinGW, and Cygwin.
  AC_CHECK_HEADERS([machine/soundcard.h sys/soundcard.h soundcard.h mmsystem.h],
    have_sound_header=yes, [], [
    #ifdef __MINGW32__
    #define WIN32_LEAN_AND_MEAN
    #include <windows.h>
    #endif
    ])
  test "${with_sound}" = "oss" && test "${have_sound_header}" != "yes" && \
    AC_MSG_ERROR([OSS sound support requested but not found.])

  if test "${with_sound}" = "bsd-ossaudio" || test "${with_sound}" = "yes"; then
    # Emulation library used on NetBSD.
    AC_CHECK_LIB(ossaudio, _oss_ioctl, LIBSOUND=-lossaudio, LIBSOUND=)
    test "${with_sound}" = "bsd-ossaudio" && test -z "$LIBSOUND" && \
      AC_MSG_ERROR([bsd-ossaudio sound support requested but not found.])
    dnl FIXME?  If we did find ossaudio, should we set with_sound=bsd-ossaudio?
    dnl Traditionally, we go on to check for alsa too.  Does that make sense?
  fi
  AC_SUBST(LIBSOUND)

  if test "${with_sound}" = "alsa" || test "${with_sound}" = "yes"; then
    ALSA_REQUIRED=1.0.0
    ALSA_MODULES="alsa >= $ALSA_REQUIRED"
    EMACS_CHECK_MODULES([ALSA], [$ALSA_MODULES])
    if test $HAVE_ALSA = yes; then
      SAVE_CFLAGS="$CFLAGS"
      SAVE_LIBS="$LIBS"
      CFLAGS="$ALSA_CFLAGS $CFLAGS"
      LIBS="$ALSA_LIBS $LIBS"
      AC_COMPILE_IFELSE([AC_LANG_PROGRAM([[#include <asoundlib.h>]], [[snd_lib_error_set_handler (0);]])],
                      emacs_alsa_normal=yes,
	            emacs_alsa_normal=no)
      if test "$emacs_alsa_normal" != yes; then
        AC_COMPILE_IFELSE([AC_LANG_PROGRAM([[#include <alsa/asoundlib.h>]],
                       [[snd_lib_error_set_handler (0);]])],
                       emacs_alsa_subdir=yes,
	             emacs_alsa_subdir=no)
        if test "$emacs_alsa_subdir" != yes; then
          AC_MSG_ERROR([pkg-config found alsa, but it does not compile.  See config.log for error messages.])
        fi
        ALSA_CFLAGS="$ALSA_CFLAGS -DALSA_SUBDIR_INCLUDE"
      fi

      CFLAGS="$SAVE_CFLAGS"
      LIBS="$SAVE_LIBS"
      LIBSOUND="$LIBSOUND $ALSA_LIBS"
      CFLAGS_SOUND="$CFLAGS_SOUND $ALSA_CFLAGS"
      AC_DEFINE(HAVE_ALSA, 1, [Define to 1 if ALSA is available.])
    elif test "${with_sound}" = "alsa"; then
      AC_MSG_ERROR([ALSA sound support requested but not found.])
    fi
  fi                            dnl with_sound = alsa|yes

  dnl Define HAVE_SOUND if we have sound support.  We know it works and
  dnl compiles only on the specified platforms.  For others, it
  dnl probably doesn't make sense to try.
  dnl FIXME So surely we should bypass this whole section if not using
  dnl one of these platforms?
  if test x$have_sound_header = xyes || test $HAVE_ALSA = yes; then
     case "$opsys" in
       dnl defined __FreeBSD__ || defined __NetBSD__ || defined __linux__
       dnl Adjust the --with-sound help text if you change this.
       gnu-linux|freebsd|netbsd|mingw32|cygwin)
         AC_DEFINE(HAVE_SOUND, 1, [Define to 1 if you have sound support.])
         HAVE_SOUND=yes
         ;;
     esac
  fi

  AC_SUBST(CFLAGS_SOUND)
fi

dnl checks for header files
AC_CHECK_HEADERS_ONCE(
  linux/fs.h
  malloc.h
  sys/systeminfo.h
  sys/sysinfo.h
  coff.h pty.h
  sys/resource.h
  sys/utsname.h pwd.h utmp.h util.h sys/prctl.h)

AC_CACHE_CHECK([for ADDR_NO_RANDOMIZE],
  [emacs_cv_personality_addr_no_randomize],
  [AC_COMPILE_IFELSE(
     [AC_LANG_PROGRAM([[#include <sys/personality.h>]],
		      [[personality (personality (0xffffffff)
				     | ADDR_NO_RANDOMIZE)]])],
     [emacs_cv_personality_addr_no_randomize=yes],
     [emacs_cv_personality_addr_no_randomize=no])])
if test $emacs_cv_personality_addr_no_randomize = yes; then
  AC_DEFINE([HAVE_PERSONALITY_ADDR_NO_RANDOMIZE], [1],
            [Define to 1 if personality flag ADDR_NO_RANDOMIZE exists.])
fi

# Note that Solaris has sys/sysinfo.h which defines struct
# sysinfo as well.  To make sure that we're using GNU/Linux
# sysinfo, we explicitly set one of its fields.
if test "$ac_cv_header_sys_sysinfo_h" = yes; then
  AC_CACHE_CHECK([if Linux sysinfo may be used], [emacs_cv_linux_sysinfo],
  [AC_COMPILE_IFELSE([AC_LANG_PROGRAM([[#include <sys/sysinfo.h>]],
                                     [[struct sysinfo si;
                                       si.totalram = 0;
                                       sysinfo (&si)]])],
    emacs_cv_linux_sysinfo=yes, emacs_cv_linux_sysinfo=no)])

  if test $emacs_cv_linux_sysinfo = yes; then
    AC_DEFINE([HAVE_LINUX_SYSINFO], 1, [Define to 1 if you have Linux sysinfo function.])
    AC_COMPILE_IFELSE([AC_LANG_PROGRAM([[#include <sys/sysinfo.h>]],
                                       [[struct sysinfo si; return si.mem_unit]])],
      AC_DEFINE(LINUX_SYSINFO_UNIT, 1,
                [Define to 1 if Linux sysinfo sizes are in multiples of mem_unit bytes.]))
  fi
fi

dnl On Solaris 8 there's a compilation warning for term.h because
dnl it doesn't define 'bool'.
AC_CHECK_HEADERS(term.h, , , -)
AC_HEADER_TIME
AC_CHECK_DECLS([sys_siglist], [], [], [[#include <signal.h>
			              ]])
if test $ac_cv_have_decl_sys_siglist != yes; then
  # For Tru64, at least:
  AC_CHECK_DECLS([__sys_siglist], [], [], [[#include <signal.h>
			                  ]])
fi
AC_HEADER_SYS_WAIT

AC_CHECK_HEADERS_ONCE(sys/socket.h)
AC_CHECK_HEADERS(net/if.h, , , [AC_INCLUDES_DEFAULT
#if HAVE_SYS_SOCKET_H
#include <sys/socket.h>
#endif])
AC_CHECK_HEADERS(ifaddrs.h, , , [AC_INCLUDES_DEFAULT
#if HAVE_SYS_SOCKET_H
#include <sys/socket.h>
#endif])
AC_CHECK_HEADERS(net/if_dl.h, , , [AC_INCLUDES_DEFAULT
#if HAVE_SYS_SOCKET_H
#include <sys/socket.h>
#endif])

dnl checks for structure members
AC_CHECK_MEMBERS([struct ifreq.ifr_flags, struct ifreq.ifr_hwaddr,
		  struct ifreq.ifr_netmask, struct ifreq.ifr_broadaddr,
		  struct ifreq.ifr_addr,
		  struct ifreq.ifr_addr.sa_len], , ,
		 [AC_INCLUDES_DEFAULT
#if HAVE_SYS_SOCKET_H
#include <sys/socket.h>
#endif
#if HAVE_NET_IF_H
#include <net/if.h>
#endif])

dnl Check for endianness.
dnl AC_C_BIGENDIAN is done by gnulib.

dnl check for Make feature

AUTO_DEPEND=no
AUTODEPEND_PARENTS='lib src'
dnl check if we have GCC and autodepend is on.
if test "$GCC" = yes && test "$ac_enable_autodepend" = yes; then
   AC_CACHE_CHECK([whether gcc understands -MMD -MF], [emacs_cv_autodepend],
   [SAVE_CFLAGS="$CFLAGS"
   CFLAGS="$CFLAGS -MMD -MF deps.d -MP"
   AC_COMPILE_IFELSE([AC_LANG_PROGRAM([[]], [[]])],
     [emacs_cv_autodepend=yes], [emacs_cv_autodepend=no])
   CFLAGS="$SAVE_CFLAGS"
   test -f deps.d || emacs_cv_autodepend=no
   rm -rf deps.d])
   if test $emacs_cv_autodepend = yes; then
      AUTO_DEPEND=yes
   fi
fi
AC_SUBST(AUTO_DEPEND)

#### Choose a window system.

## We leave window_system equal to none if
## we end up building without one.  Any new window system should
## set window_system to an appropriate value and add objects to
## window-system-specific substs.

window_system=none
AC_PATH_X
if test "$no_x" != yes; then
  window_system=x11
fi

LD_SWITCH_X_SITE_RPATH=
if test "${x_libraries}" != NONE; then
  if test -n "${x_libraries}"; then
    LD_SWITCH_X_SITE=-L`AS_ECHO(["$x_libraries"]) | sed -e 's/:/ -L/g'`
    LD_SWITCH_X_SITE_RPATH=-Wl,-rpath,`
      AS_ECHO(["$x_libraries"]) | sed -e 's/:/ -Wl,-rpath,/g'
    `
  fi
  x_default_search_path=""
  x_search_path=${x_libraries}
  if test -z "${x_search_path}"; then
    x_search_path=/usr/lib
  fi
  for x_library in `AS_ECHO(["$x_search_path:"]) | \
		    sed -e "s/:/ /g" -e p -e "s:/lib[[^ /]]* :/share :g"`; do
    x_search_path="\
${x_library}/X11/%L/%T/%N%C%S:\
${x_library}/X11/%l/%T/%N%C%S:\
${x_library}/X11/%T/%N%C%S:\
${x_library}/X11/%L/%T/%N%S:\
${x_library}/X11/%l/%T/%N%S:\
${x_library}/X11/%T/%N%S"
    if test x"${x_default_search_path}" = x; then
      x_default_search_path=${x_search_path}
    else
      x_default_search_path="${x_search_path}:${x_default_search_path}"
    fi
  done
fi
AC_SUBST(LD_SWITCH_X_SITE_RPATH)

if test "${x_includes}" != NONE && test -n "${x_includes}"; then
  C_SWITCH_X_SITE=$isystem`AS_ECHO(["$x_includes"]) | sed -e "s/:/ $isystem/g"`
fi

if test x"${x_includes}" = x; then
  bitmapdir=/usr/include/X11/bitmaps
else
  # accumulate include directories that have X11 bitmap subdirectories
  bmd_acc=
  for bmd in `AS_ECHO(["$x_includes"]) | sed -e 's/:/ /g'`; do
    if test -d "${bmd}/X11/bitmaps"; then
      bmd_acc="${bmd_acc}:${bmd}/X11/bitmaps"
    fi
    if test -d "${bmd}/bitmaps"; then
      bmd_acc="${bmd_acc}:${bmd}/bitmaps"
    fi
  done
  bitmapdir=${bmd_acc#:}
fi

test "${with_ns}" = maybe && test "${opsys}" != darwin && with_ns=no
HAVE_NS=no
NS_GNUSTEP_CONFIG=no
NS_IMPL_COCOA=no
NS_IMPL_GNUSTEP=no
tmp_CPPFLAGS="$CPPFLAGS"
tmp_CFLAGS="$CFLAGS"
CPPFLAGS="$CPPFLAGS -x objective-c"
CFLAGS="$CFLAGS -x objective-c"
GNU_OBJC_CFLAGS=
LIBS_GNUSTEP=
if test "${with_ns}" != no; then
  if test "${opsys}" = darwin; then
     NS_IMPL_COCOA=yes
     ns_appdir=`pwd`/nextstep/Remacs.app
     ns_appbindir=${ns_appdir}/Contents/MacOS
     ns_appresdir=${ns_appdir}/Contents/Resources
     ns_appsrc=Cocoa/Remacs.base
     ns_fontfile=macfont.o
  elif flags=$( (gnustep-config --objc-flags) 2>/dev/null); then
     NS_IMPL_GNUSTEP=yes
     NS_GNUSTEP_CONFIG=yes
     GNU_OBJC_CFLAGS=$flags
     LIBS_GNUSTEP=$(gnustep-config --gui-libs) || exit
  elif test -f $GNUSTEP_CONFIG_FILE; then
     NS_IMPL_GNUSTEP=yes
     dnl FIXME sourcing this several times in subshells seems inefficient.
     GNUSTEP_SYSTEM_HEADERS=$(
       . $GNUSTEP_CONFIG_FILE
       AS_ECHO(["$GNUSTEP_SYSTEM_HEADERS"])
     )
     GNUSTEP_SYSTEM_LIBRARIES=$(
       . $GNUSTEP_CONFIG_FILE
       AS_ECHO(["$GNUSTEP_SYSTEM_LIBRARIES"])
     )
     dnl I seemed to need these as well with GNUstep-startup 0.25.
     GNUSTEP_LOCAL_HEADERS=$(
       . $GNUSTEP_CONFIG_FILE
       AS_ECHO(["$GNUSTEP_LOCAL_HEADERS"])
     )
     GNUSTEP_LOCAL_LIBRARIES=$(
       . $GNUSTEP_CONFIG_FILE
       AS_ECHO(["$GNUSTEP_LOCAL_LIBRARIES"])
     )
     test "x${GNUSTEP_LOCAL_HEADERS}" != "x" && \
       GNUSTEP_LOCAL_HEADERS="-I${GNUSTEP_LOCAL_HEADERS}"
     test "x${GNUSTEP_LOCAL_LIBRARIES}" != "x" && \
       GNUSTEP_LOCAL_LIBRARIES="-L${GNUSTEP_LOCAL_LIBRARIES}"
     CPPFLAGS="$CPPFLAGS -I${GNUSTEP_SYSTEM_HEADERS} ${GNUSTEP_LOCAL_HEADERS}"
     CFLAGS="$CFLAGS -I${GNUSTEP_SYSTEM_HEADERS} ${GNUSTEP_LOCAL_HEADERS}"
     LDFLAGS="$LDFLAGS -L${GNUSTEP_SYSTEM_LIBRARIES} ${GNUSTEP_LOCAL_LIBRARIES}"
     LIBS_GNUSTEP="-lgnustep-gui -lgnustep-base -lobjc -lpthread"
     dnl GNUstep defines BASE_NATIVE_OBJC_EXCEPTIONS to 0 or 1.
     dnl If they had chosen to either define it or not, we could have
     dnl just used AC_CHECK_DECL here.
     AC_CACHE_CHECK(if GNUstep defines BASE_NATIVE_OBJC_EXCEPTIONS,
       emacs_cv_objc_exceptions,
AC_COMPILE_IFELSE([AC_LANG_PROGRAM([[#include <GNUstepBase/GSConfig.h>]],
[[#if defined BASE_NATIVE_OBJC_EXCEPTIONS && BASE_NATIVE_OBJC_EXCEPTIONS > 0
1;
#else
fail;
#endif]])], emacs_cv_objc_exceptions=yes, emacs_cv_objc_exceptions=no ) )
     if test $emacs_cv_objc_exceptions = yes; then
       dnl _NATIVE_OBJC_EXCEPTIONS is used by the GNUstep headers.
       AC_DEFINE(_NATIVE_OBJC_EXCEPTIONS, 1,
         [Define if GNUstep uses ObjC exceptions.])
       GNU_OBJC_CFLAGS="-fobjc-exceptions"
     fi
  fi
  if test $NS_IMPL_GNUSTEP = yes; then
     ns_appdir=`pwd`/nextstep/Remacs.app
     ns_appbindir=${ns_appdir}
     ns_appresdir=${ns_appdir}/Resources
     ns_appsrc=GNUstep/Remacs.base
     ns_fontfile=nsfont.o
  fi

  dnl This is only used while we test the NS headers, it gets reset below.
  CPPFLAGS="$CPPFLAGS $GNU_OBJC_CFLAGS"
  CFLAGS="$CFLAGS $GNU_OBJC_CFLAGS"

  AC_CHECK_HEADER([AppKit/AppKit.h], [HAVE_NS=yes],
		  [AC_MSG_ERROR([The include files (AppKit/AppKit.h etc) that
are required for a Nextstep build are missing or cannot be compiled.
Either fix this, or re-configure with the option '--without-ns'.])])

  macfont_file=""
  if test "${NS_IMPL_COCOA}" = "yes"; then
    AC_MSG_CHECKING([for Mac OS X 10.6 or newer])
    AC_COMPILE_IFELSE([AC_LANG_PROGRAM([#include <AppKit/AppKit.h>],
                                     [
#ifdef MAC_OS_X_VERSION_MAX_ALLOWED
#if MAC_OS_X_VERSION_MAX_ALLOWED >= 1060
 ; /* OK */
#else
 error "Mac OS X 10.6 or newer required";
#endif
#endif
		    ])],
		    ns_osx_have_106=yes,
		    ns_osx_have_106=no)
    AC_MSG_RESULT([$ns_osx_have_106])

    if test $ns_osx_have_106 = no; then
       AC_MSG_ERROR([Mac OS X 10.6 or newer is required]);
    fi
  fi
fi

AC_SUBST(LIBS_GNUSTEP)

INSTALL_ARCH_INDEP_EXTRA=install-etc
ns_self_contained=no
NS_OBJ=
NS_OBJC_OBJ=
if test "${HAVE_NS}" = yes; then
  window_system=nextstep
  # set up packaging dirs
  if test "${EN_NS_SELF_CONTAINED}" = yes; then
     ns_self_contained=yes
     prefix=${ns_appresdir}
     exec_prefix=${ns_appbindir}
     dnl This one isn't really used, only archlibdir is.
     libexecdir="\${ns_appbindir}/libexec"
     archlibdir="\${ns_appbindir}/libexec"
     etcdocdir="\${ns_appresdir}/etc"
     etcdir="\${ns_appresdir}/etc"
     dnl FIXME maybe set datarootdir instead.
     dnl That would also get applications, icons, man.
     infodir="\${ns_appresdir}/info"
     mandir="\${ns_appresdir}/man"
     lispdir="\${ns_appresdir}/lisp"
     test "$locallisppathset" = no && locallisppath=""
     INSTALL_ARCH_INDEP_EXTRA=
  fi

  NS_OBJC_OBJ="nsterm.o nsfns.o nsmenu.o nsselect.o nsimage.o $ns_fontfile"
fi
CFLAGS="$tmp_CFLAGS"
CPPFLAGS="$tmp_CPPFLAGS"
AC_SUBST(INSTALL_ARCH_INDEP_EXTRA)
AC_SUBST(ns_self_contained)
AC_SUBST(NS_OBJ)
AC_SUBST(NS_OBJC_OBJ)

if test "${HAVE_NS}" = yes; then
  AC_CACHE_CHECK(
    [if the Objective C compiler supports instancetype],
    [emacs_cv_objc_instancetype],
    [AC_LANG_PUSH([Objective C])
     AC_COMPILE_IFELSE(
       [AC_LANG_SOURCE([[@interface Test
                          + (instancetype)test;
                          @end]])],
       emacs_cv_objc_instancetype=yes,
       emacs_cv_objc_instancetype=no)
     AC_LANG_POP([Objective C])])

  if test x$emacs_cv_objc_instancetype = xyes ; then
    AC_DEFINE(NATIVE_OBJC_INSTANCETYPE, 1,
              [Define if ObjC compiler supports instancetype natively.])
  fi
fi

HAVE_W32=no
W32_OBJ=
W32_LIBS=
EMACSRES=
CLIENTRES=
CLIENTW=
W32_RES_LINK=
EMACS_MANIFEST=
if test "${with_w32}" != no; then
  case "${opsys}" in
    cygwin)
      AC_CHECK_HEADER([windows.h], [HAVE_W32=yes],
             [AC_MSG_ERROR(['--with-w32' was specified, but windows.h
                   cannot be found.])])
    ;;
    mingw32)
    ## Using --with-w32 with MinGW is a no-op, but we allow it.
    ;;
    *)
      AC_MSG_ERROR([Using w32 with an autotools build is only supported for Cygwin and MinGW32.])
    ;;
  esac
fi

if test "${opsys}" = "mingw32"; then
  AC_CACHE_CHECK([whether Windows API headers are recent enough], [emacs_cv_w32api],
  [AC_COMPILE_IFELSE([AC_LANG_PROGRAM([[
     #include <windows.h>
     #include <usp10.h>]],
   [[PIMAGE_NT_HEADERS pHeader;
     PIMAGE_SECTION_HEADER pSection = IMAGE_FIRST_SECTION(pHeader)]])],
   [emacs_cv_w32api=yes], [emacs_cv_w32api=no])])
  if test "${emacs_cv_w32api}" = "no"; then
    AC_MSG_ERROR([the Windows API headers are too old to support this build.])
  fi
  HAVE_W32=${emacs_cv_w32api}
fi

FIRSTFILE_OBJ=
NTDIR=
LIBS_ECLIENT=
LIB_WSOCK32=
NTLIB=
CM_OBJ="cm.o"
XARGS_LIMIT=
if test "${HAVE_W32}" = "yes"; then
  AC_DEFINE(HAVE_NTGUI, 1, [Define to use native MS Windows GUI.])
  AC_CHECK_TOOL(WINDRES, [windres],
                [AC_MSG_ERROR([No resource compiler found.])])
  W32_OBJ="w32fns.o w32menu.o w32reg.o w32font.o w32term.o"
  W32_OBJ="$W32_OBJ w32xfns.o w32select.o w32uniscribe.o w32cygwinx.o"
  EMACSRES="emacs.res"
  case "$canonical" in
    x86_64-*-*) EMACS_MANIFEST="emacs-x64.manifest" ;;
    *) EMACS_MANIFEST="emacs-x86.manifest" ;;
  esac
  dnl Construct something of the form "24,4,0,0" with 4 components.
  comma_version=`echo "${PACKAGE_VERSION}.0.0" | sed -e 's/\./,/g' -e 's/^\([[^,]]*,[[^,]]*,[[^,]]*,[[^,]]*\).*/\1/'`

  comma_space_version=`echo "$comma_version" | sed 's/,/, /g'`
  AC_SUBST(comma_version)
  AC_SUBST(comma_space_version)
  AC_CONFIG_FILES([nt/emacs.rc nt/emacsclient.rc])
  if test "${opsys}" = "cygwin"; then
    W32_LIBS="$W32_LIBS -lkernel32 -luser32 -lusp10 -lgdi32"
    W32_LIBS="$W32_LIBS -lole32 -lcomdlg32 -lcomctl32 -lwinspool"
    # Tell the linker that emacs.res is an object (which we compile from
    # the rc file), not a linker script.
    W32_RES_LINK="-Wl,emacs.res"
  else
    W32_OBJ="$W32_OBJ w32.o w32console.o w32heap.o w32inevt.o w32proc.o"
    W32_LIBS="$W32_LIBS -lwinmm -lusp10 -lgdi32 -lcomdlg32"
    W32_LIBS="$W32_LIBS -lmpr -lwinspool -lole32 -lcomctl32"
    W32_RES_LINK="\$(EMACSRES)"
    CLIENTRES="emacsclient.res"
    CLIENTW="emacsclientw\$(EXEEXT)"
    FIRSTFILE_OBJ=firstfile.o
    NTDIR=nt
    CM_OBJ=
    LIBS_ECLIENT="-lcomctl32"
    LIB_WSOCK32="-lwsock32"
    NTLIB="ntlib.$ac_objext"
    XARGS_LIMIT="-s 10000"
  fi
fi

if test "${HAVE_W32}" = "no" && test "${opsys}" = "cygwin"; then
  W32_LIBS="-lkernel32"
  W32_OBJ="w32cygwinx.o"
fi

AC_SUBST(W32_OBJ)
AC_SUBST(W32_LIBS)
AC_SUBST(EMACSRES)
AC_SUBST(EMACS_MANIFEST)
AC_SUBST(CLIENTRES)
AC_SUBST(CLIENTW)
AC_SUBST(W32_RES_LINK)
AC_SUBST(FIRSTFILE_OBJ)
AC_SUBST(NTDIR)
AC_SUBST(CM_OBJ)
AC_SUBST(LIBS_ECLIENT)
AC_SUBST(LIB_WSOCK32)
AC_SUBST(NTLIB)
AC_SUBST(XARGS_LIMIT)

if test "${HAVE_W32}" = "yes"; then
  window_system=w32
  with_xft=no
fi

## $window_system is now set to the window system we will
## ultimately use.

term_header=
HAVE_X_WINDOWS=no
HAVE_X11=no
USE_X_TOOLKIT=none

case "${window_system}" in
  x11 )
    HAVE_X_WINDOWS=yes
    HAVE_X11=yes
    term_header=xterm.h
    case "${with_x_toolkit}" in
      gtk ) with_gtk=yes
            term_header=gtkutil.h
dnl Don't set this for GTK.  A lot of tests below assumes Xt when
dnl USE_X_TOOLKIT is set.
            USE_X_TOOLKIT=none ;;
      gtk2 ) with_gtk2=yes
             term_header=gtkutil.h
             USE_X_TOOLKIT=none ;;
      gtk3 ) with_gtk3=yes
             term_header=gtkutil.h
             USE_X_TOOLKIT=none ;;
dnl If user did not say whether to use a toolkit, make this decision later:
dnl use the toolkit if we have gtk, or X11R5 or newer.
      * ) USE_X_TOOLKIT=maybe ;;
    esac
  ;;
  nextstep )
    term_header=nsterm.h
  ;;
  w32 )
    term_header=w32term.h
  ;;
esac

if test "$window_system" = none && test "X$with_x" != "Xno"; then
   AC_CHECK_PROG(HAVE_XSERVER, X, true, false)
   if test "$HAVE_XSERVER" = true ||
      test -n "$DISPLAY" ||
      {
        for emacs_libX11 in /usr/lib/libX11.*; do break; done
        test "$emacs_libX11" != '/usr/lib/libX11.*'
      }
   then
        AC_MSG_ERROR([You seem to be running X, but no X development libraries
were found.  You should install the relevant development files for X
and for the toolkit you want, such as Gtk+.  Also make
sure you have development files for image handling, i.e.
tiff, gif, jpeg, png and xpm.
If you are sure you want Emacs compiled without X window support, pass
  --without-x
to configure.])
   fi
fi

# Does the opsystem file prohibit the use of the GNU malloc?
# Assume not, until told otherwise.
GNU_MALLOC=yes

AC_CACHE_CHECK(
  [whether malloc is Doug Lea style],
  [emacs_cv_var_doug_lea_malloc],
  [emacs_cv_var_doug_lea_malloc=no
   dnl Hooks do not work with address sanitization.
   if test "$emacs_cv_sanitize_address" != yes; then
     AC_LINK_IFELSE(
       [AC_LANG_PROGRAM(
	  [[#include <malloc.h>
	    static void hook (void) {}]],
	  [[malloc_set_state (malloc_get_state ());
	    __after_morecore_hook = hook;
	    __malloc_initialize_hook = hook;]])],
       [emacs_cv_var_doug_lea_malloc=yes])
   fi])
doug_lea_malloc=$emacs_cv_var_doug_lea_malloc

hybrid_malloc=
system_malloc=yes

test "$CANNOT_DUMP" = yes ||
case "$opsys" in
  ## darwin ld insists on the use of malloc routines in the System framework.
  darwin | mingw32 | nacl | sol2-10) ;;
  cygwin | qnxnto | freebsd)
	  hybrid_malloc=yes
          system_malloc= ;;
  *) test "$ac_cv_func_sbrk" = yes && system_malloc=$emacs_cv_sanitize_address;;
esac

if test "${system_malloc}" != yes && test "${doug_lea_malloc}" != yes \
   && test "${UNEXEC_OBJ}" = unexelf.o; then
  hybrid_malloc=yes
fi

GMALLOC_OBJ=
HYBRID_MALLOC=
if test "${system_malloc}" = "yes"; then
  AC_DEFINE([SYSTEM_MALLOC], 1,
    [Define to 1 to use the system memory allocator, even if it is not
     Doug Lea style.])
  GNU_MALLOC=no
  GNU_MALLOC_reason="
    (The GNU allocators don't work with this system configuration.)"
  VMLIMIT_OBJ=
elif test "$hybrid_malloc" = yes; then
  AC_DEFINE(HYBRID_MALLOC, 1,
    [Define to use gmalloc before dumping and the system malloc after.])
  HYBRID_MALLOC=1
  GNU_MALLOC=no
  GNU_MALLOC_reason=" (only before dumping)"
  GMALLOC_OBJ=gmalloc.o
  VMLIMIT_OBJ=
else
  test "$doug_lea_malloc" != "yes" && GMALLOC_OBJ=gmalloc.o
  VMLIMIT_OBJ=vm-limit.o

  AC_CHECK_HEADERS([sys/vlimit.h])
  AC_CACHE_CHECK([for data_start], [emacs_cv_data_start],
    [AC_LINK_IFELSE(
       [AC_LANG_PROGRAM(
	 [[extern char data_start[]; char ch;]],
	 [[return data_start < &ch;]])],
       [emacs_cv_data_start=yes],
       [emacs_cv_data_start=no])])
  if test $emacs_cv_data_start = yes; then
    AC_DEFINE([HAVE_DATA_START], 1,
      [Define to 1 if data_start is the address of the start
       of the main data segment.])
  fi
fi
AC_SUBST([HYBRID_MALLOC])
AC_SUBST(GMALLOC_OBJ)
AC_SUBST(VMLIMIT_OBJ)

if test "$doug_lea_malloc" = "yes" && test "$hybrid_malloc" != yes; then
  if test "$GNU_MALLOC" = yes ; then
    GNU_MALLOC_reason="
      (Using Doug Lea's new malloc from the GNU C Library.)"
  fi
  AC_DEFINE(DOUG_LEA_MALLOC, 1,
    [Define to 1 if the system memory allocator is Doug Lea style,
     with malloc hooks and malloc_set_state.])

  ## Use mmap directly for allocating larger buffers.
  ## FIXME this comes from src/s/{gnu,gnu-linux}.h:
  ## #ifdef DOUG_LEA_MALLOC; #undef REL_ALLOC; #endif
  ## Does the AC_FUNC_MMAP test below make this check unnecessary?
  case "$opsys" in
    mingw32|gnu*) REL_ALLOC=no ;;
  esac
fi

if test x"${REL_ALLOC}" = x; then
  REL_ALLOC=${GNU_MALLOC}
fi

use_mmap_for_buffers=no
case "$opsys" in
  mingw32) use_mmap_for_buffers=yes ;;
esac

AC_FUNC_MMAP
if test $use_mmap_for_buffers = yes; then
  AC_DEFINE(USE_MMAP_FOR_BUFFERS, 1, [Define to use mmap to allocate buffer text.])
  REL_ALLOC=no
fi

LIBS="$LIBS_SYSTEM $LIBS"

dnl FIXME replace main with a function we actually want from this library.
AC_CHECK_LIB(Xbsd, main, LD_SWITCH_X_SITE="$LD_SWITCH_X_SITE -lXbsd")

dnl Check for the POSIX thread library.
LIB_PTHREAD=
AC_CHECK_HEADERS_ONCE(pthread.h)
if test "$ac_cv_header_pthread_h" && test "$opsys" != "mingw32"; then
  AC_CACHE_CHECK([for pthread library],
    [emacs_cv_pthread_lib],
    [emacs_cv_pthread_lib=no
     OLD_LIBS=$LIBS
     for emacs_pthread_lib in 'none needed' -lpthread; do
       case $emacs_pthread_lib in
	 -*) LIBS="$OLD_LIBS $emacs_pthread_lib";;
       esac
       AC_LINK_IFELSE(
	 [AC_LANG_PROGRAM(
	    [[#include <pthread.h>
	      #include <signal.h>
	      sigset_t old_mask, new_mask;
	      void noop (void) {}]],
	    [[pthread_t th = pthread_self ();
	      int status = 0;
	      status += pthread_create (&th, 0, 0, 0);
	      status += pthread_sigmask (SIG_BLOCK, &new_mask, &old_mask);
	      status += pthread_kill (th, 0);
	      #if ! (defined SYSTEM_MALLOC || defined HYBRID_MALLOC \
		     || defined DOUG_LEA_MALLOC)
	      /* Test for pthread_atfork only if gmalloc uses it,
		 as older-style hosts like MirBSD 10 lack it.  */
	      status += pthread_atfork (noop, noop, noop);
	      #endif
	      return status;]])],
	 [emacs_cv_pthread_lib=$emacs_pthread_lib])
       LIBS=$OLD_LIBS
       if test "$emacs_cv_pthread_lib" != no; then
	 break
       fi
     done])
  if test "$emacs_cv_pthread_lib" != no; then
    AC_DEFINE([HAVE_PTHREAD], 1, [Define to 1 if you have POSIX threads.])
    case $emacs_cv_pthread_lib in
      -*) LIB_PTHREAD=$emacs_cv_pthread_lib;;
    esac
    ac_cv_func_pthread_sigmask=yes
    # Some systems optimize for single-threaded programs by default, and
    # need special flags to disable these optimizations. For example, the
    # definition of 'errno' in <errno.h>.
    case $opsys in
      hpux* | sol*)
	AC_DEFINE([_REENTRANT], 1,
	  [Define to 1 if your system requires this in multithreaded code.]);;
      aix4-2)
	AC_DEFINE([_THREAD_SAFE], 1,
	  [Define to 1 if your system requires this in multithreaded code.]);;
    esac
  fi
fi
AC_SUBST([LIB_PTHREAD])

AC_MSG_CHECKING([for thread support])
threads_enabled=no
if test "$with_threads" = yes; then
   if test "$emacs_cv_pthread_lib" != no; then
      AC_DEFINE(THREADS_ENABLED, 1,
                [Define to 1 if you want elisp thread support.])
      threads_enabled=yes
   elif test "${opsys}" = "mingw32"; then
      dnl MinGW can do native Windows threads even without pthreads
      AC_DEFINE(THREADS_ENABLED, 1,
                [Define to 1 if you want elisp thread support.])
      threads_enabled=yes
   fi
fi
AC_MSG_RESULT([$threads_enabled])

dnl Check for need for bigtoc support on IBM AIX

case ${host_os} in
aix*)
  AC_CACHE_CHECK([for -bbigtoc option], [gdb_cv_bigtoc], [
    case $GCC in
    yes) gdb_cv_bigtoc=-Wl,-bbigtoc ;;
    *) gdb_cv_bigtoc=-bbigtoc ;;
    esac

    LDFLAGS=$LDFLAGS\ $gdb_cv_bigtoc
    AC_LINK_IFELSE([AC_LANG_PROGRAM([[]], [[int i;]])], [], [gdb_cv_bigtoc=])
  ])
  ;;
esac

# Change CFLAGS, CPPFLAGS, and LIBS temporarily so that C_SWITCH_X_SITE
# is for the tests that follow.  We set them back later on.

REAL_CFLAGS="$CFLAGS"
REAL_CPPFLAGS="$CPPFLAGS"
REAL_LIBS="$LIBS"

if test "${HAVE_X11}" = "yes"; then
  DEFS="$C_SWITCH_X_SITE $DEFS"
  LDFLAGS="$LDFLAGS $LD_SWITCH_X_SITE"
  LIBS="-lX11 $LIBS"
  CFLAGS="$C_SWITCH_X_SITE $CFLAGS"
  CPPFLAGS="$C_SWITCH_X_SITE $CPPFLAGS"

  # On Solaris, arrange for LD_RUN_PATH to point to the X libraries for tests.
  # This is handled by LD_SWITCH_X_SITE_RPATH during the real build,
  # but it's more convenient here to set LD_RUN_PATH since this
  # also works on hosts that don't understand LD_SWITCH_X_SITE_RPATH.
  if test "${x_libraries}" != NONE && test -n "${x_libraries}"; then
    LD_RUN_PATH=$x_libraries${LD_RUN_PATH+:}$LD_RUN_PATH
    export LD_RUN_PATH
  fi

  if test "${opsys}" = "gnu-linux"; then
    AC_CACHE_CHECK([whether X on GNU/Linux needs -b to link], [emacs_cv_b_link],
    [AC_LINK_IFELSE([AC_LANG_PROGRAM([[]],
     [[XOpenDisplay ("foo");]])],
     [xgnu_linux_first_failure=no],
     [xgnu_linux_first_failure=yes])
    if test "${xgnu_linux_first_failure}" = "yes"; then
      OLD_CPPFLAGS="$CPPFLAGS"
      OLD_LIBS="$LIBS"
      CPPFLAGS="$CPPFLAGS -b i486-linuxaout"
      LIBS="$LIBS -b i486-linuxaout"
      AC_LINK_IFELSE([AC_LANG_PROGRAM([[]],
       [[XOpenDisplay ("foo");]])],
       [xgnu_linux_second_failure=no],
       [xgnu_linux_second_failure=yes])
      if test "${xgnu_linux_second_failure}" = "yes"; then
	# If we get the same failure with -b, there is no use adding -b.
	# So leave it out.  This plays safe.
        emacs_cv_b_link=no
      else
        emacs_cv_b_link=yes
      fi
      CPPFLAGS=$OLD_CPPFLAGS
      LIBS=$OLD_LIBS
    else
      emacs_cv_b_link=no
    fi])
    if test "x$emacs_cv_b_link" = xyes ; then
      LD_SWITCH_X_SITE="$LD_SWITCH_X_SITE -b i486-linuxaout"
      C_SWITCH_X_SITE="$C_SWITCH_X_SITE -b i486-linuxaout"
    fi
  fi

  # Reportedly, some broken Solaris systems have XKBlib.h but are missing
  # header files included from there.
  AC_CACHE_CHECK([for Xkb], [emacs_cv_xkb],
  [AC_LINK_IFELSE([AC_LANG_PROGRAM([[#include <X11/Xlib.h>
#include <X11/XKBlib.h>]],
	[[XkbDescPtr kb = XkbGetKeyboard (0, XkbAllComponentsMask, XkbUseCoreKbd);]])],
	emacs_cv_xkb=yes, emacs_cv_xkb=no)])
  if test $emacs_cv_xkb = yes; then
    AC_DEFINE(HAVE_XKB, 1, [Define to 1 if you have the Xkb extension.])
  fi

  AC_CHECK_FUNCS(XrmSetDatabase XScreenResourceString \
XScreenNumberOfScreen)
fi

if test "${window_system}" = "x11"; then
  AC_MSG_CHECKING(X11 version 6)
  AC_CACHE_VAL(emacs_cv_x11_version_6,
  [AC_LINK_IFELSE([AC_LANG_PROGRAM([[#include <X11/Xlib.h>]],
[[#if XlibSpecificationRelease < 6
fail;
#endif
]])], emacs_cv_x11_version_6=yes, emacs_cv_x11_version_6=no)])
  if test $emacs_cv_x11_version_6 = yes; then
    AC_MSG_RESULT(6 or newer)
    AC_DEFINE(HAVE_X11R6, 1,
	      [Define to 1 if you have the X11R6 or newer version of Xlib.])
    AC_DEFINE(HAVE_X_I18N, 1, [Define if you have usable i18n support.])
    ## inoue@ainet.or.jp says Solaris has a bug related to X11R6-style
    ## XIM support.
    case "$opsys" in
      sol2-*) : ;;
      *) AC_DEFINE(HAVE_X11R6_XIM, 1,
           [Define if you have usable X11R6-style XIM support.])
         ;;
    esac
  else
    AC_MSG_RESULT(before 6)
  fi
fi


### Use -lrsvg-2 if available, unless '--with-rsvg=no' is specified.
HAVE_RSVG=no
if test "${HAVE_X11}" = "yes" || test "${HAVE_NS}" = "yes" || test "${opsys}" = "mingw32"; then
  if test "${with_rsvg}" != "no"; then
    RSVG_REQUIRED=2.11.0
    RSVG_MODULE="librsvg-2.0 >= $RSVG_REQUIRED"

    EMACS_CHECK_MODULES([RSVG], [$RSVG_MODULE])
    AC_SUBST(RSVG_CFLAGS)
    AC_SUBST(RSVG_LIBS)

    if test $HAVE_RSVG = yes; then
      AC_DEFINE(HAVE_RSVG, 1, [Define to 1 if using librsvg.])
      CFLAGS="$CFLAGS $RSVG_CFLAGS"
      # Windows loads librsvg dynamically
      if test "${opsys}" = "mingw32"; then
	RSVG_LIBS=
      fi
    fi
  fi
fi

HAVE_IMAGEMAGICK=no
if test "${HAVE_X11}" = "yes" || test "${HAVE_NS}" = "yes" || test "${HAVE_W32}" = "yes"; then
  if test "${with_imagemagick}" != "no"; then
    if test -n "$BREW"; then
      # Homebrew doesn't link ImageMagick 6 by default, so make sure
      # pkgconfig can find it.
      export PKG_CONFIG_PATH="$PKG_CONFIG_PATH$PATH_SEPARATOR`$BREW --prefix imagemagick@6 2>/dev/null`/lib/pkgconfig"
    fi

    ## 6.3.5 is the earliest version known to work; see Bug#17339.
    ## 6.8.2 makes Emacs crash; see Bug#13867.
    ## 7 and later have not been ported to; See Bug#25967.
    IMAGEMAGICK_MODULE="Wand >= 6.3.5 Wand != 6.8.2 Wand < 7"
    EMACS_CHECK_MODULES([IMAGEMAGICK], [$IMAGEMAGICK_MODULE])

    if test $HAVE_IMAGEMAGICK = yes; then
      OLD_CFLAGS=$CFLAGS
      OLD_LIBS=$LIBS
      CFLAGS="$CFLAGS $IMAGEMAGICK_CFLAGS"
      LIBS="$IMAGEMAGICK_LIBS $LIBS"
      AC_CHECK_FUNCS([MagickRelinquishMemory MagickExportImagePixels \
		      MagickMergeImageLayers MagickAutoOrientImage])
      CFLAGS=$OLD_CFLAGS
      LIBS=$OLD_LIBS
      # Check that ImageMagick links.  It does not link on Fedora 25
      # with './configure CC=clang', as pkg-config outputs flags like
      # -lomp that work for GCC but not Clang.
      if test "$ac_cv_func_MagickRelinquishMemory" != yes; then
	HAVE_IMAGEMAGICK=no
      fi
    fi
    if test $HAVE_IMAGEMAGICK = yes; then
      AC_DEFINE([HAVE_IMAGEMAGICK], 1, [Define to 1 if using ImageMagick.])
    else
      IMAGEMAGICK_CFLAGS=
      IMAGEMAGICK_LIBS=
    fi
    AC_SUBST([IMAGEMAGICK_CFLAGS])
    AC_SUBST([IMAGEMAGICK_LIBS])
  fi
fi

AC_CHECK_LIB(anl, getaddrinfo_a, HAVE_GETADDRINFO_A=yes)
if test "${HAVE_GETADDRINFO_A}" = "yes"; then
  AC_DEFINE(HAVE_GETADDRINFO_A, 1,
[Define to 1 if you have getaddrinfo_a for asynchronous DNS resolution.])
  GETADDRINFO_A_LIBS="-lanl"
  AC_SUBST(GETADDRINFO_A_LIBS)
fi

HAVE_GTK=no
GTK_OBJ=
gtk_term_header=$term_header
check_gtk2=no
gtk3_pkg_errors=
if test "${opsys}" != "mingw32"; then
  if test "${with_gtk3}" = "yes" || test "${with_gtk}" = "yes" || test "$USE_X_TOOLKIT" = "maybe"; then
    GLIB_REQUIRED=2.28
    GTK_REQUIRED=3.0
    GTK_MODULES="gtk+-3.0 >= $GTK_REQUIRED glib-2.0 >= $GLIB_REQUIRED"

    dnl Checks for libraries.
    EMACS_CHECK_MODULES([GTK], [$GTK_MODULES],
      [pkg_check_gtk=yes], [pkg_check_gtk=no])
    if test "$pkg_check_gtk" = "no" && test "$with_gtk3" = "yes"; then
       AC_MSG_ERROR($GTK_PKG_ERRORS)
    fi
    if test "$pkg_check_gtk" = "yes"; then
       AC_DEFINE(HAVE_GTK3, 1, [Define to 1 if using GTK 3 or later.])
       GTK_OBJ=emacsgtkfixed.o
       gtk_term_header=gtkutil.h
       USE_GTK_TOOLKIT="GTK3"
       if test "x$ac_enable_gtk_deprecation_warnings" = x; then
	 AC_DEFINE([GDK_DISABLE_DEPRECATION_WARNINGS], [1],
	   [Define to 1 to disable GTK+/GDK deprecation warnings.])
	 AC_DEFINE([GLIB_DISABLE_DEPRECATION_WARNINGS], [1],
	   [Define to 1 to disable Glib deprecation warnings.])
       fi
    else
       check_gtk2=yes
       gtk3_pkg_errors="$GTK_PKG_ERRORS "
    fi
  fi

  if test "${with_gtk2}" = "yes" || test "$check_gtk2" = "yes"; then
    GLIB_REQUIRED=2.10
    GTK_REQUIRED=2.10
    GTK_MODULES="gtk+-2.0 >= $GTK_REQUIRED glib-2.0 >= $GLIB_REQUIRED"

    dnl Checks for libraries.
    EMACS_CHECK_MODULES([GTK], [$GTK_MODULES],
      [pkg_check_gtk=yes], [pkg_check_gtk=no])
    if test "$pkg_check_gtk" = "no" &&
       { test "$with_gtk" = yes || test "$with_gtk2" = "yes"; }
    then
      AC_MSG_ERROR($gtk3_pkg_errors$GTK_PKG_ERRORS)
    fi
    test "$pkg_check_gtk" = "yes" && USE_GTK_TOOLKIT="GTK2"
  fi
fi

OLD_CFLAGS=$CFLAGS
OLD_LIBS=$LIBS

if test x"$pkg_check_gtk" = xyes; then

  AC_SUBST(GTK_LIBS)
  CFLAGS="$CFLAGS $GTK_CFLAGS"
  LIBS="$GTK_LIBS $LIBS"
  dnl Try to compile a simple GTK program.
  AC_CACHE_CHECK([whether GTK compiles], [emacs_cv_gtk_compiles],
  [AC_LINK_IFELSE(
    [AC_LANG_PROGRAM(
       [[/* Check the Gtk and Glib APIs.  */
	 #include <gtk/gtk.h>
	 #include <glib-object.h>
	 static void
	 callback (GObject *go, GParamSpec *spec, gpointer user_data)
	 {}
       ]],
       [[
	 GtkSettings *gs = 0;
	 /* Use G_CALLBACK to make sure function pointers can be cast to void *;
	    strict C prohibits this.  Use gtk_main_iteration to test that the
	    libraries are there.  */
	 if (g_signal_handler_find (G_OBJECT (gs), G_SIGNAL_MATCH_FUNC,
				    0, 0, 0, G_CALLBACK (callback), 0))
	   gtk_main_iteration ();
       ]])],
    [emacs_cv_gtk_compiles=yes], [emacs_cv_gtk_compiles=no])])
  if test "${emacs_cv_gtk_compiles}" != "yes"; then
    GTK_OBJ=
    if test "$USE_X_TOOLKIT" != "maybe"; then
      AC_MSG_ERROR([Gtk+ wanted, but it does not compile, see config.log.  Maybe some x11-devel files missing?]);
    fi
  else
    C_SWITCH_X_SITE="$C_SWITCH_X_SITE $GTK_CFLAGS"
    HAVE_GTK=yes
    AC_DEFINE(USE_GTK, 1, [Define to 1 if using GTK.])
    GTK_OBJ="gtkutil.o $GTK_OBJ"
    term_header=$gtk_term_header
    USE_X_TOOLKIT=none
    AC_MSG_WARN([[Your version of Gtk+ will have problems with
       closing open displays.  This is no problem if you just use
       one display, but if you use more than one and close one of them
       Emacs may crash.
       See https://gitlab.gnome.org/GNOME/gtk/issues/221]])
  fi

fi
AC_SUBST(GTK_OBJ)


if test "${HAVE_GTK}" = "yes"; then

  dnl  Check if we have the old file selection dialog declared and
  dnl  in the link library.  In 2.x it may be in the library,
  dnl  but not declared if deprecated featured has been selected out.
  dnl  AC_CHECK_DECL checks for a macro, so check for GTK_TYPE_FILE_SELECTION.
  HAVE_GTK_FILE_SELECTION=no
  AC_CHECK_DECL(GTK_TYPE_FILE_SELECTION, HAVE_GTK_FILE_SELECTION=yes,
                   HAVE_GTK_FILE_SELECTION=no, [AC_INCLUDES_DEFAULT
#include <gtk/gtk.h>])
  if test "$HAVE_GTK_FILE_SELECTION" = yes; then
    AC_CHECK_FUNCS(gtk_file_selection_new)
  fi

  dnl Same as above for gtk_handle_box.
  HAVE_GTK_HANDLE_BOX=no
  AC_CHECK_DECL(GTK_TYPE_HANDLE_BOX, HAVE_GTK_HANDLE_BOX=yes,
                   HAVE_GTK_HANDLE_BOX=no, [AC_INCLUDES_DEFAULT
#include <gtk/gtk.h>])
  if test "$HAVE_GTK_HANDLE_BOX" = yes; then
    AC_CHECK_FUNCS(gtk_handle_box_new)
  fi

  dnl Same as above for gtk_tearoff_menu_item.
  HAVE_GTK_TEAROFF_MENU_ITEM=no
  AC_CHECK_DECL(GTK_TYPE_TEAROFF_MENU_ITEM, HAVE_GTK_TEAROFF_MENU_ITEM=yes,
                   HAVE_GTK_TEAROFF_MENU_ITEM=no, [AC_INCLUDES_DEFAULT
#include <gtk/gtk.h>])
  if test "$HAVE_GTK_TEAROFF_MENU_ITEM" = yes; then
    AC_CHECK_FUNCS(gtk_tearoff_menu_item_new)
  fi

  dnl Check for functions introduced in 2.14 and later.
  AC_CHECK_FUNCS(gtk_widget_get_window gtk_widget_set_has_window \
                 gtk_dialog_get_action_area gtk_widget_get_sensitive \
                 gtk_widget_get_mapped gtk_adjustment_get_page_size \
                 gtk_orientable_set_orientation \
		 gtk_window_set_has_resize_grip)

 term_header=gtkutil.h
fi


dnl Enable xwidgets if GTK3 and WebKitGTK+ are available.
HAVE_XWIDGETS=no
XWIDGETS_OBJ=
if test "$with_xwidgets" != "no"; then
  test "$USE_GTK_TOOLKIT" = "GTK3" && test "$window_system" != "none" ||
    AC_MSG_ERROR([xwidgets requested but gtk3 not used.])

  WEBKIT_REQUIRED=2.12
  WEBKIT_MODULES="webkit2gtk-4.0 >= $WEBKIT_REQUIRED"
  EMACS_CHECK_MODULES([WEBKIT], [$WEBKIT_MODULES])
  HAVE_XWIDGETS=$HAVE_WEBKIT
  test $HAVE_XWIDGETS = yes ||
    AC_MSG_ERROR([xwidgets requested but WebKitGTK+ not found.])

  XWIDGETS_OBJ=xwidget.o
  AC_DEFINE([HAVE_XWIDGETS], 1, [Define to 1 if you have xwidgets support.])
fi
AC_SUBST(XWIDGETS_OBJ)

CFLAGS=$OLD_CFLAGS
LIBS=$OLD_LIBS

dnl D-Bus has been tested under GNU/Linux only.  Must be adapted for
dnl other platforms.
HAVE_DBUS=no
DBUS_OBJ=
if test "${with_dbus}" = "yes"; then
   EMACS_CHECK_MODULES([DBUS], [dbus-1 >= 1.0])
   if test "$HAVE_DBUS" = yes; then
     AC_DEFINE(HAVE_DBUS, 1, [Define to 1 if using D-Bus.])
     dnl dbus_watch_get_unix_fd has been introduced in D-Bus 1.1.1.
     dnl dbus_type_is_valid and dbus_validate_* have been introduced in
     dnl D-Bus 1.5.12.
     OLD_LIBS=$LIBS
     LIBS="$LIBS $DBUS_LIBS"
     AC_CHECK_FUNCS(dbus_watch_get_unix_fd \
		    dbus_type_is_valid \
		    dbus_validate_bus_name \
                    dbus_validate_path \
		    dbus_validate_interface \
		    dbus_validate_member)
     LIBS=$OLD_LIBS
     DBUS_OBJ=dbusbind.o
   fi
fi
AC_SUBST(DBUS_CFLAGS)
AC_SUBST(DBUS_LIBS)
AC_SUBST(DBUS_OBJ)

dnl GSettings has been tested under GNU/Linux only.
HAVE_GSETTINGS=no
if test "${HAVE_X11}" = "yes" && test "${with_gsettings}" = "yes"; then
   EMACS_CHECK_MODULES([GSETTINGS], [gio-2.0 >= 2.26])
   if test "$HAVE_GSETTINGS" = "yes"; then
      old_CFLAGS=$CFLAGS
      CFLAGS="$CFLAGS $GSETTINGS_CFLAGS"
      old_LIBS=$LIBS
      LIBS="$LIBS $GSETTINGS_LIBS"
      AC_CACHE_CHECK([whether GSettings is in gio], [emacs_cv_gsettings_in_gio],
      [AC_LINK_IFELSE(
         [AC_LANG_PROGRAM(
	     [[/* Check that gsettings really is present.  */
	     #include <glib-object.h>
	     #include <gio/gio.h>
	     ]],
	     [[
	       GSettings *settings;
	       GVariant *val = g_settings_get_value (settings, "");
	     ]])],
       [emacs_cv_gsettings_in_gio=yes], [emacs_cv_gsettings_in_gio=no])])

      if test "$emacs_cv_gsettings_in_gio" = "yes"; then
        AC_DEFINE(HAVE_GSETTINGS, 1, [Define to 1 if using GSettings.])
	SETTINGS_CFLAGS="$GSETTINGS_CFLAGS"
	SETTINGS_LIBS="$GSETTINGS_LIBS"
	test "$with_gconf" = "yes" || with_gconf=no
      fi
      CFLAGS=$old_CFLAGS
      LIBS=$old_LIBS
   fi
fi

dnl GConf has been tested under GNU/Linux only.
dnl The version is really arbitrary, it is about the same age as Gtk+ 2.6.
HAVE_GCONF=no
if test "${HAVE_X11}" = "yes" && test "${with_gconf}" != "no"; then
   EMACS_CHECK_MODULES([GCONF], [gconf-2.0 >= 2.13])
   if test "$HAVE_GCONF" = yes; then
      AC_DEFINE(HAVE_GCONF, 1, [Define to 1 if using GConf.])
      dnl Newer GConf doesn't link with g_objects, so this is not defined.
      SETTINGS_CFLAGS="$SETTINGS_CFLAGS $GCONF_CFLAGS"
      SETTINGS_LIBS="$SETTINGS_LIBS $GCONF_LIBS"
   fi
fi

if test "$HAVE_GSETTINGS" = "yes" || test "$HAVE_GCONF" = "yes"; then
    EMACS_CHECK_MODULES([GOBJECT], [gobject-2.0 >= 2.0])
    if test "$HAVE_GOBJECT" = "yes"; then
       SETTINGS_CFLAGS="$SETTINGS_CFLAGS $GOBJECT_CFLAGS"
       SETTINGS_LIBS="$SETTINGS_LIBS $GOBJECT_LIBS"
    fi
    SAVE_CFLAGS="$CFLAGS"
    SAVE_LIBS="$LIBS"
    CFLAGS="$SETTINGS_CFLAGS $CFLAGS"
    LIBS="$SETTINGS_LIBS $LIBS"
    CFLAGS="$SAVE_CFLAGS"
    LIBS="$SAVE_LIBS"
fi
AC_SUBST(SETTINGS_CFLAGS)
AC_SUBST(SETTINGS_LIBS)


dnl SELinux is available for GNU/Linux only.
HAVE_LIBSELINUX=no
LIBSELINUX_LIBS=
if test "${with_selinux}" = "yes"; then
   AC_CHECK_LIB([selinux], [lgetfilecon], HAVE_LIBSELINUX=yes, HAVE_LIBSELINUX=no)
   if test "$HAVE_LIBSELINUX" = yes; then
      AC_DEFINE(HAVE_LIBSELINUX, 1, [Define to 1 if using SELinux.])
      LIBSELINUX_LIBS=-lselinux
   fi
fi
AC_SUBST(LIBSELINUX_LIBS)

HAVE_GNUTLS=no
if test "${with_gnutls}" = "yes" ; then
  EMACS_CHECK_MODULES([LIBGNUTLS], [gnutls >= 2.12.2],
    [HAVE_GNUTLS=yes], [HAVE_GNUTLS=no])
  if test "${HAVE_GNUTLS}" = "yes"; then
    AC_DEFINE(HAVE_GNUTLS, 1, [Define if using GnuTLS.])
  fi

  # Windows loads GnuTLS dynamically
  if test "${opsys}" = "mingw32"; then
    LIBGNUTLS_LIBS=
  fi
fi

AC_SUBST(LIBGNUTLS_LIBS)
AC_SUBST(LIBGNUTLS_CFLAGS)

HAVE_LIBSYSTEMD=no
if test "${with_libsystemd}" = "yes" ; then
  dnl This code has been tested with libsystemd 222 and later.
  dnl FIXME: Find the earliest version number for which Emacs should work,
  dnl and change '222' to that number.
  EMACS_CHECK_MODULES([LIBSYSTEMD], [libsystemd >= 222],
    [HAVE_LIBSYSTEMD=yes], [HAVE_LIBSYSTEMD=no])
  if test "${HAVE_LIBSYSTEMD}" = "yes"; then
    AC_DEFINE(HAVE_LIBSYSTEMD, 1, [Define if using libsystemd.])
  fi
fi

AC_SUBST(LIBSYSTEMD_LIBS)
AC_SUBST(LIBSYSTEMD_CFLAGS)

HAVE_JSON=no
JSON_OBJ=

if test "${with_json}" = yes; then
  EMACS_CHECK_MODULES([JSON], [jansson >= 2.7],
    [HAVE_JSON=yes], [HAVE_JSON=no])
  if test "${HAVE_JSON}" = yes; then
    AC_DEFINE(HAVE_JSON, 1, [Define if using Jansson.])
    JSON_OBJ=json.o
  fi

  # Windows loads libjansson dynamically
  if test "${opsys}" = "mingw32"; then
    JSON_LIBS=
  fi
fi

AC_SUBST(JSON_LIBS)
AC_SUBST(JSON_CFLAGS)
AC_SUBST(JSON_OBJ)

NOTIFY_OBJ=
NOTIFY_SUMMARY=no

dnl MS Windows native file monitor is available for mingw32 only.
case $with_file_notification,$opsys in
  w32,cygwin)
    AC_MSG_ERROR(['--with-file-notification=w32' was specified, but
    this is only supported on MS-Windows native and MinGW32 builds.
    Consider using gfile instead.])
    ;;
  w32,* | yes,mingw32)
    AC_CHECK_HEADER(windows.h)
    if test "$ac_cv_header_windows_h" = yes ; then
       AC_DEFINE(HAVE_W32NOTIFY, 1, [Define to 1 to use w32notify.])
       NOTIFY_OBJ=w32notify.o
       NOTIFY_SUMMARY="yes (w32)"
    fi ;;
esac

dnl inotify is available only on GNU/Linux.
case $with_file_notification,$NOTIFY_OBJ in
  inotify, | yes,)
    AC_CHECK_HEADER(sys/inotify.h)
    if test "$ac_cv_header_sys_inotify_h" = yes ; then
	AC_CHECK_FUNC(inotify_init1)
	if test "$ac_cv_func_inotify_init1" = yes; then
	  AC_DEFINE(HAVE_INOTIFY, 1, [Define to 1 to use inotify.])
	  NOTIFY_OBJ=inotify.o
	  NOTIFY_SUMMARY="yes -lglibc (inotify)"
       fi
    fi ;;
esac

dnl kqueue is available on BSD-like systems.
case $with_file_notification,$NOTIFY_OBJ in
  kqueue,* | yes,)
    EMACS_CHECK_MODULES([KQUEUE], [libkqueue])
    if test "$HAVE_KQUEUE" = "yes"; then
       AC_DEFINE(HAVE_KQUEUE, 1, [Define to 1 to use kqueue.])
       CPPFLAGS="$CPPFLAGS -I/usr/include/kqueue"
       NOTIFY_CFLAGS=$KQUEUE_CFLAGS
       NOTIFY_LIBS=$KQUEUE_LIBS
       NOTIFY_OBJ=kqueue.o
       NOTIFY_SUMMARY="yes -lkqueue"
    else
       AC_SEARCH_LIBS(kqueue, [])
       if test "$ac_cv_search_kqueue" != no; then
         AC_DEFINE(HAVE_KQUEUE, 1, [Define to 1 to use kqueue.])
	 NOTIFY_OBJ=kqueue.o
	 NOTIFY_SUMMARY="yes (kqueue)"
       fi
    fi ;;
esac

dnl g_file_monitor exists since glib 2.18.  G_FILE_MONITOR_EVENT_MOVED
dnl has been added in glib 2.24.  It has been tested under
dnl GNU/Linux only.
case $with_file_notification,$NOTIFY_OBJ in
  gfile,* | yes,)
    if test "${HAVE_NS}" = yes; then
       AC_MSG_ERROR(['--with-file-notification=gfile' is not supported in NextStep builds.
Consider kqueue instead.])
    else
       EMACS_CHECK_MODULES([GFILENOTIFY], [gio-2.0 >= 2.24])
       if test "$HAVE_GFILENOTIFY" = "yes"; then
	  AC_DEFINE(HAVE_GFILENOTIFY, 1, [Define to 1 if using GFile.])
	  NOTIFY_CFLAGS=$GFILENOTIFY_CFLAGS
	  NOTIFY_LIBS=$GFILENOTIFY_LIBS
	  NOTIFY_OBJ=gfilenotify.o
	  NOTIFY_SUMMARY="yes -lgio (gfile)"
       fi
    fi ;;
esac

case $with_file_notification,$NOTIFY_OBJ in
  yes,* | no,* | *,?*) ;;
  *) AC_MSG_ERROR([File notification '$with_file_notification' requested but requirements not found.]) ;;
esac

if test -n "$NOTIFY_OBJ"; then
   AC_DEFINE(USE_FILE_NOTIFY, 1, [Define to 1 if using file notifications.])
fi
AC_SUBST(NOTIFY_CFLAGS)
AC_SUBST(NOTIFY_LIBS)
AC_SUBST(NOTIFY_OBJ)

dnl Do not put whitespace before the #include statements below.
dnl Older compilers (eg sunos4 cc) choke on it.
HAVE_XAW3D=no
LUCID_LIBW=
if test x"${USE_X_TOOLKIT}" = xmaybe; then
    emacs_cv_xaw3d=no
    AC_MSG_CHECKING(for xaw3d)
    AC_MSG_RESULT(no)
    AC_MSG_CHECKING(for libXaw)
    AC_CACHE_VAL(emacs_cv_xaw,
    [AC_LINK_IFELSE([AC_LANG_PROGRAM([[
#include <X11/Intrinsic.h>
#include <X11/Xaw/Simple.h>]],
      [[]])],
      emacs_cv_xaw=yes,
      emacs_cv_xaw=no)])
      AC_MSG_ERROR([No X toolkit could be found.
If you are sure you want Emacs compiled without an X toolkit, pass
  --with-x-toolkit=no
to configure.  Otherwise, install the development libraries for the toolkit
that you want to use (e.g. Gtk+) and re-run configure.])
fi

X_TOOLKIT_TYPE=$USE_X_TOOLKIT

LIBXTR6=
LIBXMU=
if test "${USE_X_TOOLKIT}" != "none"; then
  AC_MSG_CHECKING(X11 toolkit version)
  AC_CACHE_VAL(emacs_cv_x11_toolkit_version_6,
  [AC_LINK_IFELSE([AC_LANG_PROGRAM([[#include <X11/Intrinsic.h>]],
[[#if XtSpecificationRelease < 6
fail;
#endif
]])], emacs_cv_x11_toolkit_version_6=yes, emacs_cv_x11_toolkit_version_6=no)])
  HAVE_X11XTR6=$emacs_cv_x11_toolkit_version_6
  if test $emacs_cv_x11_toolkit_version_6 = yes; then
    AC_MSG_RESULT(6 or newer)
    AC_DEFINE(HAVE_X11XTR6, 1,
	      [Define to 1 if you have the X11R6 or newer version of Xt.])
    LIBXTR6="-lSM -lICE"
    case "$opsys" in
      ## Use libw.a along with X11R6 Xt.
      unixware) LIBXTR6="$LIBXTR6 -lw" ;;
    esac
  else
    AC_MSG_RESULT(before 6)
  fi

dnl If using toolkit, check whether libXmu.a exists.
dnl tranle@intellicorp.com says libXmu.a can need XtMalloc in libXt.a to link.
  OLDLIBS="$LIBS"
  if test x$HAVE_X11XTR6 = xyes; then
    OTHERLIBS='-lXt -lSM -lICE'
  else
    OTHERLIBS='-lXt'
  fi
  AC_SEARCH_LIBS([XmuConvertStandardSelection], [Xmu], [], [], [$OTHERLIBS])
  if test "X$LIBS" != "X$OLDLIBS"; then
    LIBXMU=$ac_cv_search_XmuConvertStandardSelection
  fi
  LIBS=$OLDLIBS
  dnl ac_cv_search_XmuConvertStandardSelection is also referenced below.
fi
AC_SUBST(LIBXTR6)
AC_SUBST(LIBXMU)

dnl See if XIM is available.
AC_COMPILE_IFELSE([AC_LANG_PROGRAM([[
	  #include <X11/Xlib.h>
	  #include <X11/Xresource.h>]],
	 [[XIMProc  callback;]])],
	 [HAVE_XIM=yes
	 AC_DEFINE(HAVE_XIM, 1, [Define to 1 if XIM is available])],
	 HAVE_XIM=no)

dnl '--with-xim' now controls only the initial value of use_xim at run time.

if test "${with_xim}" != "no"; then
  AC_DEFINE(USE_XIM, 1,
	    [Define to 1 if we should use XIM, if it is available.])
fi


if test "${HAVE_XIM}" != "no"; then
  late_CFLAGS=$CFLAGS
  if test "$GCC" = yes; then
    CFLAGS="$CFLAGS --pedantic-errors"
  fi
  AC_COMPILE_IFELSE([AC_LANG_PROGRAM([[
#include <X11/Xlib.h>
#include <X11/Xresource.h>]],
[[Display *display;
XrmDatabase db;
char *res_name;
char *res_class;
XIMProc  callback;
XPointer *client_data;
#ifndef __GNUC__
/* If we're not using GCC, it's probably not XFree86, and this is
   probably right, but we can't use something like --pedantic-errors.  */
extern Bool XRegisterIMInstantiateCallback(Display*, XrmDatabase, char*,
                                           char*, XIMProc, XPointer*);
#endif
(void)XRegisterIMInstantiateCallback(display, db, res_name, res_class, callback,
   client_data);]])],
    [emacs_cv_arg6_star=yes])
  AH_TEMPLATE(XRegisterIMInstantiateCallback_arg6,
         [Define to the type of the 6th arg of XRegisterIMInstantiateCallback,
either XPointer or XPointer*.])dnl
  if test "$emacs_cv_arg6_star" = yes; then
    AC_DEFINE(XRegisterIMInstantiateCallback_arg6, [XPointer*])
  else
    AC_DEFINE(XRegisterIMInstantiateCallback_arg6, [XPointer])
  fi
  CFLAGS=$late_CFLAGS
fi

### Start of font-backend (under any platform) section.
# (nothing here yet -- this is a placeholder)
### End of font-backend (under any platform) section.

### Start of font-backend (under X11) section.
if test "${HAVE_X11}" = "yes"; then
    ## Use -lXft if available, unless '--with-xft=no'.
    HAVE_XFT=maybe
    if test "x${with_x}" = "xno"; then
      with_xft="no";
    fi

    if test "$with_xft" != no; then
      EMACS_CHECK_MODULES([FONTCONFIG], [fontconfig >= 2.2.0])
      with_xft=$HAVE_FONTCONFIG
    fi

    if test "x${with_xft}" != "xno"; then

      EMACS_CHECK_MODULES([XFT], [xft >= 0.13.0], [], [HAVE_XFT=no])
      ## Because xterm.c uses XRenderQueryExtension when XFT is
      ## enabled, we also need to link to -lXrender.
      HAVE_XRENDER=no
      AC_CHECK_LIB(Xrender, XRenderQueryExtension, HAVE_XRENDER=yes)
      if test "$HAVE_XFT" != no && test "$HAVE_XRENDER" != no; then
	OLD_CPPFLAGS="$CPPFLAGS"
	OLD_CFLAGS="$CFLAGS"
	OLD_LIBS="$LIBS"
	CPPFLAGS="$CPPFLAGS $XFT_CFLAGS"
	CFLAGS="$CFLAGS $XFT_CFLAGS"
	XFT_LIBS="-lXrender $XFT_LIBS"
	LIBS="$XFT_LIBS $LIBS"
	AC_CHECK_HEADER(X11/Xft/Xft.h,
	  AC_CHECK_LIB(Xft, XftFontOpen, HAVE_XFT=yes, , $XFT_LIBS) , ,
          [[#include <X11/X.h>]])

	if test "${HAVE_XFT}" = "yes"; then
	  AC_DEFINE(HAVE_XFT, 1, [Define to 1 if you have the Xft library.])
	    AC_SUBST(XFT_LIBS)
	  C_SWITCH_X_SITE="$C_SWITCH_X_SITE $XFT_CFLAGS"
	fi                        # "${HAVE_XFT}" = "yes"
	CPPFLAGS=$OLD_CPPFLAGS
	CFLAGS=$OLD_CFLAGS
	LIBS=$OLD_LIBS
      else
      # Make sure XFT is disabled if we found XFT but not XRender
	HAVE_XFT=no
      fi                          # "$HAVE_XFT" != no
    fi                            # "x${with_xft}" != "xno"

    ## We used to allow building with FreeType and without Xft.
    ## However, the ftx font backend driver is not in good shape.
    if test "$HAVE_XFT" != "yes"; then
       dnl For the "Does Emacs use" message at the end.
       HAVE_XFT=no
       HAVE_FREETYPE=no
    else
       dnl Strict linkers fail with
       dnl ftfont.o: undefined reference to symbol 'FT_New_Face'
       dnl if -lfreetype is not specified.
       dnl The following is needed to set FREETYPE_LIBS.
       EMACS_CHECK_MODULES([FREETYPE], [freetype2])

       test "$HAVE_FREETYPE" = "no" && AC_MSG_ERROR(libxft requires libfreetype)
    fi

    HAVE_LIBOTF=no
    if test "${HAVE_FREETYPE}" = "yes"; then
      AC_DEFINE(HAVE_FREETYPE, 1,
		[Define to 1 if using the freetype and fontconfig libraries.])
      if test "${with_libotf}" != "no"; then
	EMACS_CHECK_MODULES([LIBOTF], [libotf])
	if test "$HAVE_LIBOTF" = "yes"; then
	  AC_DEFINE(HAVE_LIBOTF, 1, [Define to 1 if using libotf.])
	  AC_CHECK_LIB(otf, OTF_get_variation_glyphs,
		       HAVE_OTF_GET_VARIATION_GLYPHS=yes,
		       HAVE_OTF_GET_VARIATION_GLYPHS=no)
	  if test "${HAVE_OTF_GET_VARIATION_GLYPHS}" = "yes"; then
	    AC_DEFINE(HAVE_OTF_GET_VARIATION_GLYPHS, 1,
		      [Define to 1 if libotf has OTF_get_variation_glyphs.])
	  fi
          if ! $PKG_CONFIG --atleast-version=0.9.16 libotf; then
	    AC_DEFINE(HAVE_OTF_KANNADA_BUG, 1,
[Define to 1 if libotf is affected by https://debbugs.gnu.org/28110.])
	  fi
	fi
      fi
    dnl FIXME should there be an error if HAVE_FREETYPE != yes?
    dnl Does the new font backend require it, or can it work without it?
    fi

    HAVE_M17N_FLT=no
    if test "${HAVE_LIBOTF}" = yes; then
      if test "${with_m17n_flt}" != "no"; then
	EMACS_CHECK_MODULES([M17N_FLT], [m17n-flt])
	if test "$HAVE_M17N_FLT" = "yes"; then
	  AC_DEFINE(HAVE_M17N_FLT, 1, [Define to 1 if using libm17n-flt.])
	fi
      fi
    fi
else
    HAVE_XFT=no
    HAVE_FREETYPE=no
    HAVE_LIBOTF=no
    HAVE_M17N_FLT=no
fi

### End of font-backend (under X11) section.

AC_SUBST(FREETYPE_CFLAGS)
AC_SUBST(FREETYPE_LIBS)
AC_SUBST(FONTCONFIG_CFLAGS)
AC_SUBST(FONTCONFIG_LIBS)
AC_SUBST(LIBOTF_CFLAGS)
AC_SUBST(LIBOTF_LIBS)
AC_SUBST(M17N_FLT_CFLAGS)
AC_SUBST(M17N_FLT_LIBS)

HAVE_CAIRO=no
if test "${HAVE_X11}" = "yes"; then
  if test "${with_cairo}" != "no"; then
    CAIRO_REQUIRED=1.12.0
    CAIRO_MODULE="cairo >= $CAIRO_REQUIRED"
    EMACS_CHECK_MODULES(CAIRO, $CAIRO_MODULE)
    if test $HAVE_CAIRO = yes; then
      AC_DEFINE(USE_CAIRO, 1, [Define to 1 if using cairo.])
    else
      AC_MSG_ERROR([cairo requested but not found.])
    fi

    CFLAGS="$CFLAGS $CAIRO_CFLAGS"
    LIBS="$LIBS $CAIRO_LIBS"
    AC_SUBST(CAIRO_CFLAGS)
    AC_SUBST(CAIRO_LIBS)
  fi
fi

if test "${HAVE_X11}" = "yes"; then
  AC_CHECK_HEADER(X11/Xlib-xcb.h,
    AC_CHECK_LIB(xcb, xcb_translate_coordinates, HAVE_XCB=yes))
  if test "${HAVE_XCB}" = "yes"; then
    AC_CHECK_LIB(X11-xcb, XGetXCBConnection, HAVE_X11_XCB=yes)
    if test "${HAVE_X11_XCB}" = "yes"; then
      AC_DEFINE(USE_XCB, 1,
[Define to 1 if you have the XCB library and X11-XCB library for mixed
   X11/XCB programming.])
      XCB_LIBS="-lX11-xcb -lxcb"
      AC_SUBST(XCB_LIBS)
    fi
  fi
fi

### Use -lXpm if available, unless '--with-xpm=no'.
### mingw32 doesn't use -lXpm, since it loads the library dynamically.
### The Cygwin-w32 build uses <noX/xpm.h> instead of <X11/xpm.h>, so
### we need to set LDFLAGS accordingly.
HAVE_XPM=no
LIBXPM=
if test "${HAVE_W32}" = "yes" && test "${opsys}" = "cygwin"; then
  if test "${with_xpm}" != "no"; then
    SAVE_LDFLAGS="$LDFLAGS"
    LDFLAGS="$LDFLAGS -L/usr/lib/noX"
    AC_CHECK_HEADER(noX/xpm.h,
      [AC_CHECK_LIB(Xpm, XpmReadFileToImage, HAVE_XPM=yes)])
    if test "${HAVE_XPM}" = "yes"; then
      AC_CACHE_CHECK([for XpmReturnAllocPixels preprocessor define],
      [emacs_cv_cpp_xpm_return_alloc_pixels],
      [AC_EGREP_CPP(no_return_alloc_pixels,
      [#include "noX/xpm.h"
#ifndef XpmReturnAllocPixels
no_return_alloc_pixels
#endif
      ], emacs_cv_cpp_xpm_return_alloc_pixels=no,
      emacs_cv_cpp_xpm_return_alloc_pixels=yes)])

      if test "$emacs_cv_cpp_xpm_return_alloc_pixels" = "no"; then
        HAVE_XPM=no
        LDFLAGS="$SAVE_LDFLAGS"
      fi
    fi
  fi

  if test "${HAVE_XPM}" = "yes"; then
    AC_DEFINE(HAVE_XPM, 1, [Define to 1 if you have the Xpm library (-lXpm).])
    LIBXPM=-lXpm
  fi
fi

if test "${HAVE_X11}" = "yes"; then
  dnl Avoid Xpm on AIX unless requested, as it crashes; see Bug#17598.
  test "$opsys$with_xpm_set" = aix4-2 && with_xpm=no

  if test "${with_xpm}" != "no"; then
    AC_CHECK_HEADER(X11/xpm.h,
      [AC_CHECK_LIB(Xpm, XpmReadFileToPixmap, HAVE_XPM=yes, , -lX11)])
    if test "${HAVE_XPM}" = "yes"; then
      AC_CACHE_CHECK([for XpmReturnAllocPixels preprocessor define],
      [emacs_cv_cpp_xpm_return_alloc_pixels],
      [AC_EGREP_CPP(no_return_alloc_pixels,
      [#include "X11/xpm.h"
#ifndef XpmReturnAllocPixels
no_return_alloc_pixels
#endif
      ], emacs_cv_cpp_xpm_return_alloc_pixels=no,
      emacs_cv_cpp_xpm_return_alloc_pixels=yes)])

      if test "$emacs_cv_cpp_xpm_return_alloc_pixels" = "no"; then
	HAVE_XPM=no
      fi
    fi
  fi

  if test "${HAVE_XPM}" = "yes"; then
    AC_DEFINE(HAVE_XPM, 1, [Define to 1 if you have the Xpm library (-lXpm).])
    LIBXPM=-lXpm
  elif test "$opsys,$LUCID_LIBW" = aix4-2,-lXaw; then
    dnl AIX -lXaw needs -lXpm linked too; see Bug#17598 Message#152.
    LIBXPM=-lXpm
  fi
fi

### FIXME: Perhaps regroup to minimize code duplication due to MinGW's
### slightly different requirements wrt image libraries (it doesn't
### use -lXpm because it loads the xpm shared library dynamically at
### run time).
if test "${opsys}" = "mingw32"; then
  if test "${with_xpm}" != "no"; then
    AC_CHECK_HEADER(X11/xpm.h, HAVE_XPM=yes, HAVE_XPM=no, [
#define FOR_MSW 1])
  fi

  if test "${HAVE_XPM}" = "yes"; then
    AC_DEFINE(HAVE_XPM, 1, [Define to 1 if you have the Xpm library (-lXpm).])
  fi
fi

AC_SUBST(LIBXPM)

### Use -ljpeg if available, unless '--with-jpeg=no'.
HAVE_JPEG=no
LIBJPEG=
if test "${NS_IMPL_COCOA}" = yes; then
  : # Cocoa provides its own jpeg support, so do nothing.
elif test "${with_jpeg}" != "no"; then
  AC_CACHE_CHECK([for jpeglib 6b or later],
    [emacs_cv_jpeglib],
    [OLD_LIBS=$LIBS
     for emacs_cv_jpeglib in yes -ljpeg no; do
       case $emacs_cv_jpeglib in
	 yes) ;;
         no) break;;
	 *) LIBS="$LIBS $emacs_cv_jpeglib";;
       esac
       AC_LINK_IFELSE(
	 [AC_LANG_PROGRAM(
	    [[#undef HAVE_STDLIB_H /* Avoid config.h/jpeglib.h collision.  */
	      #include <stdio.h> /* jpeglib.h needs FILE and size_t.  */
	      #include <jpeglib.h>
	      #include <jerror.h>
	      char verify[JPEG_LIB_VERSION < 62 ? -1 : 1];
	      struct jpeg_decompress_struct cinfo;
	    ]],
	    [[
	      jpeg_create_decompress (&cinfo);
	      WARNMS (&cinfo, JWRN_JPEG_EOF);
	      jpeg_destroy_decompress (&cinfo);
	    ]])],
	 [emacs_link_ok=yes],
	 [emacs_link_ok=no])
       LIBS=$OLD_LIBS
       test $emacs_link_ok = yes && break
     done])
  if test "$emacs_cv_jpeglib" != no; then
    HAVE_JPEG=yes
    AC_DEFINE([HAVE_JPEG], 1,
      [Define to 1 if you have the jpeg library (typically -ljpeg).])
    ### mingw32 doesn't use -ljpeg, since it loads the library
    ### dynamically when needed, and doesn't want a run-time
    ### dependency on the jpeglib DLL.
    test "$emacs_cv_jpeglib" != yes && test "${opsys}" != "mingw32" \
    && LIBJPEG=$emacs_cv_jpeglib
  fi
fi
AC_SUBST(LIBJPEG)

HAVE_LCMS2=no
LCMS2_CFLAGS=
LCMS2_LIBS=
if test "${with_lcms2}" != "no"; then
  EMACS_CHECK_MODULES([LCMS2], [lcms2])
fi
if test "${HAVE_LCMS2}" = "yes"; then
  AC_DEFINE([HAVE_LCMS2], 1, [Define to 1 if you have the lcms2 library (-llcms2).])
  ### mingw32 doesn't use -llcms2, since it loads the library dynamically.
  if test "${opsys}" = "mingw32"; then
     LCMS2_LIBS=
  fi
fi
AC_SUBST(LCMS2_CFLAGS)
AC_SUBST(LCMS2_LIBS)

HAVE_ZLIB=no
LIBZ=
if test "${with_zlib}" != "no"; then
  OLIBS=$LIBS
  AC_SEARCH_LIBS([inflateEnd], [z], [HAVE_ZLIB=yes])
  LIBS=$OLIBS
  case $ac_cv_search_inflateEnd in
    -*) LIBZ=$ac_cv_search_inflateEnd ;;
  esac
fi
if test "${HAVE_ZLIB}" = "yes"; then
  AC_DEFINE([HAVE_ZLIB], 1, [Define to 1 if you have the zlib library (-lz).])
  ### mingw32 doesn't use -lz, since it loads the library dynamically.
  if test "${opsys}" = "mingw32"; then
     LIBZ=
  fi
fi

### Dynamic modules support
LIBMODULES=
HAVE_MODULES=no
MODULES_OBJ=
case $opsys in
  cygwin|mingw32) MODULES_SUFFIX=".dll" ;;
  *) MODULES_SUFFIX=".so" ;;
esac
if test "${with_modules}" != "no"; then
  case $opsys in
    gnu|gnu-linux)
      LIBMODULES="-ldl"
      HAVE_MODULES=yes
      ;;
    cygwin|mingw32|darwin)
      HAVE_MODULES=yes
      ;;
    *)
      # BSD systems have dlopen in libc.
      AC_CHECK_FUNC([dlopen], [HAVE_MODULES=yes])
      ;;
  esac

  if test "${HAVE_MODULES}" = no; then
    AC_MSG_ERROR([Dynamic modules are not supported on your system])
  else
    SAVE_LIBS=$LIBS
    LIBS="$LIBS $LIBMODULES"
    AC_CHECK_FUNCS([dladdr dlfunc])
    LIBS=$SAVE_LIBS
  fi
fi

if test "${HAVE_MODULES}" = yes; then
   MODULES_OBJ="dynlib.o emacs-module.o"
   AC_DEFINE(HAVE_MODULES, 1, [Define to 1 if dynamic modules are enabled])
   AC_DEFINE_UNQUOTED(MODULES_SUFFIX, "$MODULES_SUFFIX",
     [System extension for dynamic libraries])
fi
AC_SUBST(MODULES_OBJ)
AC_SUBST(LIBMODULES)
AC_SUBST(HAVE_MODULES)
AC_SUBST(MODULES_SUFFIX)

AC_CONFIG_FILES([src/emacs-module.h])
AC_SUBST_FILE([module_env_snippet_25])
AC_SUBST_FILE([module_env_snippet_26])
module_env_snippet_25="$srcdir/src/module-env-25.h"
module_env_snippet_26="$srcdir/src/module-env-26.h"

### Use -lpng if available, unless '--with-png=no'.
HAVE_PNG=no
LIBPNG=
PNG_CFLAGS=
if test "${NS_IMPL_COCOA}" = yes; then
  : # Cocoa provides its own png support, so do nothing.
elif test "${with_png}" != no; then
  # mingw32 loads the library dynamically.
  if test "$opsys" = mingw32; then
    AC_CHECK_HEADER([png.h], [HAVE_PNG=yes])
  elif test "${HAVE_X11}" = "yes" || test "${HAVE_W32}" = "yes"; then
    EMACS_CHECK_MODULES([PNG], [libpng >= 1.0.0])
    if test $HAVE_PNG = yes; then
      LIBPNG=$PNG_LIBS
    else
      # Test old way in case pkg-config doesn't have it (older machines).
      AC_MSG_CHECKING([for libpng not configured by pkg-config])

      png_cflags=`(libpng-config --cflags) 2>&AS_MESSAGE_LOG_FD` &&
      png_ldflags=`(libpng-config --ldflags) 2>&AS_MESSAGE_LOG_FD` || {
	# libpng-config does not work; configure by hand.
	# Debian unstable as of July 2003 has multiple libpngs, and puts png.h
	# in /usr/include/libpng.
	if test -r /usr/include/libpng/png.h &&
	   test ! -r /usr/include/png.h; then
	  png_cflags=-I/usr/include/libpng
	else
	  png_cflags=
	fi
	png_ldflags='-lpng'
      }
      SAVE_CFLAGS=$CFLAGS
      SAVE_LIBS=$LIBS
      CFLAGS="$CFLAGS $png_cflags"
      LIBS="$png_ldflags -lz -lm $LIBS"
      AC_LINK_IFELSE(
	[AC_LANG_PROGRAM([[#include <png.h>]],
	   [[return !png_get_channels (0, 0);]])],
	[HAVE_PNG=yes
	 PNG_CFLAGS=`AS_ECHO(["$png_cflags"]) | sed -e "$edit_cflags"`
	 LIBPNG=$png_ldflags])
      CFLAGS=$SAVE_CFLAGS
      LIBS=$SAVE_LIBS
      AC_MSG_RESULT([$HAVE_PNG])
    fi

    # $LIBPNG requires explicit -lz in some cases.
    # We don't know what those cases are, exactly, so play it safe and
    # append -lz to any nonempty $LIBPNG, unless we're already using LIBZ.
    case " $LIBPNG ",$LIBZ in
      *' -lz '*, | *' ',?*) ;;
      *) LIBPNG="$LIBPNG -lz" ;;
    esac
  fi
fi
if test $HAVE_PNG = yes; then
  AC_DEFINE([HAVE_PNG], [1], [Define to 1 if you have the png library.])

  SAVE_CFLAGS=$CFLAGS
  CFLAGS="$CFLAGS $PNG_CFLAGS"
  AC_CHECK_DECL([png_longjmp],
    [],
    [AC_DEFINE([PNG_DEPSTRUCT], [],
       [Define to empty to suppress deprecation warnings when building
	with --enable-gcc-warnings and with libpng versions before 1.5,
	which lack png_longjmp.])],
    [[#include <png.h>
    ]])
  CFLAGS=$SAVE_CFLAGS
fi
AC_SUBST(LIBPNG)
AC_SUBST(PNG_CFLAGS)

### Use -ltiff if available, unless '--with-tiff=no'.
### mingw32 doesn't use -ltiff, since it loads the library dynamically.
HAVE_TIFF=no
LIBTIFF=
if test "${opsys}" = "mingw32"; then
  if test "${with_tiff}" != "no"; then
    AC_CHECK_HEADER(tiffio.h, HAVE_TIFF=yes, HAVE_TIFF=no)
  fi
  if test "${HAVE_TIFF}" = "yes"; then
    AC_DEFINE(HAVE_TIFF, 1, [Define to 1 if you have the tiff library (-ltiff).])
  fi
elif test "${HAVE_X11}" = "yes" || test "${HAVE_W32}" = "yes"; then
  if test "${with_tiff}" != "no"; then
    AC_CHECK_HEADER(tiffio.h,
      [tifflibs="-lz -lm"
      # At least one tiff package requires the jpeg library.
      if test "${HAVE_JPEG}" = yes; then tifflibs="-ljpeg $tifflibs"; fi
      AC_CHECK_LIB(tiff, TIFFGetVersion, HAVE_TIFF=yes, , $tifflibs)])
  fi

  if test "${HAVE_TIFF}" = "yes"; then
    AC_DEFINE(HAVE_TIFF, 1, [Define to 1 if you have the tiff library (-ltiff).])
    dnl FIXME -lz -lm, as per libpng?
    LIBTIFF=-ltiff
  fi
fi
AC_SUBST(LIBTIFF)

### Use -lgif or -lungif if available, unless '--with-gif=no'.
### mingw32 doesn't use -lgif/-lungif, since it loads the library dynamically.
HAVE_GIF=no
LIBGIF=
if test "${opsys}" = "mingw32"; then
  if test "${with_gif}" != "no"; then
    AC_CHECK_HEADER(gif_lib.h, HAVE_GIF=yes, HAVE_GIF=no)
  fi
  if test "${HAVE_GIF}" = "yes"; then
    AC_DEFINE(HAVE_GIF, 1, [Define to 1 if you have a gif (or ungif) library.])
  fi
elif test "${HAVE_X11}" = "yes" && test "${with_gif}" != "no" \
        || test "${HAVE_W32}" = "yes"; then
  AC_CHECK_HEADER(gif_lib.h,
# EGifPutExtensionLast only exists from version libungif-4.1.0b1.
# Earlier versions can crash Emacs, but version 5.0 removes EGifPutExtensionLast.
    [AC_CHECK_LIB(gif, GifMakeMapObject, HAVE_GIF=yes,
        [AC_CHECK_LIB(gif, EGifPutExtensionLast, HAVE_GIF=yes, HAVE_GIF=maybe)])])

  if test "$HAVE_GIF" = yes; then
    LIBGIF=-lgif
  elif test "$HAVE_GIF" = maybe; then
# If gif_lib.h but no libgif, try libungif.
    AC_CHECK_LIB(ungif, EGifPutExtensionLast, HAVE_GIF=yes, HAVE_GIF=no)
    test "$HAVE_GIF" = yes && LIBGIF=-lungif
  fi

  if test "${HAVE_GIF}" = "yes"; then
    AC_DEFINE(HAVE_GIF, 1, [Define to 1 if you have a gif (or ungif) library.])
  fi
fi
AC_SUBST(LIBGIF)

dnl Check for required libraries.
MISSING=
WITH_NO=
if test "${HAVE_X11}" = "yes"; then
  test "${with_xpm}" != "no" && test "${HAVE_XPM}" != "yes" &&
    MISSING="libXpm" && WITH_NO="--with-xpm=no"
  test "${with_jpeg}" != "no" && test "${HAVE_JPEG}" != "yes" &&
    MISSING="$MISSING libjpeg" && WITH_NO="$WITH_NO --with-jpeg=no"
  test "${with_png}" != "no" && test "${HAVE_PNG}" != "yes" &&
    MISSING="$MISSING libpng" && WITH_NO="$WITH_NO --with-png=no"
  test "${with_gif}" != "no" && test "${HAVE_GIF}" != "yes" &&
    MISSING="$MISSING libgif/libungif" && WITH_NO="$WITH_NO --with-gif=no"
  test "${with_tiff}" != "no" && test "${HAVE_TIFF}" != "yes" &&
    MISSING="$MISSING libtiff" && WITH_NO="$WITH_NO --with-tiff=no"
fi
test "${with_gnutls}" != "no" && test "${HAVE_GNUTLS}" != "yes" &&
  MISSING="$MISSING gnutls" && WITH_NO="$WITH_NO --with-gnutls=no"
if test "X${MISSING}" != X; then
  AC_MSG_ERROR([The following required libraries were not found:
    $MISSING
Maybe some development libraries/packages are missing?
If you don't want to link with them give
    $WITH_NO
as options to configure])
fi

### Use -lgpm if available, unless '--with-gpm=no'.
HAVE_GPM=no
LIBGPM=
if test "${with_gpm}" != "no"; then
  AC_CHECK_HEADER(gpm.h,
    [AC_CHECK_LIB(gpm, Gpm_Open, HAVE_GPM=yes)])

  if test "${HAVE_GPM}" = "yes"; then
    AC_DEFINE(HAVE_GPM, 1, [Define to 1 if you have the gpm library (-lgpm).])
    LIBGPM=-lgpm
  fi
fi
AC_SUBST(LIBGPM)

dnl Check for malloc/malloc.h on darwin
AC_CHECK_HEADERS_ONCE(malloc/malloc.h)

GNUSTEP_CFLAGS=
### Use NeXTstep API to implement GUI.
if test "${HAVE_NS}" = "yes"; then
  AC_DEFINE(HAVE_NS, 1, [Define to 1 if you are using the NeXTstep API, either GNUstep or Cocoa on macOS.])
  if test "${NS_IMPL_COCOA}" = "yes"; then
    AC_DEFINE(NS_IMPL_COCOA, 1, [Define to 1 if you are using NS windowing under macOS.])
  fi
  if test "${NS_IMPL_GNUSTEP}" = "yes"; then
    AC_DEFINE(NS_IMPL_GNUSTEP, 1, [Define to 1 if you are using NS windowing under GNUstep.])
    if test $NS_GNUSTEP_CONFIG != yes; then
      # See also .m.o rule in src/Makefile.in.  */
      # FIXME: are all these flags really needed?  Document here why.  */
      GNUSTEP_CFLAGS="-D_REENTRANT -fPIC -fno-strict-aliasing -I${GNUSTEP_SYSTEM_HEADERS} ${GNUSTEP_LOCAL_HEADERS}"
      ## Extra CFLAGS applied to src/*.m files.
      GNU_OBJC_CFLAGS="$GNU_OBJC_CFLAGS -fgnu-runtime -Wno-import -fconstant-string-class=NSConstantString -DGNUSTEP_BASE_LIBRARY=1 -DGNU_GUI_LIBRARY=1 -DGNU_RUNTIME=1 -DGSWARN -DGSDIAGNOSE"
    fi
  fi
  OTHER_FILES=ns-app
fi

### Use session management (-lSM -lICE) if available
HAVE_X_SM=no
LIBXSM=
if test "${HAVE_X11}" = "yes"; then
  AC_CHECK_HEADER(X11/SM/SMlib.h,
    [AC_CHECK_LIB(SM, SmcOpenConnection, HAVE_X_SM=yes, , -lICE)])

  if test "${HAVE_X_SM}" = "yes"; then
    AC_DEFINE(HAVE_X_SM, 1, [Define to 1 if you have the SM library (-lSM).])
    LIBXSM="-lSM -lICE"
  fi
fi
AC_SUBST(LIBXSM)

### Use XRandr (-lXrandr) if available
HAVE_XRANDR=no
if test "${HAVE_X11}" = "yes"; then
  XRANDR_REQUIRED=1.2.2
  XRANDR_MODULES="xrandr >= $XRANDR_REQUIRED"
  EMACS_CHECK_MODULES([XRANDR], [$XRANDR_MODULES])
  if test $HAVE_XRANDR = no; then
    # Test old way in case pkg-config doesn't have it (older machines).
    # Include Xrender.h by hand to work around bug in older Xrandr.h
    # (e.g. RHEL5) and silence (harmless) configure warning (bug#18465).
    AC_CHECK_HEADER(X11/extensions/Xrandr.h,
      [AC_CHECK_LIB(Xrandr, XRRGetScreenResources, HAVE_XRANDR=yes)],
      [], [AC_INCLUDES_DEFAULT
#include <X11/extensions/Xrender.h>])
    if test $HAVE_XRANDR = yes; then
      XRANDR_LIBS=-lXrandr
    fi
  fi
  if test $HAVE_XRANDR = yes; then
    AC_DEFINE(HAVE_XRANDR, 1, [Define to 1 if you have the XRandr extension.])
  fi
fi
AC_SUBST(XRANDR_CFLAGS)
AC_SUBST(XRANDR_LIBS)

### Use Xinerama (-lXinerama) if available
HAVE_XINERAMA=no
if test "${HAVE_X11}" = "yes"; then
  XINERAMA_REQUIRED=1.0.2
  XINERAMA_MODULES="xinerama >= $XINERAMA_REQUIRED"
  EMACS_CHECK_MODULES([XINERAMA], [$XINERAMA_MODULES])
  if test $HAVE_XINERAMA = no; then
    # Test old way in case pkg-config doesn't have it (older machines).
    AC_CHECK_HEADER(X11/extensions/Xinerama.h,
      [AC_CHECK_LIB(Xinerama, XineramaQueryExtension, HAVE_XINERAMA=yes)])
    if test $HAVE_XINERAMA = yes; then
      XINERAMA_LIBS=-lXinerama
    fi
  fi
  if test $HAVE_XINERAMA = yes; then
    AC_DEFINE(HAVE_XINERAMA, 1, [Define to 1 if you have the Xinerama extension.])
  fi
fi
AC_SUBST(XINERAMA_CFLAGS)
AC_SUBST(XINERAMA_LIBS)

### Use Xfixes (-lXfixes) if available
HAVE_XFIXES=no
if test "${HAVE_X11}" = "yes"; then
  XFIXES_REQUIRED=4.0.0
  XFIXES_MODULES="xfixes >= $XFIXES_REQUIRED"
  EMACS_CHECK_MODULES([XFIXES], [$XFIXES_MODULES])
  if test $HAVE_XFIXES = no; then
    # Test old way in case pkg-config doesn't have it (older machines).
    AC_CHECK_HEADER(X11/extensions/Xfixes.h,
      [AC_CHECK_LIB(Xfixes, XFixesHideCursor, HAVE_XFIXES=yes)])
    if test $HAVE_XFIXES = yes; then
      XFIXES_LIBS=-lXfixes
    fi
  fi
  if test $HAVE_XFIXES = yes; then
    AC_DEFINE(HAVE_XFIXES, 1, [Define to 1 if you have the Xfixes extension.])
  fi
fi
AC_SUBST(XFIXES_CFLAGS)
AC_SUBST(XFIXES_LIBS)

### Use Xdbe (-lXdbe) if available
HAVE_XDBE=no
if test "${HAVE_X11}" = "yes"; then
  AC_CHECK_HEADER(X11/extensions/Xdbe.h,
    [AC_CHECK_LIB(Xext, XdbeAllocateBackBufferName, HAVE_XDBE=yes)],
    [],
    [#include <X11/Xlib.h>
    ])
  if test $HAVE_XDBE = yes; then
    XDBE_LIBS=-lXext
  fi
  if test $HAVE_XDBE = yes; then
    AC_DEFINE(HAVE_XDBE, 1, [Define to 1 if you have the Xdbe extension.])
  fi
fi
AC_SUBST(XDBE_CFLAGS)
AC_SUBST(XDBE_LIBS)

### Use libxml (-lxml2) if available
### mingw32 doesn't use -lxml2, since it loads the library dynamically.
HAVE_LIBXML2=no
if test "${with_xml2}" != "no"; then
  ### I'm not sure what the version number should be, so I just guessed.
  EMACS_CHECK_MODULES([LIBXML2], [libxml-2.0 > 2.6.17])
  # Built-in libxml2 on OS X 10.8 lacks libxml-2.0.pc.
  if test "${HAVE_LIBXML2}" != "yes" && test "$opsys" = "darwin"; then
    SAVE_CPPFLAGS="$CPPFLAGS"
    if test -z "$xcsdkdir" -a -n "$XCRUN" -a ! -d /usr/include; then
      dnl /usr/include is not found.  Try Xcode SDK dir if it is sane.
      xcsdkdir=`$XCRUN --show-sdk-path 2>/dev/null`
      case $xcsdkdir in
	*[[\\\"\#\$\&\'\`$am_lf\ \	]]*)
	xcsdkdir="" ;;
      esac
    fi
    CPPFLAGS="$CPPFLAGS -isystem${xcsdkdir}/usr/include/libxml2"
    AC_CHECK_HEADER(libxml/HTMLparser.h,
      [AC_CHECK_DECL(HTML_PARSE_RECOVER, HAVE_LIBXML2=yes, ,
		     [#include <libxml/HTMLparser.h>])])
    CPPFLAGS="$SAVE_CPPFLAGS"
    if test "${HAVE_LIBXML2}" = "yes"; then
      LIBXML2_CFLAGS="-isystem${xcsdkdir}/usr/include/libxml2"
      LIBXML2_LIBS="-lxml2"
    fi
  fi
  if test "${HAVE_LIBXML2}" = "yes"; then
    if test "${opsys}" != "mingw32"; then
      AC_CHECK_LIB(xml2, htmlReadMemory, HAVE_LIBXML2=yes, HAVE_LIBXML2=no,
        [$LIBXML2_LIBS])
    else
      LIBXML2_LIBS=""
    fi
    if test "${HAVE_LIBXML2}" = "yes"; then
      AC_DEFINE(HAVE_LIBXML2, 1, [Define to 1 if you have the libxml library (-lxml2).])
    else
      LIBXML2_LIBS=""
      LIBXML2_CFLAGS=""
    fi
  fi
fi
AC_SUBST(LIBXML2_LIBS)
AC_SUBST(LIBXML2_CFLAGS)

dnl ### Use libvterm (-lvterm) if available
HAVE_LIBVTERM=no
if test "${with_libvterm}" != "no"; then
  EMACS_CHECK_MODULES([LIBVTERM], [vterm])
  if test "${HAVE_LIBVTERM}" = "yes"; then
    AC_DEFINE(HAVE_LIBVTERM, 1, [Define to 1 if libvterm library is present.])
  fi
fi
AC_SUBST(LIBVTERM_LIBS)
AC_SUBST(LIBVTERM_CFLAGS)

BLESSMAIL_TARGET=
LIBS_MAIL=
if test ! "$with_mailutils"; then
  # Check for mail-locking functions in a "mail" library.  Probably this should
  # have the same check as for liblockfile below.
  AC_CHECK_LIB([mail], [maillock], [have_mail=yes], [have_mail=no])
  if test $have_mail = yes; then
    LIBS_MAIL=-lmail
    AC_DEFINE([HAVE_LIBMAIL], [1],
      [Define to 1 if you have the 'mail' library (-lmail).])

    OLD_LIBS=$LIBS
    LIBS="$LIBS_MAIL $LIBS"
    AC_CHECK_FUNCS([touchlock])
    LIBS=$OLD_LIBS
  fi
  dnl Debian, at least:
  AC_CHECK_LIB([lockfile], [maillock], [have_lockfile=yes], [have_lockfile=no])
  if test $have_lockfile = yes; then
     LIBS_MAIL=-llockfile
     AC_DEFINE([HAVE_LIBLOCKFILE], [1],
       [Define to 1 if you have the 'lockfile' library (-llockfile).])
  else
    # If we have the shared liblockfile, assume we must use it for mail
    # locking (e.g. Debian).  If we couldn't link against liblockfile
    # (no liblockfile.a installed), ensure that we don't need to.
    dnl This works for files generally, not just executables.
    dnl Should we look elsewhere for it?  Maybe examine /etc/ld.so.conf?
    AC_CHECK_PROG([liblockfile], [liblockfile.so], [yes], [no],
		  [/usr/lib:/lib:/usr/local/lib:$LD_LIBRARY_PATH])
    if test "$ac_cv_prog_liblockfile" = yes; then
      AC_MSG_ERROR([Shared liblockfile found but can't link against it.
This probably means that movemail could lose mail.
There may be a 'development' package to install containing liblockfile.])
    fi
  fi
  AC_CHECK_HEADERS([maillock.h])

  ## Define MAIL_USE_FLOCK (or LOCKF) if the mailer uses flock (or lockf) to
  ## interlock access to the mail spool.  The alternative is a lock file named
  ## /usr/spool/mail/$USER.lock.
  mail_lock=no
  case $opsys in
    aix4-2) mail_lock="lockf" ;;

    gnu|freebsd|dragonfly|netbsd|openbsd|darwin) mail_lock="flock" ;;

    ## On GNU/Linux systems, both methods are used by various mail programs.
    ## I assume most people are using newer mailers that have heard of flock.
    ## Change this if you need to.
    ## Debian contains a patch which says: "On Debian/GNU/Linux systems,
    ## configure gets the right answers, and that means *NOT* using flock.
    ## Using flock is guaranteed to be the wrong thing. See Debian Policy
    ## for details." and then uses '#ifdef DEBIAN'.  Unfortunately the
    ## Debian maintainer hasn't provided a clean fix for Emacs.
    ## movemail.c will use 'maillock' when MAILDIR, HAVE_LIBMAIL and
    ## HAVE_MAILLOCK_H are defined, so the following appears to be the
    ## correct logic.  -- fx
    ## We must check for HAVE_LIBLOCKFILE too, as movemail does.
    ## liblockfile is a Free Software replacement for libmail, used on
    ## Debian systems and elsewhere. -rfr.
    gnu-*)
      mail_lock="flock"
      if test $have_mail = yes || test $have_lockfile = yes; then
	test $ac_cv_header_maillock_h = yes && mail_lock=no
      fi ;;

    mingw32)
      mail_lock="none-needed" ;;
  esac

  case $mail_lock in
    flock) AC_DEFINE([MAIL_USE_FLOCK], [1],
	     [Define if the mailer uses flock to interlock the mail spool.]);;

    lockf) AC_DEFINE([MAIL_USE_LOCKF], [1],
	     [Define if the mailer uses lockf to interlock the mail spool.]);;

    none-needed) ;;

    *) BLESSMAIL_TARGET="need-blessmail" ;;
  esac
fi
AC_SUBST([BLESSMAIL_TARGET])
AC_SUBST([LIBS_MAIL])

OLD_LIBS=$LIBS
LIBS="$LIB_PTHREAD $LIB_MATH $LIBS"
AC_CHECK_FUNCS(accept4 fchdir gethostname \
getrusage get_current_dir_name \
lrand48 random rint trunc \
select getpagesize setlocale newlocale \
getrlimit setrlimit shutdown \
pthread_sigmask strsignal setitimer \
sendto recvfrom getsockname getifaddrs freeifaddrs \
gai_strerror sync \
getpwent endpwent getgrent endgrent \
cfmakeraw cfsetspeed __executable_start log2 prctl)
LIBS=$OLD_LIBS

dnl No need to check for posix_memalign if aligned_alloc works.
AC_CHECK_FUNCS([aligned_alloc posix_memalign], [break])
AC_CHECK_DECLS([aligned_alloc], [], [], [[#include <stdlib.h>]])

dnl Cannot use AC_CHECK_FUNCS
AC_CACHE_CHECK([for __builtin_frame_address],
  [emacs_cv_func___builtin_frame_address],
  [AC_LINK_IFELSE([AC_LANG_PROGRAM([], [__builtin_frame_address (0);])],
     [emacs_cv_func___builtin_frame_address=yes],
     [emacs_cv_func___builtin_frame_address=no])])
if test $emacs_cv_func___builtin_frame_address = yes; then
  AC_DEFINE([HAVE___BUILTIN_FRAME_ADDRESS], 1,
	    [Define to 1 if you have the '__builtin_frame_address' function.])
fi
AC_CACHE_CHECK([for __builtin_unwind_init],
	       emacs_cv_func___builtin_unwind_init,
[AC_LINK_IFELSE([AC_LANG_PROGRAM([], [__builtin_unwind_init ();])],
		emacs_cv_func___builtin_unwind_init=yes,
		emacs_cv_func___builtin_unwind_init=no)])
if test $emacs_cv_func___builtin_unwind_init = yes; then
  AC_DEFINE(HAVE___BUILTIN_UNWIND_INIT, 1,
	    [Define to 1 if you have the '__builtin_unwind_init' function.])
fi

AC_CHECK_HEADERS_ONCE(sys/un.h)

AC_FUNC_FSEEKO

# UNIX98 PTYs.
AC_CHECK_FUNCS(grantpt)

# PTY-related GNU extensions.
AC_CHECK_FUNCS(getpt posix_openpt)

dnl Run a test program that contains a call to tputs, a call that is
dnl never executed.  This tests whether a pre-'main' dynamic linker
dnl works with the library.  It's too much trouble to actually call
dnl tputs in the test program, due to portability hassles.  When
dnl cross-compiling, assume the test program will run if it links.
AC_DEFUN([tputs_link_source], [
  AC_LANG_SOURCE(
     [[extern void tputs (const char *, int, int (*)(int));
       int main (int argc, char **argv)
       {
	  if (argc == 10000)
	    tputs (argv[0], 0, 0);
	  return 0;
       }]])
])
# Check this now, so that we will NOT find the above functions in ncurses.
# That is because we have not set up to link ncurses in lib-src.
# It's better to believe a function is not available
# than to expect to find it in ncurses.
# Also we need tputs and friends to be able to build at all.
AC_CACHE_CHECK([for library containing tputs], [emacs_cv_tputs_lib],
[if test "${opsys}" = "mingw32"; then
  emacs_cv_tputs_lib='none required'
else
  # curses precedes termcap because of AIX (Bug#9736#35) and OpenIndiana.
  for tputs_library in '' tinfo ncurses terminfo curses termcap; do
    OLIBS=$LIBS
    if test -z "$tputs_library"; then
      emacs_cv_tputs_lib='none required'
    else
      emacs_cv_tputs_lib=-l$tputs_library
      LIBS="$emacs_cv_tputs_lib $LIBS"
    fi
    AC_RUN_IFELSE([tputs_link_source], [], [emacs_cv_tputs_lib=no],
      [AC_LINK_IFELSE([tputs_link_source], [], [emacs_cv_tputs_lib=no])])
    LIBS=$OLIBS
    if test "X$emacs_cv_tputs_lib" != Xno; then
      break
    fi
  done
fi])
AS_CASE(["$emacs_cv_tputs_lib"],
  [no], [AC_MSG_ERROR([The required function 'tputs' was not found in any library.
The following libraries were tried (in order):
  libtinfo, libncurses, libterminfo, libcurses, libtermcap
Please try installing whichever of these libraries is most appropriate
for your system, together with its header files.
For example, a libncurses-dev(el) or similar package.])],
  [-l*], [LIBS_TERMCAP=$emacs_cv_tputs_lib],
  [*], [LIBS_TERMCAP=])

## Use termcap instead of terminfo?
## Only true for: freebsd < 40000, ms-w32, netbsd < 599002500.
TERMINFO=yes
## FIXME?  In the cases below where we unconditionally set
## LIBS_TERMCAP="-lncurses", this overrides LIBS_TERMCAP = -ltinfo,
## if that was found above to have tputs.
## Should we use the gnu* logic everywhere?
case "$opsys" in
  ## darwin: Prevents crashes when running Emacs in Terminal.app under 10.2.
  ##  The ncurses library has been moved out of the System framework in
  ##  Mac OS X 10.2.  So if configure detects it, set the command-line
  ##  option to use it.
  darwin) LIBS_TERMCAP="-lncurses" ;;

  gnu*) test -z "$LIBS_TERMCAP" && LIBS_TERMCAP="-lncurses" ;;

  freebsd)
    AC_MSG_CHECKING([whether FreeBSD is new enough to use terminfo])
    AC_CACHE_VAL(emacs_cv_freebsd_terminfo,
    [AC_LINK_IFELSE([AC_LANG_PROGRAM([[#include <osreldate.h>]],
[[#if __FreeBSD_version < 400000
fail;
#endif
]])], emacs_cv_freebsd_terminfo=yes, emacs_cv_freebsd_terminfo=no)])

    AC_MSG_RESULT($emacs_cv_freebsd_terminfo)

    if test $emacs_cv_freebsd_terminfo = yes; then
      LIBS_TERMCAP="-lncurses"
    else
      TERMINFO=no
      LIBS_TERMCAP="-ltermcap"
    fi
    ;;

  mingw32)
    TERMINFO=no
    LIBS_TERMCAP=
    ;;

  netbsd)
    if test "x$LIBS_TERMCAP" != "x-lterminfo"; then
      TERMINFO=no
      LIBS_TERMCAP="-ltermcap"
    fi
    ;;

  openbsd | dragonfly) LIBS_TERMCAP="-lncurses" ;;

  ## hpux: Make sure we get select from libc rather than from libcurses
  ##  because libcurses on HPUX 10.10 has a broken version of select.
  ##  We used to use -lc -lcurses, but this may be cleaner.
  ## FIXME?  But TERMINFO = yes on hpux (it used to be explicitly
  # set that way, now it uses the default).  Isn't this a contradiction?
  hpux*) LIBS_TERMCAP="-ltermcap" ;;

esac

TERMCAP_OBJ=tparam.o
if test $TERMINFO = yes; then
  AC_DEFINE(TERMINFO, 1, [Define to 1 if you use terminfo instead of termcap.])
  TERMCAP_OBJ=terminfo.o
fi
if test "X$LIBS_TERMCAP" = "X-lncurses"; then
  AC_DEFINE(USE_NCURSES, 1, [Define to 1 if you use ncurses.])
fi
AC_SUBST(LIBS_TERMCAP)
AC_SUBST(TERMCAP_OBJ)

# GNU/Linux-specific timer functions.
AC_CACHE_CHECK([for timerfd interface], [emacs_cv_have_timerfd],
  [AC_COMPILE_IFELSE(
     [AC_LANG_PROGRAM([[#include <sys/timerfd.h>
		      ]],
		      [[timerfd_create (CLOCK_REALTIME,
					TFD_CLOEXEC | TFD_NONBLOCK);
			timerfd_settime (0, TFD_TIMER_ABSTIME, 0, 0);]])],
     [emacs_cv_have_timerfd=yes],
     [emacs_cv_have_timerfd=no])])
if test "$emacs_cv_have_timerfd" = yes; then
  AC_DEFINE([HAVE_TIMERFD], 1,
    [Define to 1 if timerfd functions are supported as in GNU/Linux.])
fi

# Alternate stack for signal handlers.
AC_CACHE_CHECK([whether signals can be handled on alternate stack],
	       [emacs_cv_alternate_stack],
  [AC_COMPILE_IFELSE(
     [AC_LANG_PROGRAM([[#include <signal.h>
		      ]],
		      [[stack_t ss;
			struct sigaction sa;
			ss.ss_sp = malloc (SIGSTKSZ);
			ss.ss_size = SIGSTKSZ;
			sa.sa_flags = SA_SIGINFO | SA_ONSTACK;
			sigaltstack (&ss, 0);
			sigaction (SIGSEGV, &sa, 0);]])],
     [emacs_cv_alternate_stack=yes],
     [emacs_cv_alternate_stack=no])])

# Do we need the Hesiod library to provide the support routines?
dnl FIXME?  Should we be skipping this on Darwin too?
LIBHESIOD=
LIBRESOLV=
if test "$with_hesiod" != no ; then
  # Don't set $LIBS here -- see comments above.  FIXME which comments?
  resolv=no
  AC_CHECK_FUNC(res_send, , [AC_CHECK_FUNC(__res_send, ,
     [AC_CHECK_LIB(resolv, res_send, resolv=yes,
		  [AC_CHECK_LIB(resolv, __res_send, resolv=yes)])])])
  if test "$resolv" = yes ; then
    RESOLVLIB=-lresolv
  else
    RESOLVLIB=
  fi
  hesiod=no
  AC_CHECK_FUNC(hes_getmailhost, , [AC_CHECK_LIB(hesiod, hes_getmailhost,
	hesiod=yes, :, $RESOLVLIB)])

  if test x"$hesiod" = xyes; then
    LIBHESIOD=-lhesiod
    LIBRESOLV=$RESOLVLIB
  fi
fi
AC_SUBST(LIBHESIOD)
AC_SUBST(LIBRESOLV)

# These tell us which Kerberos-related libraries to use.
COM_ERRLIB=
CRYPTOLIB=
KRB5LIB=
DESLIB=
KRB4LIB=

if test "${with_kerberos}" != no; then
  OLD_LIBS=$LIBS
  AC_CHECK_LIB(com_err, com_err, have_com_err=yes, have_com_err=no)
  if test $have_com_err = yes; then
    COM_ERRLIB=-lcom_err
    LIBS="$COM_ERRLIB $LIBS"
  fi
  AC_CHECK_LIB(crypto, mit_des_cbc_encrypt, have_crypto=yes, have_crypto=no)
  if test $have_crypto = yes; then
    CRYPTOLIB=-lcrypto
    LIBS="$CRYPTOLIB $LIBS"
  fi
  AC_CHECK_LIB(k5crypto, mit_des_cbc_encrypt, have_k5crypto=yes, have_k5crypto=no)
  if test $have_k5crypto = yes; then
    CRYPTOLIB=-lk5crypto
    LIBS="$CRYPTOLIB $LIBS"
  fi
  AC_CHECK_LIB(krb5, krb5_init_context, have_krb5=yes, have_krb5=no)
  if test $have_krb5=yes; then
    KRB5LIB=-lkrb5
    LIBS="$KRB5LIB $LIBS"
  fi
  dnl FIXME Simplify.  Does not match 22 logic, thanks to default_off?
  if test "${with_kerberos5}" = no; then
    AC_CHECK_LIB(des425, des_cbc_encrypt, have_des425=yes, have_des425=no )
    if test $have_des425 = yes; then
      DESLIB=-ldes425
      LIBS="$DESLIB $LIBS"
    else
      AC_CHECK_LIB(des, des_cbc_encrypt, have_des=yes, have_des=no)
      if test $have_des = yes; then
        DESLIB=-ldes
        LIBS="$DESLIB $LIBS"
      fi
    fi
    AC_CHECK_LIB(krb4, krb_get_cred, have_krb4=yes, have_krb4=no)
    if test $have_krb4 = yes; then
      KRB4LIB=-lkrb4
      LIBS="$KRB4LIB $LIBS"
    else
      AC_CHECK_LIB(krb, krb_get_cred, have_krb=yes, have_krb=no)
      if test $have_krb = yes; then
        KRB4LIB=-lkrb
        LIBS="$KRB4LIB $LIBS"
      fi
    fi
  fi

  if test "${with_kerberos5}" != no; then
    AC_CHECK_HEADERS(krb5.h,
      [AC_CHECK_MEMBERS([krb5_error.text, krb5_error.e_text],,,
		        [#include <krb5.h>])])
  else
    AC_CHECK_HEADERS(krb.h,,
		     [AC_CHECK_HEADERS(kerberosIV/krb.h,,
				       [AC_CHECK_HEADERS(kerberos/krb.h)])])
  fi
  AC_CHECK_HEADERS(com_err.h)
  LIBS=$OLD_LIBS
fi

AC_SUBST(COM_ERRLIB)
AC_SUBST(CRYPTOLIB)
AC_SUBST(KRB5LIB)
AC_SUBST(DESLIB)
AC_SUBST(KRB4LIB)

AC_CHECK_HEADERS(valgrind/valgrind.h)

AC_CHECK_MEMBERS([struct unipair.unicode], [], [], [[#include <linux/kd.h>]])

AC_CHECK_FUNCS_ONCE([sbrk])

ok_so_far=yes
AC_CHECK_FUNC(socket, , ok_so_far=no)
if test $ok_so_far = yes; then
  AC_CHECK_HEADER(netinet/in.h, , ok_so_far=no)
fi
if test $ok_so_far = yes; then
  AC_CHECK_HEADER(arpa/inet.h, , ok_so_far=no)
fi
if test $ok_so_far = yes; then
dnl Fixme: Not used.  Should this be HAVE_SOCKETS?
  AC_DEFINE(HAVE_INET_SOCKETS, 1,
	    [Define to 1 if you have inet sockets.])
fi

AC_FUNC_FORK

AC_CHECK_FUNCS(snprintf)

dnl Check for glib.  This differs from other library checks in that
dnl Emacs need not link to glib unless some other library is already
dnl linking to glib.  Although glib provides no facilities that Emacs
dnl needs for its own purposes, when glib is present Emacs needs to
dnl use primitives like g_main_context_query to avoid clashing with
dnl glib at a low level.
dnl
dnl Check this late, since it depends on $GTK_CFLAGS etc.
XGSELOBJ=
AC_CACHE_CHECK([whether GLib is linked in], [emacs_cv_links_glib],
[OLDCFLAGS="$CFLAGS"
OLDLIBS="$LIBS"
CFLAGS="$CFLAGS $GTK_CFLAGS $RSVG_CFLAGS $DBUS_CFLAGS $SETTINGS_CFLAGS"
LIBS="$LIBS $GTK_LIBS $RSVG_LIBS $DBUS_LIBS $SETTINGS_LIBS"
CFLAGS="$CFLAGS $NOTIFY_CFLAGS $CAIRO_CFLAGS"
LIBS="$LIBS $NOTIFY_LIBS $CAIRO_LIBS"
AC_LINK_IFELSE([AC_LANG_PROGRAM(
	[[#include <glib.h>
	]],
	[[g_print ("Hello world");]])],
     [emacs_cv_links_glib=yes],
     [emacs_cv_links_glib=no])
CFLAGS="$OLDCFLAGS"
LIBS="$OLDLIBS"])
if test "${emacs_cv_links_glib}" = "yes"; then
  AC_DEFINE(HAVE_GLIB, 1, [Define to 1 if GLib is linked in.])
  if test "$HAVE_NS" = no;then
    XGSELOBJ=xgselect.o
  fi
fi
AC_SUBST(XGSELOBJ)

dnl Adapted from Haible's version.
AC_CACHE_CHECK([for nl_langinfo and CODESET], emacs_cv_langinfo_codeset,
  [AC_LINK_IFELSE([AC_LANG_PROGRAM([[#include <langinfo.h>]],
    [[char* cs = nl_langinfo(CODESET);]])],
    emacs_cv_langinfo_codeset=yes,
    emacs_cv_langinfo_codeset=no)
  ])
if test $emacs_cv_langinfo_codeset = yes; then
  AC_DEFINE(HAVE_LANGINFO_CODESET, 1,
    [Define if you have <langinfo.h> and nl_langinfo(CODESET).])
fi

AC_TYPE_MBSTATE_T

dnl Fixme: AC_SYS_POSIX_TERMIOS should probably be used, but it's not clear
dnl how the tty code is related to POSIX and/or other versions of termios.
dnl The following looks like a useful start.
dnl
dnl AC_SYS_POSIX_TERMIOS
dnl if test $ac_cv_sys_posix_termios = yes; then
dnl    AC_DEFINE(HAVE_TERMIOS, 1, [Define to 1 if you have POSIX-style functions
dnl                                and macros for terminal control.])
dnl    AC_DEFINE(HAVE_TCATTR, 1, [Define to 1 if you have tcgetattr and tcsetattr.])
dnl fi

dnl Turned on June 1996 supposing nobody will mind it.
dnl MinGW emulates passwd database, so this feature doesn't make sense there.
if test "${opsys}" != "mingw32"; then
   AC_DEFINE(AMPERSAND_FULL_NAME, 1, [Define to use the convention that &
     in the full name stands for the login id.])
fi

dnl Everybody supports this, except MS.
dnl Seems like the kind of thing we should be testing for, though.
## Note: PTYs are broken on darwin <6.  Use at your own risk.
if test "${opsys}" != "mingw32"; then
  AC_DEFINE(HAVE_PTYS, 1, [Define if the system supports pty devices.])
fi

dnl Everybody supports this, except MS-DOS.
dnl Seems like the kind of thing we should be testing for, though.
dnl Compare with HAVE_INET_SOCKETS (which is unused...) above.
AC_DEFINE(HAVE_SOCKETS, 1, [Define if the system supports
  4.2-compatible sockets.])

AH_TEMPLATE(INTERNAL_TERMINAL, [This is substituted when $TERM is "internal".])

AH_TEMPLATE(NULL_DEVICE, [Name of the file to open to get
  a null file, or a data sink.])
if test "${opsys}" = "mingw32"; then
  AC_DEFINE(NULL_DEVICE, ["NUL:"])
else
  AC_DEFINE(NULL_DEVICE, ["/dev/null"])
fi

if test "${opsys}" = "mingw32"; then
  SEPCHAR=';'
else
  SEPCHAR=':'
fi
AC_DEFINE_UNQUOTED(SEPCHAR, ['$SEPCHAR'], [Character that separates PATH elements.])
dnl This is for MinGW, and is used in test/Makefile.in.
dnl The MSYS Bash has heuristics for replacing ':' with ';' when it
dnl decides that a command-line argument to be passed to a MinGW program
dnl is a PATH-style list of directories.  But that heuristics plays it
dnl safe, and only does the replacement when it is _absolutely_ sure it
dnl sees a colon-separated list of file names; e.g. ":." is left alone,
dnl which breaks in-tree builds.  So we do this manually instead.
dnl Note that we cannot rely on PATH_SEPARATOR, as that one will always
dnl be computed as ':' in MSYS Bash.
AC_SUBST(SEPCHAR)

dnl Everybody supports this, except MS-DOS.
AC_DEFINE(subprocesses, 1, [Define to enable asynchronous subprocesses.])

AC_DEFINE(USER_FULL_NAME, [pw->pw_gecos], [How to get a user's full name.])


AC_DEFINE(DIRECTORY_SEP, ['/'],
  [Character that separates directories in a file name.])

if test "${opsys}" = "mingw32"; then
  AC_DEFINE(IS_DEVICE_SEP(_c_), [((_c_) == ':')],
    [Returns true if character is a device separator.])

  AC_DEFINE(IS_DIRECTORY_SEP(_c_), [((_c_) == '/' || (_c_) == '\\')],
    [Returns true if character is a directory separator.])

  AC_DEFINE(IS_ANY_SEP(_c_), [(IS_DIRECTORY_SEP (_c_) || IS_DEVICE_SEP(_c_))],
    [Returns true if character is any form of separator.])
else
  AC_DEFINE(IS_DEVICE_SEP(_c_), 0,
    [Returns true if character is a device separator.])

  AC_DEFINE(IS_DIRECTORY_SEP(_c_), [((_c_) == DIRECTORY_SEP)],
    [Returns true if character is a directory separator.])

  AC_DEFINE(IS_ANY_SEP(_c_), [(IS_DIRECTORY_SEP (_c_))],
    [Returns true if character is any form of separator.])
fi

if test "$USE_X_TOOLKIT" != "none"; then
  have_editres=yes
  case $opsys in
    hpux*)
      dnl Assar Westerlund <assar@sics.se> says this is necessary
      dnl for HP-UX 10.20, and that it works for HP-UX 0 as well.
      have_editres=no
    ;;
  esac
  if test "$have_editres" != no && test ! -z "$LIBXMU"; then
    OLDLIBS="$LIBS"
    dnl See libXmu.a check above.
    if test x$HAVE_X11XTR6 = xyes; then
      LIBS="-lXt -lSM -lICE $LIBXMU"
    else
      OTHERLIBS="-lXt -$LIBXMU"
    fi
    AC_TRY_LINK(
      [#include <X11/Intrinsic.h>
       #include <X11/Xmu/Editres.h>],
      [_XEditResCheckMessages (0, 0, 0, 0);],
      [AC_DEFINE([X_TOOLKIT_EDITRES], 1,
        [Define to 1 if we should use XEditRes.])])
    LIBS=$OLDLIBS
  fi
fi

case $opsys in
  sol2* | unixware )
    dnl Some SVr4s don't define NSIG in sys/signal.h for ANSI environments;
    dnl instead, there's a system variable _sys_nsig.  Unfortunately, we
    dnl need the constant to dimension an array.  So wire in the appropriate
    dnl value here.
    AC_DEFINE(NSIG_MINIMUM, 32, [Minimum value of NSIG.])
    ;;
esac

emacs_broken_SIGIO=no

case $opsys in
  dnl SIGIO exists, but the feature doesn't work in the way Emacs needs.
  hpux* | nacl | openbsd | sol2* | unixware )
    emacs_broken_SIGIO=yes
    ;;

  aix4-2)
    dnl On AIX Emacs uses the gmalloc.c malloc implementation.  But given
    dnl the way this system works, libc functions that return malloced
    dnl memory use the libc malloc implementation. Calling xfree or
    dnl xrealloc on the results of such functions results in a crash.
    dnl
    dnl One solution for this could be to define SYSTEM_MALLOC in configure,
    dnl but that does not currently work on this system.
    dnl
    dnl It is possible to completely override the malloc implementation on
    dnl AIX, but that involves putting the malloc functions in a shared
    dnl library and setting the MALLOCTYPE environment variable to point to
    dnl that shared library.
    dnl
    dnl Emacs currently calls xrealloc on the results of get_current_dir name,
    dnl to avoid a crash just use the Emacs implementation for that function.
    dnl
    dnl FIXME We could change the AC_CHECK_FUNCS call near the start
    dnl of this file, so that we do not check for get_current_dir_name
    dnl on AIX.  But that might be fragile if something else ends
    dnl up testing for get_current_dir_name as a dependency.
    AC_DEFINE(BROKEN_GET_CURRENT_DIR_NAME, 1, [Define if
      get_current_dir_name should not be used.])
    ;;

  freebsd)
    dnl Circumvent a bug in FreeBSD.  In the following sequence of
    dnl writes/reads on a PTY, read(2) returns bogus data:
    dnl
    dnl write(2)  1022 bytes
    dnl write(2)   954 bytes, get EAGAIN
    dnl read(2)   1024 bytes in process_read_output
    dnl read(2)     11 bytes in process_read_output
    dnl
    dnl That is, read(2) returns more bytes than have ever been written
    dnl successfully.  The 1033 bytes read are the 1022 bytes written
    dnl successfully after processing (for example with CRs added if the
    dnl terminal is set up that way which it is here).  The same bytes will
    dnl be seen again in a later read(2), without the CRs.
    AC_DEFINE(BROKEN_PTY_READ_AFTER_EAGAIN, 1, [Define on FreeBSD to
      work around an issue when reading from a PTY.])
    ;;
esac

case $opsys in
  gnu-* | sol2-10 )
    dnl FIXME Can't we test if this exists (eg /proc/$$)?
    AC_DEFINE(HAVE_PROCFS, 1, [Define if you have the /proc filesystem.])
  ;;
esac

case $opsys in
  darwin | dragonfly | freebsd | netbsd | openbsd )
    AC_DEFINE(DONT_REOPEN_PTY, 1, [Define if process.c does not need to
      close a pty to make it a controlling terminal (it is already a
      controlling terminal of the subprocess, because we did ioctl TIOCSCTTY).])
  ;;
esac

dnl FIXME Surely we can test for this rather than hard-code it.
case $opsys in
  netbsd | openbsd) sound_device="/dev/audio" ;;
  *) sound_device="/dev/dsp" ;;
esac

dnl Used in sound.c
AC_DEFINE_UNQUOTED(DEFAULT_SOUND_DEVICE, "$sound_device",
  [Name of the default sound device.])


dnl Emacs can read input using SIGIO and buffering characters itself,
dnl or using CBREAK mode and making C-g cause SIGINT.
dnl The choice is controlled by the variable interrupt_input.
dnl
dnl Define INTERRUPT_INPUT to make interrupt_input = 1 the default (use SIGIO)
dnl
dnl Emacs uses the presence of the USABLE_SIGIO macro
dnl to indicate whether or not signal-driven I/O is possible.  It uses
dnl INTERRUPT_INPUT to decide whether to use it by default.
dnl
dnl SIGIO can be used only on systems that implement it (4.2 and 4.3).
dnl CBREAK mode has two disadvantages
dnl 1) At least in 4.2, it is impossible to handle the Meta key properly.
dnl I hear that in system V this problem does not exist.
dnl 2) Control-G causes output to be discarded.
dnl I do not know whether this can be fixed in system V.
dnl
dnl Another method of doing input is planned but not implemented.
dnl It would have Emacs fork off a separate process
dnl to read the input and send it to the true Emacs process
dnl through a pipe.
case $opsys in
  darwin | gnu-linux | gnu-kfreebsd )
    AC_DEFINE(INTERRUPT_INPUT, 1, [Define to read input using SIGIO.])
  ;;
esac


dnl If the system's imake configuration file defines 'NeedWidePrototypes'
dnl as 'NO', we must define NARROWPROTO manually.  Such a define is
dnl generated in the Makefile generated by 'xmkmf'.  If we don't define
dnl NARROWPROTO, we will see the wrong function prototypes for X functions
dnl taking float or double parameters.
case $opsys in
  cygwin|gnu|gnu-linux|gnu-kfreebsd|freebsd|netbsd|openbsd)
    AC_DEFINE(NARROWPROTO, 1, [Define if system's imake configuration
      file defines 'NeedWidePrototypes' as 'NO'.])
  ;;
esac


dnl Used in process.c, this must be a loop, even if it only runs once.
AH_TEMPLATE(PTY_ITERATION, [How to iterate over PTYs.])
dnl Only used if !PTY_ITERATION.  Iterate from FIRST_PTY_LETTER to z,
dnl trying suffixes 0-16.
AH_TEMPLATE(FIRST_PTY_LETTER, [Letter to use in finding device name of
  first PTY, if PTYs are supported.])
AH_TEMPLATE(PTY_OPEN, [How to open a PTY, if non-standard.])
AH_TEMPLATE(PTY_NAME_SPRINTF, [How to get the device name of the control
  end of a PTY, if non-standard.])
AH_TEMPLATE(PTY_TTY_NAME_SPRINTF, [How to get device name of the tty
  end of a PTY, if non-standard.])

case $opsys in
  aix4-2 )
    AC_DEFINE(PTY_ITERATION, [int c; for (c = 0; !c ; c++)])
    dnl You allocate a pty by opening /dev/ptc to get the master side.
    dnl To get the name of the slave side, you just ttyname() the master side.
    AC_DEFINE(PTY_NAME_SPRINTF, [strcpy (pty_name, "/dev/ptc");])
    AC_DEFINE(PTY_TTY_NAME_SPRINTF, [strcpy (pty_name, ttyname (fd));])
    ;;

  cygwin )
    AC_DEFINE(PTY_ITERATION, [int i; for (i = 0; i < 1; i++)])
    dnl multi-line AC_DEFINEs are hard. :(
    AC_DEFINE(PTY_OPEN, [ do { int dummy; sigset_t blocked, procmask; sigemptyset (&blocked); sigaddset (&blocked, SIGCHLD); pthread_sigmask (SIG_BLOCK, &blocked, &procmask); if (-1 == openpty (&fd, &dummy, pty_name, 0, 0)) fd = -1; pthread_sigmask (SIG_SETMASK, &procmask, 0); if (fd >= 0) emacs_close (dummy); } while (false)])
    AC_DEFINE(PTY_NAME_SPRINTF, [])
    AC_DEFINE(PTY_TTY_NAME_SPRINTF, [])
    ;;

  gnu | openbsd | qnxnto )
    AC_DEFINE(FIRST_PTY_LETTER, ['p'])
    ;;

  gnu-linux | gnu-kfreebsd | dragonfly | freebsd | netbsd | darwin | nacl )
    dnl if HAVE_GRANTPT
    if test "x$ac_cv_func_grantpt" = xyes; then
      AC_DEFINE(UNIX98_PTYS, 1, [Define if the system has Unix98 PTYs.])
      AC_DEFINE(PTY_ITERATION, [int i; for (i = 0; i < 1; i++)])
      dnl Note that grantpt and unlockpt may fork.  We must block SIGCHLD
      dnl to prevent sigchld_handler from intercepting the child's death.
      AC_DEFINE(PTY_TTY_NAME_SPRINTF, [{ char *ptyname = 0; sigset_t blocked; sigemptyset (&blocked); sigaddset (&blocked, SIGCHLD); pthread_sigmask (SIG_BLOCK, &blocked, 0); if (grantpt (fd) != -1 && unlockpt (fd) != -1) ptyname = ptsname(fd); pthread_sigmask (SIG_UNBLOCK, &blocked, 0); if (!ptyname) { emacs_close (fd); return -1; } snprintf (pty_name, PTY_NAME_SIZE, "%s", ptyname); }])
      dnl if HAVE_POSIX_OPENPT
      if test "x$ac_cv_func_posix_openpt" = xyes; then
        AC_DEFINE(PTY_OPEN, [do { fd = posix_openpt (O_RDWR | O_CLOEXEC | O_NOCTTY); if (fd < 0 && errno == EINVAL) fd = posix_openpt (O_RDWR | O_NOCTTY); } while (false)])
        AC_DEFINE(PTY_NAME_SPRINTF, [])
      dnl if HAVE_GETPT
      elif test "x$ac_cv_func_getpt" = xyes; then
        AC_DEFINE(PTY_OPEN, [fd = getpt ()])
        AC_DEFINE(PTY_NAME_SPRINTF, [])
      else
        AC_DEFINE(PTY_NAME_SPRINTF, [strcpy (pty_name, "/dev/ptmx");])
      fi
    else
      AC_DEFINE(FIRST_PTY_LETTER, ['p'])
    fi
    ;;

  hpux*)
    AC_DEFINE(FIRST_PTY_LETTER, ['p'])
    AC_DEFINE(PTY_NAME_SPRINTF, [sprintf (pty_name, "/dev/ptym/pty%c%x", c, i);])
    AC_DEFINE(PTY_TTY_NAME_SPRINTF, [sprintf (pty_name, "/dev/pty/tty%c%x", c, i);])
    ;;

  sol2* )
    dnl On SysVr4, grantpt(3) forks a subprocess, so do not use
    dnl O_CLOEXEC when opening the pty, and keep the SIGCHLD handler
    dnl from intercepting that death.  If any child but grantpt's should die
    dnl within, it should be caught after sigrelse(2).
    AC_DEFINE(PTY_OPEN, [fd = open (pty_name, O_RDWR | O_NONBLOCK)])
    AC_DEFINE(PTY_TTY_NAME_SPRINTF, [{ char *ptsname (int), *ptyname; int grantpt_result; sigset_t blocked; sigemptyset (&blocked); sigaddset (&blocked, SIGCHLD); pthread_sigmask (SIG_BLOCK, &blocked, 0); grantpt_result = grantpt (fd); pthread_sigmask (SIG_UNBLOCK, &blocked, 0); if (grantpt_result == -1 || unlockpt (fd) == -1 || !(ptyname = ptsname (fd))) { emacs_close (fd); return -1; } snprintf (pty_name, PTY_NAME_SIZE, "%s", ptyname); }])
    ;;

  unixware )
    dnl Comments are as per sol2*.
    AC_DEFINE(PTY_OPEN, [fd = open (pty_name, O_RDWR | O_NONBLOCK)])
    AC_DEFINE(PTY_TTY_NAME_SPRINTF, [{ char *ptsname (int), *ptyname; int grantpt_result; sigset_t blocked; sigemptyset (&blocked); sigaddset (&blocked, SIGCHLD); pthread_sigmask (SIG_BLOCK, &blocked, 0); grantpt_result = grantpt (fd); pthread_sigmask (SIG_UNBLOCK, &blocked, 0); if (grantpt_result == -1) fatal("could not grant slave pty"); if (unlockpt(fd) == -1) fatal("could not unlock slave pty"); if (!(ptyname = ptsname(fd))) fatal ("could not enable slave pty"); snprintf (pty_name, PTY_NAME_SIZE, "%s", ptyname); }])
    ;;
esac


case $opsys in
  sol2* | unixware )
    dnl This change means that we don't loop through allocate_pty too
    dnl many times in the (rare) event of a failure.
    AC_DEFINE(FIRST_PTY_LETTER, ['z'])
    AC_DEFINE(PTY_NAME_SPRINTF, [strcpy (pty_name, "/dev/ptmx");])
    dnl Push various streams modules onto a PTY channel.  Used in process.c.
    AC_DEFINE(SETUP_SLAVE_PTY, [if (ioctl (forkin, I_PUSH, "ptem") == -1) fatal ("ioctl I_PUSH ptem"); if (ioctl (forkin, I_PUSH, "ldterm") == -1) fatal ("ioctl I_PUSH ldterm"); if (ioctl (forkin, I_PUSH, "ttcompat") == -1) fatal ("ioctl I_PUSH ttcompat");], [How to set up a slave PTY, if needed.])
    ;;
esac


AH_TEMPLATE(SIGNALS_VIA_CHARACTERS, [Make process_send_signal work by
"typing" a signal character on the pty.])

case $opsys in
  dnl Perry Smith <pedz@ddivt1.austin.ibm.com> says this is correct for AIX.
  aix4-2 | cygwin | gnu | dragonfly | freebsd | netbsd | openbsd | darwin )
    AC_DEFINE(SIGNALS_VIA_CHARACTERS, 1)
    ;;

  dnl 21 Jun 06: Eric Hanchrow <offby1@blarg.net> says this works.
  dnl FIXME Does gnu-kfreebsd have linux/version.h?  It seems unlikely...
  gnu-linux | gnu-kfreebsd )

    AC_CACHE_CHECK([for signals via characters], [emacs_cv_signals_via_chars],
    [AC_PREPROC_IFELSE([AC_LANG_PROGRAM([[
#include <linux/version.h>
#if LINUX_VERSION_CODE < 0x20400
# error "Linux version too old"
#endif
      ]], [[]])], emacs_cv_signals_via_chars=yes, emacs_cv_signals_via_chars=no)])

    test "$emacs_cv_signals_via_chars" = yes && AC_DEFINE(SIGNALS_VIA_CHARACTERS, 1)
    ;;
esac


AH_TEMPLATE(TAB3, [Undocumented.])

case $opsys in
  darwin) AC_DEFINE(TAB3, OXTABS) ;;

  gnu | dragonfly | freebsd | netbsd | openbsd )
    AC_DEFINE(TABDLY, OXTABS, [Undocumented.])
    AC_DEFINE(TAB3, OXTABS)
    ;;

  gnu-linux | gnu-kfreebsd )
    AC_PREPROC_IFELSE([AC_LANG_PROGRAM([[
#ifndef __ia64__
# error "not ia64"
#endif
      ]], [[]])], AC_DEFINE(GC_MARK_SECONDARY_STACK(),
        [do { extern void *__libc_ia64_register_backing_store_base; __builtin_ia64_flushrs (); mark_memory (__libc_ia64_register_backing_store_base, __builtin_ia64_bsp ());} while (false)],
        [Mark a secondary stack, like the register stack on the ia64.]), [])
    ;;

  hpux*)
    AC_DEFINE(RUN_TIME_REMAP, 1, [Define if emacs.c needs to call
      run_time_remap; for HPUX.])
    ;;
esac


dnl This won't be used automatically yet.  We also need to know, at least,
dnl that the stack is continuous.
AH_TEMPLATE(GC_SETJMP_WORKS, [Define if setjmp is known to save all
  registers relevant for conservative garbage collection in the jmp_buf.])


case $opsys in
  dnl Not all the architectures are tested, but there are Debian packages
  dnl for SCM and/or Guile on them, so the technique must work.  See also
  dnl comments in alloc.c concerning setjmp and gcc.
  dnl Fixme: it's probably safe to just use the GCC conditional below.
  gnu-linux | gnu-kfreebsd )
    AC_PREPROC_IFELSE([AC_LANG_PROGRAM([[
#if defined __i386__ || defined __sparc__ || defined __mc68000__ \
  || defined __alpha__ || defined __mips__ || defined __s390__ \
  || defined __arm__ || defined __powerpc__ || defined __amd64__ \
  || defined __ia64__ || defined __sh__
/* ok */
#else
# error "setjmp not known to work on this arch"
#endif
    ]], [[]])], AC_DEFINE(GC_SETJMP_WORKS, 1))
    ;;
esac


if test x$GCC = xyes; then
   dnl GC_SETJMP_WORKS is nearly always appropriate for GCC.
   AC_DEFINE(GC_SETJMP_WORKS, 1)
else
  case $opsys in
    aix* | dragonfly | freebsd | netbsd | openbsd | sol2* )
      AC_DEFINE(GC_SETJMP_WORKS, 1)
      ;;
  esac
fi                              dnl GCC?

dnl In a weird quirk, MS runtime uses _setjmp and longjmp.
AC_CACHE_CHECK([for _setjmp], [emacs_cv_func__setjmp],
  [AC_LINK_IFELSE(
     [AC_LANG_PROGRAM(
       [[#include <setjmp.h>
         #ifdef __MINGW32__
         # define _longjmp longjmp
         #endif
       ]],
       [[jmp_buf j;
	 if (! _setjmp (j))
	   _longjmp (j, 1);]])],
     [emacs_cv_func__setjmp=yes],
     [emacs_cv_func__setjmp=no])])
if test $emacs_cv_func__setjmp = yes; then
  AC_DEFINE([HAVE__SETJMP], 1, [Define to 1 if _setjmp and _longjmp work.])
fi

# We need to preserve signal mask to handle C stack overflows.
AC_CACHE_CHECK([for sigsetjmp], [emacs_cv_func_sigsetjmp],
  [AC_LINK_IFELSE(
     [AC_LANG_PROGRAM(
       [[#include <setjmp.h>
       ]],
       [[sigjmp_buf j;
         if (! sigsetjmp (j, 1))
	   siglongjmp (j, 1);]])],
     [emacs_cv_func_sigsetjmp=yes],
     [emacs_cv_func_sigsetjmp=no])])
if test $emacs_cv_func_sigsetjmp = yes; then
  AC_DEFINE([HAVE_SIGSETJMP], 1,
    [Define to 1 if sigsetjmp and siglongjmp work.])
fi

case $emacs_cv_func_sigsetjmp,$emacs_cv_alternate_stack,$opsys in
  yes,yes,* | *,*,mingw32)
    AC_DEFINE([HAVE_STACK_OVERFLOW_HANDLING], 1,
      [Define to 1 if C stack overflow can be handled in some cases.]);;
esac

case $opsys in
  sol2* | unixware )
    dnl TIOCGPGRP is broken in SysVr4, so we can't send signals to PTY
    dnl subprocesses the usual way.  But TIOCSIGNAL does work for PTYs,
    dnl and this is all we need.
    AC_DEFINE(TIOCSIGSEND, TIOCSIGNAL, [Some platforms redefine this.])
    ;;
esac


case $opsys in
  hpux* | sol2* )
    dnl Used in xfaces.c.
    AC_DEFINE(XOS_NEEDS_TIME_H, 1, [Compensate for a bug in Xos.h on
      some systems, where it requires time.h.])
    ;;
esac


dnl Define symbols to identify the version of Unix this is.
dnl Define all the symbols that apply correctly.
AH_TEMPLATE(DOS_NT, [Define if the system is MS DOS or MS Windows.])
AH_TEMPLATE(USG, [Define if the system is compatible with System III.])
AH_TEMPLATE(USG5_4, [Define if the system is compatible with System V Release 4.])

case $opsys in
  aix4-2)
    AC_DEFINE(USG, [])
    dnl This symbol should be defined on AIX Version 3  ???????
    AC_PREPROC_IFELSE([AC_LANG_PROGRAM([[
#ifndef _AIX
# error "_AIX not defined"
#endif
    ]], [[]])], [], AC_DEFINE(_AIX, [], [Define if the system is AIX.]))
    ;;

  cygwin)
    AC_DEFINE(CYGWIN, 1, [Define if the system is Cygwin.])
    ;;

  darwin)
    dnl Not __APPLE__, as this may not be defined on non-macOS Darwin.
    dnl Not DARWIN, because Panther and lower CoreFoundation.h use DARWIN to
    dnl distinguish macOS from pure Darwin.
    AC_DEFINE(DARWIN_OS, [], [Define if the system is Darwin.])
    ;;

  gnu-linux | gnu-kfreebsd )
    AC_DEFINE(USG, [])
    AC_DEFINE(GNU_LINUX, [], [Define if ths system is compatible with GNU/Linux.])
    ;;

  hpux*)
    AC_DEFINE(USG, [])
    AC_DEFINE(HPUX, [], [Define if the system is HPUX.])
    ;;

  mingw32)
    AC_DEFINE(DOS_NT, [])
    AC_DEFINE(WINDOWSNT, 1, [Define if compiling for native MS Windows.])
    if test "x$ac_enable_checking" != "x" ; then
      AC_DEFINE(EMACSDEBUG, 1, [Define to 1 to enable w32 debug facilities.])
    fi
    ;;

  sol2*)
    AC_DEFINE(USG, [])
    AC_DEFINE(USG5_4, [])
    AC_DEFINE(SOLARIS2, [], [Define if the system is Solaris.])
    ;;

  unixware)
    AC_DEFINE(USG, [])
    AC_DEFINE(USG5_4, [])
    ;;
esac

AC_CACHE_CHECK([for usable FIONREAD], [emacs_cv_usable_FIONREAD],
  [case $opsys in
     aix4-2 | nacl)
       dnl BUILD 9008 - FIONREAD problem still exists in X-Windows.
       emacs_cv_usable_FIONREAD=no
       ;;

     mingw32)
       emacs_cv_usable_FIONREAD=yes
       ;;

     *)
       AC_COMPILE_IFELSE(
	 [AC_LANG_PROGRAM([[#include <sys/types.h>
			    #include <sys/ioctl.h>
			    #ifdef USG5_4
			    # include <sys/filio.h>
			    #endif
			  ]],
			  [[int foo = ioctl (0, FIONREAD, &foo);]])],
	 [emacs_cv_usable_FIONREAD=yes],
	 [emacs_cv_usable_FIONREAD=no])
       ;;
   esac])
if test $emacs_cv_usable_FIONREAD = yes; then
  AC_DEFINE([USABLE_FIONREAD], [1], [Define to 1 if FIONREAD is usable.])

  if test $emacs_broken_SIGIO = no; then
    AC_CACHE_CHECK([for usable SIGIO], [emacs_cv_usable_SIGIO],
      [AC_COMPILE_IFELSE(
	 [AC_LANG_PROGRAM([[#include <fcntl.h>
			    #include <signal.h>
			  ]],
			  [[int foo = SIGIO | F_SETFL | FASYNC;]])],
	 [emacs_cv_usable_SIGIO=yes],
	 [emacs_cv_usable_SIGIO=no])],
      [emacs_cv_usable_SIGIO=yes],
      [emacs_cv_usable_SIGIO=no])
    if test $emacs_cv_usable_SIGIO = yes; then
      AC_DEFINE([USABLE_SIGIO], [1], [Define to 1 if SIGIO is usable.])
    fi
  fi
fi

case $opsys in
  hpux11)
    dnl It works to open the pty's tty in the parent (Emacs), then
    dnl close and reopen it in the child.
    AC_DEFINE(USG_SUBTTY_WORKS, 1, [Define for USG systems where it
      works to open a pty's tty in the parent process, then close and
      reopen it in the child.])
    ;;

  sol2-10)
    AC_DEFINE(_STRUCTURED_PROC, 1, [Needed for system_process_attributes
      on Solaris.])
    ;;
esac

# Set up the CFLAGS for real compilation, so we can substitute it.
CFLAGS="$REAL_CFLAGS"
CPPFLAGS="$REAL_CPPFLAGS"
LIBS="$REAL_LIBS"

## Hack to detect a buggy GCC version.
if test "$GCC" = yes && \
   $CC --version 2> /dev/null | grep 'gcc.* 4.5.0' >/dev/null; then
  case $CFLAGS in
    *-fno-optimize-sibling-calls*) ;;
    *-O@<:@23@:>@*)
      AC_MSG_ERROR([GCC 4.5.0 has problems compiling Emacs; see etc/PROBLEMS.]);;
  esac
fi

version=$PACKAGE_VERSION

copyright="Copyright (C) 2018 Free Software Foundation, Inc."
AC_DEFINE_UNQUOTED(COPYRIGHT, ["$copyright"],
  [Short copyright string for this version of Emacs.])
AC_SUBST(copyright)

### Specify what sort of things we'll be editing into Makefile and config.h.
### Use configuration here uncanonicalized to avoid exceeding size limits.
AC_SUBST(version)
AC_SUBST(configuration)
## Unused?
AC_SUBST(canonical)
AC_SUBST(srcdir)
AC_SUBST(prefix)
AC_SUBST(exec_prefix)
AC_SUBST(bindir)
AC_SUBST(datadir)
AC_SUBST(sharedstatedir)
AC_SUBST(libexecdir)
AC_SUBST(mandir)
AC_SUBST(infodir)
AC_SUBST(lispdir)
AC_SUBST(standardlisppath)
AC_SUBST(locallisppath)
AC_SUBST(lisppath)
AC_SUBST(x_default_search_path)
AC_SUBST(etcdir)
AC_SUBST(archlibdir)
AC_SUBST(etcdocdir)
AC_SUBST(bitmapdir)
AC_SUBST(gamedir)
AC_SUBST(gameuser)
AC_SUBST(gamegroup)
## FIXME? Nothing uses @LD_SWITCH_X_SITE@.
## src/Makefile.in did add LD_SWITCH_X_SITE (as a cpp define) to the
## end of LIBX_BASE, but nothing ever set it.
AC_SUBST(LD_SWITCH_X_SITE)
AC_SUBST(C_SWITCH_X_SITE)
AC_SUBST(GNUSTEP_CFLAGS)
AC_SUBST(CFLAGS)
AC_SUBST(ns_appdir)
AC_SUBST(ns_appbindir)
AC_SUBST(ns_appresdir)
AC_SUBST(ns_appsrc)
AC_SUBST(GNU_OBJC_CFLAGS)
AC_SUBST(OTHER_FILES)

if test -n "${term_header}"; then
    AC_DEFINE_UNQUOTED(TERM_HEADER, "${term_header}",
        [Define to the header for the built-in window system.])
fi

AC_DEFINE_UNQUOTED(EMACS_CONFIGURATION,  "${canonical}",
		   [Define to the canonical Emacs configuration name.])
AC_DEFINE_UNQUOTED(EMACS_CONFIG_OPTIONS, "${emacs_config_options}",
		   [Define to the options passed to configure.])

XMENU_OBJ=
XOBJ=
FONT_OBJ=
if test "${HAVE_X_WINDOWS}" = "yes" ; then
  AC_DEFINE(HAVE_X_WINDOWS, 1,
	    [Define to 1 if you want to use the X window system.])
  XMENU_OBJ=xmenu.o
  XOBJ="xterm.o xfns.o xselect.o xrdb.o xsmfns.o xsettings.o"
  FONT_OBJ=xfont.o
  if test "$HAVE_CAIRO" = "yes"; then
    FONT_OBJ="ftfont.o ftcrfont.o"
  elif test "$HAVE_XFT" = "yes"; then
    FONT_OBJ="$FONT_OBJ ftfont.o xftfont.o ftxfont.o"
  elif test "$HAVE_FREETYPE" = "yes"; then
    FONT_OBJ="$FONT_OBJ ftfont.o ftxfont.o"
  fi
  AC_SUBST(FONT_OBJ)
fi
AC_SUBST(XMENU_OBJ)
AC_SUBST(XOBJ)
AC_SUBST(FONT_OBJ)

WIDGET_OBJ=
MOTIF_LIBW=
if test "${USE_X_TOOLKIT}" != "none" ; then
  WIDGET_OBJ=widget.o
  AC_DEFINE(USE_X_TOOLKIT, 1, [Define to 1 if using an X toolkit.])
fi
AC_SUBST(WIDGET_OBJ)

TOOLKIT_LIBW=
case "$USE_X_TOOLKIT" in
  none) test "x$HAVE_GTK" = "xyes" && TOOLKIT_LIBW="$GTK_LIBS" ;;
esac
if test "$HAVE_XWIDGETS" = "yes"; then
  TOOLKIT_LIBW="$TOOLKIT_LIBW -lXcomposite"
fi
AC_SUBST(TOOLKIT_LIBW)

if test "${opsys}" != "mingw32"; then
  if test "$USE_X_TOOLKIT" = "none"; then
    LIBXT_OTHER="\$(LIBXSM)"
  else
    LIBXT_OTHER="\$(LIBXMU) -lXt \$(LIBXTR6) -lXext"
  fi
fi
AC_SUBST(LIBXT_OTHER)

if test "${HAVE_X11}" = "yes" ; then
  AC_DEFINE(HAVE_X11, 1,
	    [Define to 1 if you want to use version 11 of X windows.])
  LIBX_OTHER="\$(LIBXT) \$(LIBX_EXTRA)"
else
  LIBX_OTHER=
fi
AC_SUBST(LIBX_OTHER)

if test "$HAVE_GTK" = yes || test "$HAVE_X11" != yes; then
  LIBXMENU=
fi
AC_SUBST(LIBXMENU)

if test "${GNU_MALLOC}" = "yes" ; then
  AC_DEFINE(GNU_MALLOC, 1,
	    [Define to 1 if you want to use the GNU memory allocator.])
fi

RALLOC_OBJ=
if test "${REL_ALLOC}" = "yes" ; then
  AC_DEFINE(REL_ALLOC, 1,
	    [Define REL_ALLOC if you want to use the relocating allocator for
	     buffer space.])

  test "$system_malloc" != "yes" && RALLOC_OBJ=ralloc.o
fi
AC_SUBST(RALLOC_OBJ)

if test "$opsys" = "cygwin"; then
  CYGWIN_OBJ="cygw32.o"
  ## Cygwin differs because of its unexec().
  PRE_ALLOC_OBJ=
  POST_ALLOC_OBJ=lastfile.o
elif test "$opsys" = "mingw32"; then
  CYGWIN_OBJ=
  PRE_ALLOC_OBJ=
  POST_ALLOC_OBJ=lastfile.o
else
  CYGWIN_OBJ=
  PRE_ALLOC_OBJ=lastfile.o
  POST_ALLOC_OBJ=
fi
AC_SUBST(CYGWIN_OBJ)
AC_SUBST(PRE_ALLOC_OBJ)
AC_SUBST(POST_ALLOC_OBJ)

dnl Call this 'FORTIFY_SOUR' so that it sorts before the 'FORTIFY_SOURCE'
dnl verbatim defined above.  The tricky name is apropos, as this hack
dnl makes Fortify go sour!
AH_VERBATIM([FORTIFY_SOUR],
[/* Without the following workaround, Emacs runs slowly on OS X 10.8.
   The workaround disables some useful run-time checking, so it
   should be conditional to the platforms with the performance bug.
   Perhaps Apple will fix this some day; also see m4/extern-inline.m4.  */
#if defined __APPLE__ && defined __GNUC__
# ifndef _DONT_USE_CTYPE_INLINE_
#  define _DONT_USE_CTYPE_INLINE_
# endif
# ifndef _FORTIFY_SOURCE
#  define _FORTIFY_SOURCE 0
# endif
#endif
])

# If user asks to omit features, disable optional features that gnulib
# might otherwise enable.
if test "$with_features" = no && test "$enable_acl" != yes; then
  enable_acl=no
fi

# Configure gnulib.  Although this does not affect CFLAGS or LIBS permanently.
# it temporarily reverts them to their pre-pkg-config values,
# because gnulib needs to work with both src (which uses the
# pkg-config stuff) and lib-src (which does not).  For example, gnulib
# may need to determine whether LIB_CLOCK_GETTIME should contain -lrt,
# and it therefore needs to run in an environment where LIBS does not
# already contain -lrt merely because 'pkg-config --libs' printed '-lrt'
# for some package unrelated to lib-src.
SAVE_CFLAGS=$CFLAGS
SAVE_LIBS=$LIBS
CFLAGS=$pre_PKG_CONFIG_CFLAGS
LIBS="$LIB_PTHREAD $pre_PKG_CONFIG_LIBS"
gl_ASSERT_NO_GNULIB_POSIXCHECK
gl_ASSERT_NO_GNULIB_TESTS
gl_INIT
CFLAGS=$SAVE_CFLAGS
LIBS=$SAVE_LIBS

# Add Rust variables, libs and utilities

RUSTFLAGS=$RUSTFLAGS

AC_SUBST(RUSTFLAGS)

CARGO="cargo"
CARGO_BUILD="$CARGO build"
CARGO_CLEAN="$CARGO clean"
CARGO_TEST="$CARGO test"
CARGO_CLIPPY="$CARGO clippy"
CARGO_RUN="$CARGO run"
CARGO_DOC="$CARGO doc --all --open --document-private-items"

AC_SUBST(CARGO_BUILD)
AC_SUBST(CARGO_CLEAN)
AC_SUBST(CARGO_CLIPPY)
AC_SUBST(CARGO_RUN)
AC_SUBST(CARGO_DOC)

AC_ARG_ENABLE(rust-debug,
[AS_HELP_STRING([--enable-rust-debug],
[build rust-src in debug mode
Useful for debugging rust component of Remacs.])],
[ac_enable_rust_debug="${enableval}"],[])
if test x$ac_enable_rust_debug != x ; then
CARGO_FLAGS="$CARGO_FLAGS"
else
CARGO_FLAGS="$CARGO_FLAGS --release"
fi

AC_SUBST(CARGO_FLAGS)

case "${opsys}" in
  darwin) RUST_DEPS="-ldl -lm -lresolv"
  	REMACSLIB_NAME="libremacs_lib.a"
        REMACSLIB_CFLAGS="-pthread" ;;
  gnu*) RUST_DEPS="-ldl -lm -lrt"
    	REMACSLIB_NAME="libremacs_lib.a"
        REMACSLIB_CFLAGS="-pthread" ;;
esac

if test "${HAVE_W32}" = "yes"; then
    REMACSLIB_NAME="remacs_lib.lib"
    RUST_DEPS="$RUST_DEPS -lws2_32 -luserenv"

    # Windows fails linking in the 'cargo test' stage, skip for now.
    CARGO_TEST="true"
fi

LIB_REMACS="$RUST_DEPS"

LDFLAGS_REMACS="-L../$srcdir/rust_src/target/\${CARGO_BUILD_DIR}"

# On macOS, rand crate needs '_SecRandomCopyBytes' symbol in Security framework.
if test "${opsys}" = "darwin"; then
LDFLAGS_REMACS="$LDFLAGS_REMACS -framework Security"
fi

LDFLAGS="$LDFLAGS $LDFLAGS_REMACS"

AC_SUBST(LIB_REMACS)
AC_SUBST(RUST_DEPS)
AC_SUBST(REMACSLIB_CFLAGS)
AC_SUBST(REMACSLIB_NAME)
AC_SUBST(CARGO_TEST)

if test "${opsys}" = "mingw32"; then
  CPPFLAGS="$CPPFLAGS -DUSE_CRT_DLL=1 -I \${abs_top_srcdir}/nt/inc"
  # Remove unneeded switches from the value of CC that goes to Makefiles
  CC=`AS_ECHO(["$CC"]) | sed -e "s,$GCC_TEST_OPTIONS,,"`
fi

case "$opsys" in
  aix4-2) LD_SWITCH_SYSTEM_TEMACS="-Wl,-bnodelcsect" ;;

  cygwin) LD_SWITCH_SYSTEM_TEMACS="-Wl,-stack,0x00800000" ;;

  darwin)
   ## The -headerpad option tells ld (see man page) to leave room at the
   ## end of the header for adding load commands.  Needed for dumping.
   ## 0x1000 is enough for roughly 52 load commands on the x86_64
   ## architecture (where they are 78 bytes each). The actual number of
   ## load commands added is not consistent but normally ranges from
   ## about 14 to about 34. Setting it high gets us plenty of slop and
   ## only costs about 1.5K of wasted binary space.
   headerpad_extra=1000
   if test "$HAVE_NS" = "yes"; then
     libs_nsgui="-framework AppKit"
     if test "$NS_IMPL_COCOA" = "yes"; then
        libs_nsgui="$libs_nsgui -framework IOKit -framework Carbon"
     fi
   else
     libs_nsgui=
   fi
   LD_SWITCH_SYSTEM_TEMACS="-fno-pie -prebind $libs_nsgui -Xlinker -headerpad -Xlinker $headerpad_extra"

   ## This is here because src/Makefile.in did some extra fiddling around
   ## with LD_SWITCH_SYSTEM.  It seems cleaner to put this in
   ## LD_SWITCH_SYSTEM_TEMACS instead,
   test "x$LD_SWITCH_SYSTEM" = "x" && test "x$GCC" != "xyes" && \
     LD_SWITCH_SYSTEM_TEMACS="-X $LD_SWITCH_SYSTEM_TEMACS"
   ;;

  ## LD_SWITCH_X_SITE_RPATH is a -rpath option saying where to
  ## find X at run-time.
  ## When handled by cpp, this was in LD_SWITCH_SYSTEM.  However, at the
  ## point where configure sourced the s/*.h file, LD_SWITCH_X_SITE_RPATH
  ## had not yet been defined and was expanded to null.  Hence LD_SWITCH_SYSTEM
  ## had different values in configure (in ac_link) and src/Makefile.in.
  ## It seems clearer therefore to put this piece in LD_SWITCH_SYSTEM_TEMACS.
  gnu*) LD_SWITCH_SYSTEM_TEMACS="\$(LD_SWITCH_X_SITE_RPATH)" ;;

  mingw32)
   ## Is it any better under MinGW64 to relocate emacs into higher addresses?
   case "$canonical" in
     x86_64-*-*) LD_SWITCH_SYSTEM_TEMACS="-Wl,-stack,0x00800000 -Wl,-heap,0x00100000 -Wl,-image-base,0x400000000 -Wl,-entry,__start -Wl,-Map,./temacs.map" ;;
     *) LD_SWITCH_SYSTEM_TEMACS="-Wl,-stack,0x00800000 -Wl,-heap,0x00100000 -Wl,-image-base,0x01000000 -Wl,-entry,__start -Wl,-Map,./temacs.map" ;;
   esac
   ;;

  *) LD_SWITCH_SYSTEM_TEMACS= ;;
esac

# -no-pie or -nopie fixes a temacs segfault on Gentoo, OpenBSD,
# Ubuntu, and other systems with "hardened" GCC configurations for
# some reason (Bug#18784).  We don't know why this works, but not
# segfaulting is better than segfaulting.  Use ac_c_werror_flag=yes
# when trying the option, otherwise clang keeps warning that it does
# not understand it, and pre-4.6 GCC has a similar problem
# (Bug#20338).  Prefer -no-pie to -nopie, as -no-pie is the
# spelling used by GCC 6.1.0 and later (Bug#24682).
AC_CACHE_CHECK(
  [for $CC option to disable position independent executables],
  [emacs_cv_prog_cc_no_pie],
  [if test "$CANNOT_DUMP" = yes; then
     emacs_cv_prog_cc_no_pie='not needed'
   else
     emacs_save_c_werror_flag=$ac_c_werror_flag
     emacs_save_LDFLAGS=$LDFLAGS
     ac_c_werror_flag=yes
     for emacs_cv_prog_cc_no_pie in -no-pie -nopie no; do
       test $emacs_cv_prog_cc_no_pie = no && break
       LDFLAGS="$emacs_save_LDFLAGS $emacs_cv_prog_cc_no_pie"
       AC_LINK_IFELSE([AC_LANG_PROGRAM([], [])], [break])
     done
     ac_c_werror_flag=$emacs_save_c_werror_flag
     LDFLAGS=$emacs_save_LDFLAGS
   fi])
case $emacs_cv_prog_cc_no_pie in
  -*)
    LD_SWITCH_SYSTEM_TEMACS="$LD_SWITCH_SYSTEM_TEMACS $emacs_cv_prog_cc_no_pie"
    ;;
esac

if test x$ac_enable_profiling != x ; then
  case $opsys in
    *freebsd | gnu-linux) ;;
    *) LD_SWITCH_SYSTEM_TEMACS="$LD_SWITCH_SYSTEM_TEMACS -pg" ;;
  esac
fi

AC_SUBST(LD_SWITCH_SYSTEM_TEMACS)

## Common for all window systems
if test "$window_system" != "none"; then
  AC_DEFINE(HAVE_WINDOW_SYSTEM, 1, [Define if you have a window system.])
  AC_DEFINE(POLL_FOR_INPUT, 1, [Define if you poll periodically to detect C-g.])
  WINDOW_SYSTEM_OBJ="fontset.o fringe.o image.o"
fi

AC_SUBST(WINDOW_SYSTEM_OBJ)

AH_TOP([/* GNU Emacs site configuration template file.

Copyright (C) 1988, 1993-1994, 1999-2002, 2004-2018
  Free Software Foundation, Inc.

This file is part of GNU Emacs.

GNU Emacs is free software: you can redistribute it and/or modify
it under the terms of the GNU General Public License as published by
the Free Software Foundation, either version 3 of the License, or (at
your option) any later version.

GNU Emacs is distributed in the hope that it will be useful,
but WITHOUT ANY WARRANTY; without even the implied warranty of
MERCHANTABILITY or FITNESS FOR A PARTICULAR PURPOSE.  See the
GNU General Public License for more details.

You should have received a copy of the GNU General Public License
along with GNU Emacs.  If not, see <https://www.gnu.org/licenses/>.  */


/* No code in Emacs #includes config.h twice, but some bits of code
   intended to work with other packages as well (like gmalloc.c)
   think they can include it as many times as they like.  */
#ifndef EMACS_CONFIG_H
#define EMACS_CONFIG_H
])dnl

AH_BOTTOM([#include <conf_post.h>

#endif /* EMACS_CONFIG_H */

/*
Local Variables:
mode: c
End:
*/
])dnl

#### Report on what we decided to do.
#### Report GTK as a toolkit, even if it doesn't use Xt.
#### It makes printing result more understandable.
if test "${HAVE_GTK}" = "yes"; then
  USE_X_TOOLKIT="$USE_GTK_TOOLKIT"
fi

if test $USE_ACL -ne 0; then
  ACL_SUMMARY="yes $LIB_ACL"
else
  ACL_SUMMARY=no
fi

emacs_standard_dirs='Standard dirs'
AS_ECHO(["
Configured for '${canonical}'.

  Where should the build process find the source code?    ${srcdir}
  What compiler should emacs be built with?               ${CC} ${CFLAGS}
  Should Emacs use the GNU version of malloc?             ${GNU_MALLOC}${GNU_MALLOC_reason}
  Should Emacs use a relocating allocator for buffers?    ${REL_ALLOC}
  Should Emacs use mmap(2) for buffer allocation?         $use_mmap_for_buffers
  What window system should Emacs use?                    ${window_system}
  What toolkit should Emacs use?                          ${USE_X_TOOLKIT}
  What libraries will lib-remacs link against?            ${RUST_DEPS}
  Where do we find X Windows header files?                ${x_includes:-$emacs_standard_dirs}
  Where do we find X Windows libraries?                   ${x_libraries:-$emacs_standard_dirs}"])

optsep=
emacs_config_features=
for opt in XPM JPEG TIFF GIF PNG RSVG CAIRO IMAGEMAGICK SOUND GPM DBUS \
  GCONF GSETTINGS NOTIFY ACL LIBSELINUX GNUTLS LIBXML2 FREETYPE M17N_FLT \
  LIBOTF XFT ZLIB X_TOOLKIT X11 NS MODULES \
  THREADS XWIDGETS LIBSYSTEMD JSON CANNOT_DUMP LCMS2; do

    case $opt in
      CANNOT_DUMP) eval val=\${$opt} ;;
      NOTIFY|ACL) eval val=\${${opt}_SUMMARY} ;;
      X_TOOLKIT) eval val=\${USE_$opt} ;;
      THREADS) val=${threads_enabled} ;;
      *) eval val=\${HAVE_$opt} ;;
    esac
    case x$val in
      xno|xnone|x) continue ;;
    esac
    case $opt in
      X_TOOLKIT)
        case $val in
          GTK*) opt=$val ;;
          *) continue ;;
        esac
      ;;
    esac
    AS_VAR_APPEND([emacs_config_features], ["$optsep$opt"])
    optsep=' '
done
AC_DEFINE_UNQUOTED(EMACS_CONFIG_FEATURES, "${emacs_config_features}",
  [Summary of some of the main features enabled by configure.])

AS_ECHO(["  Does Emacs use -lXpm?                                   ${HAVE_XPM}
  Does Emacs use -ljpeg?                                  ${HAVE_JPEG}
  Does Emacs use -ltiff?                                  ${HAVE_TIFF}
  Does Emacs use a gif library?                           ${HAVE_GIF} $LIBGIF
  Does Emacs use a png library?                           ${HAVE_PNG} $LIBPNG
  Does Emacs use -lrsvg-2?                                ${HAVE_RSVG}
  Does Emacs use cairo?                                   ${HAVE_CAIRO}
  Does Emacs use -llcms2?                                 ${HAVE_LCMS2}
  Does Emacs use imagemagick (version 6)?                 ${HAVE_IMAGEMAGICK}
  Does Emacs support sound?                               ${HAVE_SOUND}
  Does Emacs use -lgpm?                                   ${HAVE_GPM}
  Does Emacs use -ldbus?                                  ${HAVE_DBUS}
  Does Emacs use -lgconf?                                 ${HAVE_GCONF}
  Does Emacs use GSettings?                               ${HAVE_GSETTINGS}
  Does Emacs use a file notification library?             ${NOTIFY_SUMMARY}
  Does Emacs use access control lists?                    ${ACL_SUMMARY}
  Does Emacs use -lselinux?                               ${HAVE_LIBSELINUX}
  Does Emacs use -lgnutls?                                ${HAVE_GNUTLS}
  Does Emacs use -lxml2?                                  ${HAVE_LIBXML2}
  Does Emacs use -lfreetype?                              ${HAVE_FREETYPE}
  Does Emacs use -lm17n-flt?                              ${HAVE_M17N_FLT}
  Does Emacs use -lotf?                                   ${HAVE_LIBOTF}
  Does Emacs use -lxft?                                   ${HAVE_XFT}
  Does Emacs use -lsystemd?                               ${HAVE_LIBSYSTEMD}
  Does Emacs use -ljansson?                               ${HAVE_JSON}
  Does Emacs have dynamic modules support?                ${HAVE_MODULES}
  Does Emacs support Xwidgets (requires gtk3)?            ${HAVE_XWIDGETS}
  Does Emacs have threading support in lisp?              ${threads_enabled}
"])

if test -n "${EMACSDATA}"; then
   AS_ECHO(["  Environment variable EMACSDATA set to:                  $EMACSDATA"])
fi
if test -n "${EMACSDOC}"; then
   AS_ECHO(["  Environment variable EMACSDOC set to:                   $EMACSDOC"])
fi

echo

if test "$HAVE_NS" = "yes"; then
   echo
<<<<<<< HEAD
   AS_ECHO(["You must run \"${MAKE-make} install\" in order to test the built application.
The installed application will go to nextstep/Remacs.app and can be
run or moved from there."])
=======
   AS_ECHO(["Run '${MAKE-make}' to build Emacs, then run 'src/emacs' to test it.
Run '${MAKE-make} install' in order to build an application bundle.
The application will go to nextstep/Emacs.app and can be run or moved
from there."])
>>>>>>> d228de8a
   if test "$EN_NS_SELF_CONTAINED" = "yes"; then
      echo "The application will be fully self-contained."
    else
      AS_ECHO(["The lisp resources for the application will be installed under ${prefix}.
You may need to run \"${MAKE-make} install\" with sudo.  The application will fail
to run if these resources are not installed."])
   fi
   echo
fi

case $opsys,$emacs_uname_r in
  cygwin,1.5.*)
    AC_MSG_WARN([[building Emacs on Cygwin 1.5 is not supported.]])
           echo
	   ;;
esac

# Remove any trailing slashes in these variables.
case $prefix in
  */) prefix=`AS_DIRNAME(["$prefix."])`;;
esac
case $exec_prefix in
  */) exec_prefix=`AS_DIRNAME(["$exec_prefix."])`;;
esac

if test "$HAVE_NS" = "yes"; then
  if test "$NS_IMPL_GNUSTEP" = yes; then
    AC_CONFIG_FILES([nextstep/GNUstep/Remacs.base/Resources/Info-gnustep.plist:nextstep/templates/Info-gnustep.plist.in \
      nextstep/GNUstep/Remacs.base/Resources/Remacs.desktop:nextstep/templates/Remacs.desktop.in])
    ns_check_file=Resources/Info-gnustep.plist
  else
    AC_CONFIG_FILES([nextstep/Cocoa/Remacs.base/Contents/Info.plist:nextstep/templates/Info.plist.in \
      nextstep/Cocoa/Remacs.base/Contents/Resources/English.lproj/InfoPlist.strings:nextstep/templates/InfoPlist.strings.in])
    ns_check_file=Contents/Info.plist
  fi
  AC_SUBST(ns_check_file)
fi

AC_CONFIG_FILES([Makefile lib/gnulib.mk])

dnl config.status treats $srcdir specially, so I think this is ok...
AC_CONFIG_FILES([$srcdir/doc/man/emacs.1])

m4_define([subdir_makefiles],
  [lib/Makefile lib-src/Makefile doc/emacs/Makefile doc/misc/Makefile doc/lispintro/Makefile doc/lispref/Makefile src/Makefile lisp/Makefile leim/Makefile nextstep/Makefile nt/Makefile])
SUBDIR_MAKEFILES="subdir_makefiles"
AC_CONFIG_FILES(subdir_makefiles)

dnl test/ is not present in release tarfiles.
opt_makefile=test/Makefile

if test -f "$srcdir/$opt_makefile.in"; then
  SUBDIR_MAKEFILES="$SUBDIR_MAKEFILES $opt_makefile"
  dnl Again, it's best not to use a variable.  Though you can add
  dnl ", [], [opt_makefile='$opt_makefile']" and it should work.
  AC_CONFIG_FILES([test/Makefile])
fi


dnl The admin/ directory used to be excluded from tarfiles.
if test -d $srcdir/admin; then
  SUBDIR_MAKEFILES="$SUBDIR_MAKEFILES admin/charsets/Makefile admin/unidata/Makefile admin/grammars/Makefile"
  AC_CONFIG_FILES([admin/charsets/Makefile])
  AC_CONFIG_FILES([admin/unidata/Makefile])
  AC_CONFIG_FILES([admin/grammars/Makefile])
fi                              dnl -d admin


SUBDIR_MAKEFILES_IN=`echo " ${SUBDIR_MAKEFILES}" | sed -e 's| | $(srcdir)/|g' -e 's|Makefile|Makefile.in|g'`

AC_SUBST(SUBDIR_MAKEFILES_IN)

dnl You might wonder (I did) why epaths.h is generated by running make,
dnl rather than just letting configure generate it from epaths.in.
dnl One reason is that the various paths are not fully expanded (see above);
dnl e.g., gamedir='${localstatedir}/games/emacs'.
dnl Secondly, the GNU Coding standards require that one should be able
dnl to run 'make prefix=/some/where/else' and override the values set
dnl by configure.  This also explains the 'move-if-change' test and
dnl the use of force in the 'epaths-force' rule in Makefile.in.
AC_CONFIG_COMMANDS([src/epaths.h], [
if test "${opsys}" = "mingw32"; then
  ${MAKE-make} MAKEFILE_NAME=do-not-make-Makefile epaths-force-w32
else
  ${MAKE-make} MAKEFILE_NAME=do-not-make-Makefile epaths-force
fi || AC_MSG_ERROR(['src/epaths.h' could not be made.])
], [GCC="$GCC" CPPFLAGS="$CPPFLAGS" opsys="$opsys"])


CARGO_DEFAULT_FEATURES=""
if test "$HAVE_LIBXML2" = "yes"; then
    CARGO_DEFAULT_FEATURES="${CARGO_DEFAULT_FEATURES}\"use-xml2\", "
fi
if test "$CANNOT_DUMP" != "yes"; then
    if test "$opsys" = "darwin"; then
        CARGO_DEFAULT_FEATURES="${CARGO_DEFAULT_FEATURES}\"unexecmacosx\", "
    else
        CARGO_DEFAULT_FEATURES="${CARGO_DEFAULT_FEATURES}\"unexec\", "
    fi
fi
if test "$window_system" != "none"; then
    CARGO_DEFAULT_FEATURES="${CARGO_DEFAULT_FEATURES}\"window-system\", "
fi
case "$window_system" in
    x11)
        CARGO_DEFAULT_FEATURES="${CARGO_DEFAULT_FEATURES}\"window-system-x11\", "
    ;;
    nextstep)
	CARGO_DEFAULT_FEATURES="${CARGO_DEFAULT_FEATURES}\"window-system-nextstep\", "
    ;;
    w32)
        CARGO_DEFAULT_FEATURES="${CARGO_DEFAULT_FEATURES}\"window-system-w32\", "
    ;;
esac
if test "$HAVE_LIBVTERM" = "yes"; then
   CARGO_DEFAULT_FEATURES="${CARGO_DEFAULT_FEATURES}\"libvterm\", "
fi
AC_SUBST(CARGO_DEFAULT_FEATURES)
AC_CONFIG_FILES([rust_src/Cargo.toml])

dnl NB we have to cheat and use the ac_... version because abs_top_srcdir
dnl is not yet set, sigh.  Or we could use ../$srcdir/src/.gdbinit,
dnl or a symlink?
AC_CONFIG_COMMANDS([src/.gdbinit], [
if test ! -f src/.gdbinit && test -f "$srcdir/src/.gdbinit"; then
  AS_ECHO(["source $ac_abs_top_srcdir/src/.gdbinit"]) > src/.gdbinit
fi
])

dnl Perhaps this would be better named doc-emacs-emacsver.texi?
dnl See comments for etc-refcards-emacsver.tex.
dnl Since we get a doc/emacs directory generated anyway, for the Makefile,
dnl it is not quite the same.  But we are generating in $srcdir.
AC_CONFIG_COMMANDS([doc/emacs/emacsver.texi], [
${MAKE-make} -s --no-print-directory -C doc/emacs doc-emacsver || \
AC_MSG_ERROR(['doc/emacs/emacsver.texi' could not be made.])
])

dnl If we give this the more natural name, etc/refcards/emacsver.texi,
dnl then a directory etc/refcards is created in the build directory,
dnl which is probably harmless, but confusing (in out-of-tree builds).
dnl (If we were to generate etc/refcards/Makefile, this might change.)
dnl It is really $srcdir/etc/refcards/emacsver.tex that we generate.
AC_CONFIG_COMMANDS([etc-refcards-emacsver.tex], [
${MAKE-make} -s MAKEFILE_NAME=do-not-make-Makefile etc-emacsver || \
AC_MSG_ERROR(['etc/refcards/emacsver.tex' could not be made.])
])

if test $AUTO_DEPEND = yes; then
   for dir in $AUTODEPEND_PARENTS; do
     AS_MKDIR_P([$dir/deps])
   done
fi

AC_OUTPUT

if test ! "$with_mailutils"; then
  if test "$with_pop" = yes; then
    AC_MSG_WARN([This configuration installs a 'movemail' program
that retrieves POP3 email via only insecure channels.
To omit insecure POP3, you can use '$0 --without-pop'.])
  elif test "$with_pop" = no-by-default; then
    AC_MSG_WARN([This configuration installs a 'movemail' program
that does not retrieve POP3 email.  By default, Emacs 25 and earlier
installed a 'movemail' program that retrieved POP3 email via only
insecure channels, a practice that is no longer recommended but that
you can continue to support by using '$0 --with-pop'.])
  fi

  case $opsys in
    mingw32)
      # Don't suggest GNU Mailutils, as it hasn't been ported.
      ;;
    *)
      emacs_fix_movemail="use '$0 --with-mailutils'"
      case `(movemail --version) 2>/dev/null` in
	*Mailutils*) ;;
	*) emacs_fix_movemail="install GNU Mailutils
<https://mailutils.org> and $emacs_fix_movemail";;
      esac
      AC_MSG_NOTICE([You might want to $emacs_fix_movemail.]);;
  esac
fi

test "$MAKE" = make || AC_MSG_NOTICE([Now you can run '$MAKE'.])<|MERGE_RESOLUTION|>--- conflicted
+++ resolved
@@ -5369,16 +5369,10 @@
 
 if test "$HAVE_NS" = "yes"; then
    echo
-<<<<<<< HEAD
-   AS_ECHO(["You must run \"${MAKE-make} install\" in order to test the built application.
-The installed application will go to nextstep/Remacs.app and can be
-run or moved from there."])
-=======
    AS_ECHO(["Run '${MAKE-make}' to build Emacs, then run 'src/emacs' to test it.
 Run '${MAKE-make} install' in order to build an application bundle.
 The application will go to nextstep/Emacs.app and can be run or moved
 from there."])
->>>>>>> d228de8a
    if test "$EN_NS_SELF_CONTAINED" = "yes"; then
       echo "The application will be fully self-contained."
     else
