--- conflicted
+++ resolved
@@ -1702,16 +1702,13 @@
     pub fn del_range(from: ptrdiff_t, to: ptrdiff_t);
     pub fn buf_bytepos_to_charpos(b: *mut Lisp_Buffer, bytepos: ptrdiff_t) -> ptrdiff_t;
     pub fn swap_in_symval_forwarding(sym: *mut Lisp_Symbol, blv: *mut Lisp_Buffer_Local_Value);
-<<<<<<< HEAD
+    pub fn Fexpand_file_name(filename: Lisp_Object, default_directory: Lisp_Object) -> Lisp_Object;
+    pub fn Ffind_file_name_handler(filename: Lisp_Object, operation: Lisp_Object) -> Lisp_Object;
     pub fn window_list_1(
         window: Lisp_Object,
         minibuf: Lisp_Object,
         all_frames: Lisp_Object,
     ) -> Lisp_Object;
-=======
-    pub fn Fexpand_file_name(filename: Lisp_Object, default_directory: Lisp_Object) -> Lisp_Object;
-    pub fn Ffind_file_name_handler(filename: Lisp_Object, operation: Lisp_Object) -> Lisp_Object;
->>>>>>> 889daeb1
 }
 
 /// Contains C definitions from the font.h header.
