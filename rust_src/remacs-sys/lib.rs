#![allow(non_camel_case_types)]
#![allow(non_snake_case)]

//! This module contains all FFI declarations.
//!
//! These types and constants are generated at build time to mimic how they are
//! in C:
//!
//! - `EmacsInt`
//! - `EmacsUint`
//! - `EmacsDouble`
//! - `EMACS_INT_MAX`
//! - `EMACS_INT_SIZE`
//! - `EMACS_FLOAT_SIZE`
//! - `GCTYPEBITS`
//! - `USE_LSB_TAG`

extern crate libc;

include!(concat!(env!("OUT_DIR"), "/definitions.rs"));

pub type Lisp_Object = EmacsInt;

<<<<<<< HEAD
pub type char_bits = u32;
pub const CHAR_ALT: char_bits = 0x0400000;
pub const CHAR_SUPER: char_bits = 0x0800000;
pub const CHAR_HYPER: char_bits = 0x1000000;
pub const CHAR_SHIFT: char_bits = 0x2000000;
pub const CHAR_CTL: char_bits = 0x4000000;
pub const CHAR_META: char_bits = 0x8000000;
pub const CHAR_MODIFIER_MASK: char_bits =
    CHAR_ALT | CHAR_SUPER | CHAR_HYPER | CHAR_SHIFT | CHAR_CTL | CHAR_META;
pub const CHARACTERBITS: char_bits = 22;
=======
pub const PSEUDOVECTOR_SIZE_BITS: libc::c_int = 12;
pub const PSEUDOVECTOR_SIZE_MASK: libc::c_int = (1 << PSEUDOVECTOR_SIZE_BITS) - 1;
pub const PSEUDOVECTOR_REST_BITS: libc::c_int = 12;
pub const PSEUDOVECTOR_REST_MASK: libc::c_int = (((1 << PSEUDOVECTOR_REST_BITS) - 1) <<
                                                 PSEUDOVECTOR_SIZE_BITS);
pub const PSEUDOVECTOR_AREA_BITS: libc::c_int = PSEUDOVECTOR_SIZE_BITS + PSEUDOVECTOR_REST_BITS;
pub const PVEC_TYPE_MASK: libc::c_int = 0x3f << PSEUDOVECTOR_AREA_BITS;

pub type pvec_type = libc::c_int;
pub const PVEC_NORMAL_VECTOR: pvec_type = 0;
pub const PVEC_FREE: pvec_type = 1;
pub const PVEC_PROCESS: pvec_type = 2;
pub const PVEC_FRAME: pvec_type = 3;
pub const PVEC_WINDOW: pvec_type = 4;
pub const PVEC_BOOL_VECTOR: pvec_type = 5;
pub const PVEC_BUFFER: pvec_type = 6;
pub const PVEC_HASH_TABLE: pvec_type = 7;
pub const PVEC_TERMINAL: pvec_type = 8;
pub const PVEC_WINDOW_CONFIGURATION: pvec_type = 9;
pub const PVEC_SUBR: pvec_type = 10;
pub const PVEC_OTHER: pvec_type = 11;
pub const PVEC_XWIDGET: pvec_type = 12;
pub const PVEC_XWIDGET_VIEW: pvec_type = 13;
pub const PVEC_COMPILED: pvec_type = 14;
pub const PVEC_CHAR_TABLE: pvec_type = 15;
pub const PVEC_SUB_CHAR_TABLE: pvec_type = 16;
pub const PVEC_FONT: pvec_type = 17;

#[derive(Debug)]
#[repr(C)]
pub struct vectorlike_header {
    pub size: libc::ptrdiff_t,
}

/// Representation of an Emacs Lisp function symbol.
#[derive(Debug)]
#[repr(C)]
pub struct Lisp_Subr {
    pub header: vectorlike_header,

    /// This is the function pointer that will be called when the user invokes
    /// the Emacs Lisp function. Also, this field is actually an union in C.
    pub function: *const libc::c_void,

    /// The minimum number of arguments that can be passed to the Emacs Lisp
    /// function.
    pub min_args: libc::c_short,

    /// The maximum number of arguments that can be passed to te Emacs Lisp
    /// function.
    pub max_args: libc::c_short,

    /// The name of the function in Emacs Lisp.
    pub symbol_name: *const libc::c_char,

    /// The interactive specification. This may be a normal prompt
    /// string, such as `"bBuffer: "` or an elisp form as a string.
    /// If the function is not interactive, this should be a null
    /// pointer.
    pub intspec: *const libc::c_char,

    // TODO: Change this to EMACS_INT
    //
    // If you wan't to give it a try and solve this you should see this commit:
    // https://github.com/Wilfred/remacs/commit/c5461d03a411ff5c6f43885a0a9030e8a94bbc2e
    /// The docstring of the Emacs Lisp function.
    pub doc: *const libc::c_char,
}

// In order to use `lazy_static!` with LispSubr, it must be Sync. Raw
// pointers are not Sync, but it isn't a problem to define Sync if we
// never mutate LispSubr values. If we do, we will need to create
// these objects at runtime, perhaps using forget().
//
// Based on http://stackoverflow.com/a/28116557/509706
unsafe impl Sync for Lisp_Subr {}

/// Represents the global state of the editor.
///
/// This has been factored out to a single struct in C Emacs to help
/// with future threading support.
#[repr(C)]
pub struct emacs_globals {
    pub f_Vafter_change_functions: Lisp_Object,
    pub f_Vafter_init_time: Lisp_Object,
    pub f_Vafter_insert_file_functions: Lisp_Object,
    pub f_Vafter_load_alist: Lisp_Object,
    pub f_Valternate_fontname_alist: Lisp_Object,
    pub f_Vauto_composition_function: Lisp_Object,
    pub f_Vauto_composition_mode: Lisp_Object,
    pub f_Vauto_fill_chars: Lisp_Object,
    pub f_Vauto_resize_tool_bars: Lisp_Object,
    pub f_Vauto_save_include_big_deletions: Lisp_Object,
    pub f_Vauto_save_list_file_name: Lisp_Object,
    pub f_Vauto_save_timeout: Lisp_Object,
    pub f_Vauto_save_visited_file_name: Lisp_Object,
    pub f_Vbefore_change_functions: Lisp_Object,
    pub f_Vbefore_init_time: Lisp_Object,
    pub f_Vblink_cursor_alist: Lisp_Object,
    pub f_Vbuffer_access_fontified_property: Lisp_Object,
    pub f_Vbuffer_access_fontify_functions: Lisp_Object,
    pub f_Vbuffer_list_update_hook: Lisp_Object,
    pub f_Vbuild_files: Lisp_Object,
    pub f_Vbyte_boolean_vars: Lisp_Object,
    pub f_Vbyte_code_meter: Lisp_Object,
    pub f_Vbytecomp_version_regexp: Lisp_Object,
    pub f_Vcairo_version_string: Lisp_Object,
    pub f_Vchange_major_mode_hook: Lisp_Object,
    pub f_Vchar_code_property_alist: Lisp_Object,
    pub f_Vchar_property_alias_alist: Lisp_Object,
    pub f_Vchar_script_table: Lisp_Object,
    pub f_Vchar_width_table: Lisp_Object,
    pub f_Vcharset_list: Lisp_Object,
    pub f_Vcharset_map_path: Lisp_Object,
    pub f_Vcharset_revision_table: Lisp_Object,
    pub f_Vcode_conversion_map_vector: Lisp_Object,
    pub f_Vcoding_category_list: Lisp_Object,
    pub f_Vcoding_system_alist: Lisp_Object,
    pub f_Vcoding_system_for_read: Lisp_Object,
    pub f_Vcoding_system_for_write: Lisp_Object,
    pub f_Vcoding_system_list: Lisp_Object,
    pub f_Vcombine_after_change_calls: Lisp_Object,
    pub f_Vcommand_debug_status: Lisp_Object,
    pub f_Vcommand_error_function: Lisp_Object,
    pub f_Vcommand_history: Lisp_Object,
    pub f_Vcommand_line_args: Lisp_Object,
    pub f_Vcompletion_ignored_extensions: Lisp_Object,
    pub f_Vcompletion_regexp_list: Lisp_Object,
    pub f_Vcompose_chars_after_function: Lisp_Object,
    pub f_Vcomposition_function_table: Lisp_Object,
    pub f_Vconfigure_info_directory: Lisp_Object,
    pub f_Vcurrent_iso639_language: Lisp_Object,
    pub f_Vcurrent_load_list: Lisp_Object,
    pub f_Vcurrent_prefix_arg: Lisp_Object,
    pub f_Vdata_directory: Lisp_Object,
    pub f_Vdbus_compiled_version: Lisp_Object,
    pub f_Vdbus_debug: Lisp_Object,
    pub f_Vdbus_message_type_error: Lisp_Object,
    pub f_Vdbus_message_type_invalid: Lisp_Object,
    pub f_Vdbus_message_type_method_call: Lisp_Object,
    pub f_Vdbus_message_type_method_return: Lisp_Object,
    pub f_Vdbus_message_type_signal: Lisp_Object,
    pub f_Vdbus_registered_objects_table: Lisp_Object,
    pub f_Vdbus_runtime_version: Lisp_Object,
    pub f_Vdeactivate_mark: Lisp_Object,
    pub f_Vdebug_ignored_errors: Lisp_Object,
    pub f_Vdebug_on_error: Lisp_Object,
    pub f_Vdebug_on_event: Lisp_Object,
    pub f_Vdebug_on_message: Lisp_Object,
    pub f_Vdebug_on_signal: Lisp_Object,
    pub f_Vdebugger: Lisp_Object,
    pub f_Vdefault_file_name_coding_system: Lisp_Object,
    pub f_Vdefault_frame_alist: Lisp_Object,
    pub f_Vdefault_frame_scroll_bars: Lisp_Object,
    pub f_Vdefault_process_coding_system: Lisp_Object,
    pub f_Vdefault_text_properties: Lisp_Object,
    pub f_Vdeferred_action_function: Lisp_Object,
    pub f_Vdeferred_action_list: Lisp_Object,
    pub f_Vdefine_key_rebound_commands: Lisp_Object,
    pub f_Vdelayed_warnings_list: Lisp_Object,
    pub f_Vdelete_frame_functions: Lisp_Object,
    pub f_Vdelete_terminal_functions: Lisp_Object,
    pub f_Vdisable_point_adjustment: Lisp_Object,
    pub f_Vdisplay_pixels_per_inch: Lisp_Object,
    pub f_Vdoc_directory: Lisp_Object,
    pub f_Vdoc_file_name: Lisp_Object,
    pub f_Vdouble_click_time: Lisp_Object,
    pub f_Vdynamic_library_alist: Lisp_Object,
    pub f_Vecho_keystrokes: Lisp_Object,
    pub f_Vemacs_copyright: Lisp_Object,
    pub f_Vemacs_version: Lisp_Object,
    pub f_Vemulation_mode_map_alists: Lisp_Object,
    pub f_Venable_character_translation: Lisp_Object,
    pub f_Venable_disabled_menus_and_buttons: Lisp_Object,
    pub f_Veval_buffer_list: Lisp_Object,
    pub f_Vexec_directory: Lisp_Object,
    pub f_Vexec_path: Lisp_Object,
    pub f_Vexec_suffixes: Lisp_Object,
    pub f_Vexecuting_kbd_macro: Lisp_Object,
    pub f_Vface_default_stipple: Lisp_Object,
    pub f_Vface_font_rescale_alist: Lisp_Object,
    pub f_Vface_ignored_fonts: Lisp_Object,
    pub f_Vface_new_frame_defaults: Lisp_Object,
    pub f_Vface_remapping_alist: Lisp_Object,
    pub f_Vfeatures: Lisp_Object,
    pub f_Vfile_coding_system_alist: Lisp_Object,
    pub f_Vfile_name_coding_system: Lisp_Object,
    pub f_Vfile_name_handler_alist: Lisp_Object,
    pub f_Vfind_word_boundary_function_table: Lisp_Object,
    pub f_Vfirst_change_hook: Lisp_Object,
    pub f_Vfloat_output_format: Lisp_Object,
    pub f_Vfocus_in_hook: Lisp_Object,
    pub f_Vfocus_out_hook: Lisp_Object,
    pub f_Vfont_ccl_encoder_alist: Lisp_Object,
    pub f_Vfont_encoding_alist: Lisp_Object,
    pub f_Vfont_encoding_charset_alist: Lisp_Object,
    pub f_Vfont_log: Lisp_Object,
    pub f_Vfont_slant_table: Lisp_Object,
    pub f_Vfont_weight_table: Lisp_Object,
    pub f_Vfont_width_table: Lisp_Object,
    pub f_Vfontification_functions: Lisp_Object,
    pub f_Vfontset_alias_alist: Lisp_Object,
    pub f_Vframe_alpha_lower_limit: Lisp_Object,
    pub f_Vframe_title_format: Lisp_Object,
    pub f_Vfringe_bitmaps: Lisp_Object,
    pub f_Vfunction_key_map: Lisp_Object,
    pub f_Vgc_cons_percentage: Lisp_Object,
    pub f_Vgc_elapsed: Lisp_Object,
    pub f_Vglobal_disable_point_adjustment: Lisp_Object,
    pub f_Vglobal_mode_string: Lisp_Object,
    pub f_Vglyph_table: Lisp_Object,
    pub f_Vglyphless_char_display: Lisp_Object,
    pub f_Vgtk_version_string: Lisp_Object,
    pub f_Vhelp_char: Lisp_Object,
    pub f_Vhelp_event_list: Lisp_Object,
    pub f_Vhelp_form: Lisp_Object,
    pub f_Vhistory_add_new_input: Lisp_Object,
    pub f_Vhistory_length: Lisp_Object,
    pub f_Vhourglass_delay: Lisp_Object,
    pub f_Vhscroll_step: Lisp_Object,
    pub f_Vicon_title_format: Lisp_Object,
    pub f_Vignore_relative_composition: Lisp_Object,
    pub f_Vimage_cache_eviction_delay: Lisp_Object,
    pub f_Vimage_types: Lisp_Object,
    pub f_Vinhibit_changing_match_data: Lisp_Object,
    pub f_Vinhibit_debugger: Lisp_Object,
    pub f_Vinhibit_field_text_motion: Lisp_Object,
    pub f_Vinhibit_file_name_handlers: Lisp_Object,
    pub f_Vinhibit_file_name_operation: Lisp_Object,
    pub f_Vinhibit_point_motion_hooks: Lisp_Object,
    pub f_Vinhibit_quit: Lisp_Object,
    pub f_Vinhibit_read_only: Lisp_Object,
    pub f_Vinhibit_redisplay: Lisp_Object,
    pub f_Vinitial_environment: Lisp_Object,
    pub f_Vinitial_window_system: Lisp_Object,
    pub f_Vinput_method_function: Lisp_Object,
    pub f_Vinput_method_previous_message: Lisp_Object,
    pub f_Vinstallation_directory: Lisp_Object,
    pub f_Vinternal__top_level_message: Lisp_Object,
    pub f_Vinternal_interpreter_environment: Lisp_Object,
    pub f_Vinvocation_directory: Lisp_Object,
    pub f_Vinvocation_name: Lisp_Object,
    pub f_Vkbd_macro_termination_hook: Lisp_Object,
    pub f_Vkey_translation_map: Lisp_Object,
    pub f_Vkill_buffer_query_functions: Lisp_Object,
    pub f_Vkill_emacs_hook: Lisp_Object,
    pub f_Vlast_code_conversion_error: Lisp_Object,
    pub f_Vlast_coding_system_used: Lisp_Object,
    pub f_Vlast_event_frame: Lisp_Object,
    pub f_Vlatin_extra_code_table: Lisp_Object,
    pub f_Vlexical_binding: Lisp_Object,
    pub f_Vline_number_display_limit: Lisp_Object,
    pub f_Vline_prefix: Lisp_Object,
    pub f_Vload_file_name: Lisp_Object,
    pub f_Vload_file_rep_suffixes: Lisp_Object,
    pub f_Vload_history: Lisp_Object,
    pub f_Vload_path: Lisp_Object,
    pub f_Vload_read_function: Lisp_Object,
    pub f_Vload_source_file_function: Lisp_Object,
    pub f_Vload_suffixes: Lisp_Object,
    pub f_Vlocale_coding_system: Lisp_Object,
    pub f_Vlucid_menu_bar_dirty_flag: Lisp_Object,
    pub f_Vmake_pointer_invisible: Lisp_Object,
    pub f_Vmark_even_if_inactive: Lisp_Object,
    pub f_Vmax_image_size: Lisp_Object,
    pub f_Vmax_mini_window_height: Lisp_Object,
    pub f_Vmemory_full: Lisp_Object,
    pub f_Vmemory_signal_data: Lisp_Object,
    pub f_Vmenu_bar_final_items: Lisp_Object,
    pub f_Vmenu_bar_mode: Lisp_Object,
    pub f_Vmenu_bar_update_hook: Lisp_Object,
    pub f_Vmenu_updating_frame: Lisp_Object,
    pub f_Vmessage_log_max: Lisp_Object,
    pub f_Vminibuf_scroll_window: Lisp_Object,
    pub f_Vminibuffer_completing_file_name: Lisp_Object,
    pub f_Vminibuffer_completion_confirm: Lisp_Object,
    pub f_Vminibuffer_completion_predicate: Lisp_Object,
    pub f_Vminibuffer_completion_table: Lisp_Object,
    pub f_Vminibuffer_exit_hook: Lisp_Object,
    pub f_Vminibuffer_help_form: Lisp_Object,
    pub f_Vminibuffer_history_position: Lisp_Object,
    pub f_Vminibuffer_history_variable: Lisp_Object,
    pub f_Vminibuffer_local_map: Lisp_Object,
    pub f_Vminibuffer_local_ns_map: Lisp_Object,
    pub f_Vminibuffer_message_timeout: Lisp_Object,
    pub f_Vminibuffer_prompt_properties: Lisp_Object,
    pub f_Vminibuffer_setup_hook: Lisp_Object,
    pub f_Vminor_mode_map_alist: Lisp_Object,
    pub f_Vminor_mode_overriding_map_alist: Lisp_Object,
    pub f_Vmodule_file_suffix: Lisp_Object,
    pub f_Vmost_negative_fixnum: Lisp_Object,
    pub f_Vmost_positive_fixnum: Lisp_Object,
    pub f_Vmotif_version_string: Lisp_Object,
    pub f_Vmouse_autoselect_window: Lisp_Object,
    pub f_Vmouse_highlight: Lisp_Object,
    pub f_Vmouse_leave_buffer_hook: Lisp_Object,
    pub f_Vmouse_position_function: Lisp_Object,
    pub f_Vnetwork_coding_system_alist: Lisp_Object,
    pub f_Vnobreak_char_display: Lisp_Object,
    pub f_Vobarray: Lisp_Object,
    pub f_Vold_style_backquotes: Lisp_Object,
    pub f_Voperating_system_release: Lisp_Object,
    pub f_Votf_script_alist: Lisp_Object,
    pub f_Vother_window_scroll_buffer: Lisp_Object,
    pub f_Voverflow_newline_into_fringe: Lisp_Object,
    pub f_Voverlay_arrow_position: Lisp_Object,
    pub f_Voverlay_arrow_string: Lisp_Object,
    pub f_Voverlay_arrow_variable_list: Lisp_Object,
    pub f_Voverriding_local_map: Lisp_Object,
    pub f_Voverriding_local_map_menu_flag: Lisp_Object,
    pub f_Vpath_separator: Lisp_Object,
    pub f_Vpost_command_hook: Lisp_Object,
    pub f_Vpost_gc_hook: Lisp_Object,
    pub f_Vpost_self_insert_hook: Lisp_Object,
    pub f_Vpre_command_hook: Lisp_Object,
    pub f_Vpre_redisplay_function: Lisp_Object,
    pub f_Vprefix_help_command: Lisp_Object,
    pub f_Vpreloaded_file_list: Lisp_Object,
    pub f_Vprevious_system_messages_locale: Lisp_Object,
    pub f_Vprevious_system_time_locale: Lisp_Object,
    pub f_Vprint_charset_text_property: Lisp_Object,
    pub f_Vprint_circle: Lisp_Object,
    pub f_Vprint_continuous_numbering: Lisp_Object,
    pub f_Vprint_gensym: Lisp_Object,
    pub f_Vprint_length: Lisp_Object,
    pub f_Vprint_level: Lisp_Object,
    pub f_Vprint_number_table: Lisp_Object,
    pub f_Vprintable_chars: Lisp_Object,
    pub f_Vprocess_adaptive_read_buffering: Lisp_Object,
    pub f_Vprocess_coding_system_alist: Lisp_Object,
    pub f_Vprocess_connection_type: Lisp_Object,
    pub f_Vprocess_environment: Lisp_Object,
    pub f_Vpurify_flag: Lisp_Object,
    pub f_Vquit_flag: Lisp_Object,
    pub f_Vread_buffer_function: Lisp_Object,
    pub f_Vread_circle: Lisp_Object,
    pub f_Vread_expression_history: Lisp_Object,
    pub f_Vread_hide_char: Lisp_Object,
    pub f_Vread_symbol_positions_list: Lisp_Object,
    pub f_Vread_with_symbol_positions: Lisp_Object,
    pub f_Vreal_this_command: Lisp_Object,
    pub f_Vrecenter_redisplay: Lisp_Object,
    pub f_Vredisplay__all_windows_cause: Lisp_Object,
    pub f_Vredisplay__mode_lines_cause: Lisp_Object,
    pub f_Vredisplay__variables: Lisp_Object,
    pub f_Vredisplay_end_trigger_functions: Lisp_Object,
    pub f_Vreport_emacs_bug_address: Lisp_Object,
    pub f_Vresize_mini_windows: Lisp_Object,
    pub f_Vresume_tty_functions: Lisp_Object,
    pub f_Vring_bell_function: Lisp_Object,
    pub f_Vsaved_region_selection: Lisp_Object,
    pub f_Vscalable_fonts_allowed: Lisp_Object,
    pub f_Vscript_representative_chars: Lisp_Object,
    pub f_Vscroll_preserve_screen_position: Lisp_Object,
    pub f_Vsearch_spaces_regexp: Lisp_Object,
    pub f_Vselect_active_regions: Lisp_Object,
    pub f_Vselect_safe_coding_system_function: Lisp_Object,
    pub f_Vselection_converter_alist: Lisp_Object,
    pub f_Vselection_inhibit_update_commands: Lisp_Object,
    pub f_Vset_auto_coding_function: Lisp_Object,
    pub f_Vshared_game_score_directory: Lisp_Object,
    pub f_Vshell_file_name: Lisp_Object,
    pub f_Vshow_help_function: Lisp_Object,
    pub f_Vshow_trailing_whitespace: Lisp_Object,
    pub f_Vsignal_hook_function: Lisp_Object,
    pub f_Vsource_directory: Lisp_Object,
    pub f_Vspecial_event_map: Lisp_Object,
    pub f_Vstandard_display_table: Lisp_Object,
    pub f_Vstandard_input: Lisp_Object,
    pub f_Vstandard_output: Lisp_Object,
    pub f_Vstandard_translation_table_for_decode: Lisp_Object,
    pub f_Vstandard_translation_table_for_encode: Lisp_Object,
    pub f_Vsuspend_tty_functions: Lisp_Object,
    pub f_Vsystem_configuration: Lisp_Object,
    pub f_Vsystem_configuration_features: Lisp_Object,
    pub f_Vsystem_configuration_options: Lisp_Object,
    pub f_Vsystem_messages_locale: Lisp_Object,
    pub f_Vsystem_name: Lisp_Object,
    pub f_Vsystem_time_locale: Lisp_Object,
    pub f_Vsystem_type: Lisp_Object,
    pub f_Vtemp_buffer_show_function: Lisp_Object,
    pub f_Vtemporary_file_directory: Lisp_Object,
    pub f_Vterminal_frame: Lisp_Object,
    pub f_Vtext_property_default_nonsticky: Lisp_Object,
    pub f_Vtext_quoting_style: Lisp_Object,
    pub f_Vthis_command: Lisp_Object,
    pub f_Vthis_command_keys_shift_translated: Lisp_Object,
    pub f_Vthis_original_command: Lisp_Object,
    pub f_Vthrow_on_input: Lisp_Object,
    pub f_Vtimer_idle_list: Lisp_Object,
    pub f_Vtimer_list: Lisp_Object,
    pub f_Vtool_bar_border: Lisp_Object,
    pub f_Vtool_bar_button_margin: Lisp_Object,
    pub f_Vtool_bar_mode: Lisp_Object,
    pub f_Vtool_bar_separator_image_expression: Lisp_Object,
    pub f_Vtool_bar_style: Lisp_Object,
    pub f_Vtop_level: Lisp_Object,
    pub f_Vtransient_mark_mode: Lisp_Object,
    pub f_Vtranslation_hash_table_vector: Lisp_Object,
    pub f_Vtranslation_table_for_input: Lisp_Object,
    pub f_Vtranslation_table_vector: Lisp_Object,
    pub f_Vtruncate_partial_width_windows: Lisp_Object,
    pub f_Vtty_defined_color_alist: Lisp_Object,
    pub f_Vtty_erase_char: Lisp_Object,
    pub f_Vundo_outer_limit: Lisp_Object,
    pub f_Vundo_outer_limit_function: Lisp_Object,
    pub f_Vunicode_category_table: Lisp_Object,
    pub f_Vunread_command_events: Lisp_Object,
    pub f_Vunread_input_method_events: Lisp_Object,
    pub f_Vunread_post_input_method_events: Lisp_Object,
    pub f_Vuse_default_ascent: Lisp_Object,
    pub f_Vuser_full_name: Lisp_Object,
    pub f_Vuser_init_file: Lisp_Object,
    pub f_Vuser_login_name: Lisp_Object,
    pub f_Vuser_real_login_name: Lisp_Object,
    pub f_Vvalues: Lisp_Object,
    pub f_Vvertical_centering_font_regexp: Lisp_Object,
    pub f_Vvoid_text_area_pointer: Lisp_Object,
    pub f_Vwhere_is_preferred_modifier: Lisp_Object,
    pub f_Vwindow_combination_limit: Lisp_Object,
    pub f_Vwindow_combination_resize: Lisp_Object,
    pub f_Vwindow_configuration_change_hook: Lisp_Object,
    pub f_Vwindow_persistent_parameters: Lisp_Object,
    pub f_Vwindow_point_insertion_type: Lisp_Object,
    pub f_Vwindow_scroll_functions: Lisp_Object,
    pub f_Vwindow_size_change_functions: Lisp_Object,
    pub f_Vwindow_system_version: Lisp_Object,
    pub f_Vwindow_text_change_functions: Lisp_Object,
    pub f_Vword_combining_categories: Lisp_Object,
    pub f_Vword_separating_categories: Lisp_Object,
    pub f_Vwrap_prefix: Lisp_Object,
    pub f_Vwrite_region_annotate_functions: Lisp_Object,
    pub f_Vwrite_region_annotations_so_far: Lisp_Object,
    pub f_Vwrite_region_post_annotation_function: Lisp_Object,
    pub f_Vx_alt_keysym: Lisp_Object,
    pub f_Vx_bitmap_file_path: Lisp_Object,
    pub f_Vx_cursor_fore_pixel: Lisp_Object,
    pub f_Vx_hourglass_pointer_shape: Lisp_Object,
    pub f_Vx_hyper_keysym: Lisp_Object,
    pub f_Vx_keysym_table: Lisp_Object,
    pub f_Vx_lost_selection_functions: Lisp_Object,
    pub f_Vx_max_tooltip_size: Lisp_Object,
    pub f_Vx_meta_keysym: Lisp_Object,
    pub f_Vx_mode_pointer_shape: Lisp_Object,
    pub f_Vx_no_window_manager: Lisp_Object,
    pub f_Vx_nontext_pointer_shape: Lisp_Object,
    pub f_Vx_pixel_size_width_font_regexp: Lisp_Object,
    pub f_Vx_pointer_shape: Lisp_Object,
    pub f_Vx_resource_class: Lisp_Object,
    pub f_Vx_resource_name: Lisp_Object,
    pub f_Vx_select_enable_clipboard_manager: Lisp_Object,
    pub f_Vx_sensitive_text_pointer_shape: Lisp_Object,
    pub f_Vx_sent_selection_functions: Lisp_Object,
    pub f_Vx_session_id: Lisp_Object,
    pub f_Vx_session_previous_id: Lisp_Object,
    pub f_Vx_super_keysym: Lisp_Object,
    pub f_Vx_toolkit_scroll_bars: Lisp_Object,
    pub f_Vx_window_horizontal_drag_shape: Lisp_Object,
    pub f_Vx_window_vertical_drag_shape: Lisp_Object,
    pub f_Vxft_settings: Lisp_Object,
    pub f_do_mouse_tracking: Lisp_Object,
    pub f_eol_mnemonic_dos: Lisp_Object,
    pub f_eol_mnemonic_mac: Lisp_Object,
    pub f_eol_mnemonic_undecided: Lisp_Object,
    pub f_eol_mnemonic_unix: Lisp_Object,
    pub f_frame_inhibit_implied_resize: Lisp_Object,
    pub f_frame_size_history: Lisp_Object,
    pub f_last_command_event: Lisp_Object,
    pub f_last_input_event: Lisp_Object,
    pub f_last_nonmenu_event: Lisp_Object,
    pub f_menu_prompt_more_char: Lisp_Object,
    pub f_meta_prefix_char: Lisp_Object,
    pub f_auto_save_interval: EmacsInt,
    pub f_baud_rate: EmacsInt,
    pub f_cons_cells_consed: EmacsInt,
    pub f_debug_end_pos: EmacsInt,
    pub f_double_click_fuzz: EmacsInt,
    pub f_emacs_scroll_step: EmacsInt,
    pub f_executing_kbd_macro_index: EmacsInt,
    pub f_extra_keyboard_modifiers: EmacsInt,
    pub f_floats_consed: EmacsInt,
    pub f_gc_cons_threshold: EmacsInt,
    pub f_gcs_done: EmacsInt,
    pub f_global_gnutls_log_level: EmacsInt,
    pub f_hscroll_margin: EmacsInt,
    pub f_imagemagick_render_type: EmacsInt,
    pub f_intervals_consed: EmacsInt,
    pub f_line_number_display_limit_width: EmacsInt,
    pub f_max_lisp_eval_depth: EmacsInt,
    pub f_max_specpdl_size: EmacsInt,
    pub f_misc_objects_consed: EmacsInt,
    pub f_next_screen_context_lines: EmacsInt,
    pub f_num_input_keys: EmacsInt,
    pub f_num_nonmacro_input_events: EmacsInt,
    pub f_overline_margin: EmacsInt,
    pub f_polling_period: EmacsInt,
    pub f_profiler_log_size: EmacsInt,
    pub f_profiler_max_stack_depth: EmacsInt,
    pub f_pure_bytes_used: EmacsInt,
    pub f_scroll_conservatively: EmacsInt,
    pub f_scroll_margin: EmacsInt,
    pub f_string_chars_consed: EmacsInt,
    pub f_strings_consed: EmacsInt,
    pub f_symbols_consed: EmacsInt,
    pub f_syntax_propertize__done: EmacsInt,
    pub f_tool_bar_button_relief: EmacsInt,
    pub f_tool_bar_max_label_size: EmacsInt,
    pub f_underline_minimum_offset: EmacsInt,
    pub f_undo_limit: EmacsInt,
    pub f_undo_strong_limit: EmacsInt,
    pub f_vector_cells_consed: EmacsInt,
    pub f_x_selection_timeout: EmacsInt,
    // TODO: Change these bools to something more FFI friendly.
    pub f_Vcomment_end_can_be_escaped: bool,
    pub f_Vfast_but_imprecise_scrolling: bool,
    pub f_auto_raise_tool_bar_buttons_p: bool,
    pub f_auto_window_vscroll_p: bool,
    pub f_automatic_hscrolling_p: bool,
    pub f_byte_metering_on: bool,
    pub f_cannot_suspend: bool,
    pub f_coding_system_require_warning: bool,
    pub f_completion_ignore_case: bool,
    pub f_create_lockfiles: bool,
    pub f_cross_disabled_images: bool,
    pub f_cursor_in_echo_area: bool,
    pub f_debug_on_next_call: bool,
    pub f_debug_on_quit: bool,
    pub f_debugger_may_continue: bool,
    pub f_delete_by_moving_to_trash: bool,
    pub f_delete_exited_processes: bool,
    pub f_disable_ascii_optimization: bool,
    pub f_display_hourglass_p: bool,
    pub f_enable_recursive_minibuffers: bool,
    pub f_focus_follows_mouse: bool,
    pub f_force_load_messages: bool,
    pub f_frame_resize_pixelwise: bool,
    pub f_garbage_collection_messages: bool,
    pub f_highlight_nonselected_windows: bool,
    pub f_history_delete_duplicates: bool,
    pub f_indent_tabs_mode: bool,
    pub f_inherit_process_coding_system: bool,
    pub f_inhibit_bidi_mirroring: bool,
    pub f_inhibit_eol_conversion: bool,
    pub f_inhibit_eval_during_redisplay: bool,
    pub f_inhibit_free_realized_faces: bool,
    pub f_inhibit_iso_escape_detection: bool,
    pub f_inhibit_load_charset_map: bool,
    pub f_inhibit_menubar_update: bool,
    pub f_inhibit_message: bool,
    pub f_inhibit_modification_hooks: bool,
    pub f_inhibit_null_byte_detection: bool,
    pub f_inhibit_try_cursor_movement: bool,
    pub f_inhibit_try_window_id: bool,
    pub f_inhibit_try_window_reusing: bool,
    pub f_inhibit_x_resources: bool,
    pub f_inverse_video: bool,
    pub f_load_convert_to_unibyte: bool,
    pub f_load_dangerous_libraries: bool,
    pub f_load_force_doc_strings: bool,
    pub f_load_in_progress: bool,
    pub f_load_prefer_newer: bool,
    pub f_make_cursor_line_fully_visible_p: bool,
    pub f_menu_prompting: bool,
    pub f_message_truncate_lines: bool,
    pub f_minibuffer_allow_text_properties: bool,
    pub f_minibuffer_auto_raise: bool,
    pub f_mode_line_in_non_selected_windows: bool,
    pub f_multibyte_syntax_as_symbol: bool,
    pub f_multiple_frames: bool,
    pub f_no_redraw_on_reenter: bool,
    pub f_noninteractive1: bool,
    pub f_open_paren_in_column_0_is_defun_start: bool,
    pub f_parse_sexp_ignore_comments: bool,
    pub f_parse_sexp_lookup_properties: bool,
    pub f_print_escape_multibyte: bool,
    pub f_print_escape_newlines: bool,
    pub f_print_escape_nonascii: bool,
    pub f_print_quoted: bool,
    pub f_read_buffer_completion_ignore_case: bool,
    pub f_redisplay_dont_pause: bool,
    pub f_scroll_bar_adjust_thumb_portion_p: bool,
    pub f_system_uses_terminfo: bool,
    pub f_text_quoting_flag: bool,
    pub f_undo_inhibit_record_point: bool,
    pub f_unibyte_display_via_language_environment: bool,
    pub f_use_dialog_box: bool,
    pub f_use_file_dialog: bool,
    pub f_use_system_font: bool,
    pub f_visible_bell: bool,
    pub f_visible_cursor: bool,
    pub f_window_resize_pixelwise: bool,
    pub f_words_include_escapes: bool,
    pub f_write_region_inhibit_fsync: bool,
    pub f_x_frame_normalize_before_maximize: bool,
    pub f_x_gtk_file_dialog_help_text: bool,
    pub f_x_gtk_show_hidden_files: bool,
    pub f_x_gtk_use_old_file_dialog: bool,
    pub f_x_gtk_use_system_tooltips: bool,
    pub f_x_mouse_click_focus_ignore_position: bool,
    pub f_x_stretch_cursor_p: bool,
    pub f_x_underline_at_descent_line: bool,
    pub f_x_use_underline_position_properties: bool,
}
>>>>>>> 510c28b4

extern "C" {
    pub static mut globals: emacs_globals;

    pub fn make_unibyte_string(s: *const libc::c_char, length: libc::ptrdiff_t) -> Lisp_Object;

}<|MERGE_RESOLUTION|>--- conflicted
+++ resolved
@@ -21,7 +21,7 @@
 
 pub type Lisp_Object = EmacsInt;
 
-<<<<<<< HEAD
+
 pub type char_bits = u32;
 pub const CHAR_ALT: char_bits = 0x0400000;
 pub const CHAR_SUPER: char_bits = 0x0800000;
@@ -32,7 +32,7 @@
 pub const CHAR_MODIFIER_MASK: char_bits =
     CHAR_ALT | CHAR_SUPER | CHAR_HYPER | CHAR_SHIFT | CHAR_CTL | CHAR_META;
 pub const CHARACTERBITS: char_bits = 22;
-=======
+
 pub const PSEUDOVECTOR_SIZE_BITS: libc::c_int = 12;
 pub const PSEUDOVECTOR_SIZE_MASK: libc::c_int = (1 << PSEUDOVECTOR_SIZE_BITS) - 1;
 pub const PSEUDOVECTOR_REST_BITS: libc::c_int = 12;
@@ -636,7 +636,6 @@
     pub f_x_underline_at_descent_line: bool,
     pub f_x_use_underline_position_properties: bool,
 }
->>>>>>> 510c28b4
 
 extern "C" {
     pub static mut globals: emacs_globals;
