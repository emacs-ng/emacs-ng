#![allow(non_camel_case_types, non_snake_case, non_upper_case_globals)]

//! This module contains all FFI declarations.
//!
//! These types and constants are generated at build time to mimic how they are
//! in C:
//!
//! - `EmacsInt`
//! - `EmacsUint`
//! - `EmacsDouble`
//! - `EMACS_INT_MAX`
//! - `EMACS_INT_SIZE`
//! - `EMACS_FLOAT_SIZE`
//! - `GCTYPEBITS`
//! - `USE_LSB_TAG`

extern crate libc;

pub mod libm;

use libc::{c_char, c_uchar, c_short, c_int, c_double, c_float, c_void, ptrdiff_t, size_t, off_t,
           time_t, timespec};


include!(concat!(env!("OUT_DIR"), "/definitions.rs"));
include!(concat!(env!("OUT_DIR"), "/globals.rs"));

pub type Lisp_Object = EmacsInt;

pub const Qnil: Lisp_Object = 0;

pub type char_bits = u32;
pub const CHAR_ALT: char_bits = 0x0400000;
pub const CHAR_SUPER: char_bits = 0x0800000;
pub const CHAR_HYPER: char_bits = 0x1000000;
pub const CHAR_SHIFT: char_bits = 0x2000000;
pub const CHAR_CTL: char_bits = 0x4000000;
pub const CHAR_META: char_bits = 0x8000000;
pub const CHAR_MODIFIER_MASK: char_bits = CHAR_ALT | CHAR_SUPER | CHAR_HYPER | CHAR_SHIFT |
    CHAR_CTL | CHAR_META;
pub const CHARACTERBITS: char_bits = 22;

pub const PSEUDOVECTOR_FLAG: ptrdiff_t = std::isize::MAX - std::isize::MAX / 2;
pub const PSEUDOVECTOR_SIZE_BITS: ptrdiff_t = 12;
pub const PSEUDOVECTOR_SIZE_MASK: ptrdiff_t = (1 << PSEUDOVECTOR_SIZE_BITS) - 1;
pub const PSEUDOVECTOR_REST_BITS: ptrdiff_t = 12;
pub const PSEUDOVECTOR_REST_MASK: ptrdiff_t = (((1 << PSEUDOVECTOR_REST_BITS) - 1) <<
                                                   PSEUDOVECTOR_SIZE_BITS);
pub const PSEUDOVECTOR_AREA_BITS: ptrdiff_t = PSEUDOVECTOR_SIZE_BITS + PSEUDOVECTOR_REST_BITS;
pub const PVEC_TYPE_MASK: ptrdiff_t = 0x3f << PSEUDOVECTOR_AREA_BITS;

// Number of bits in a Lisp_Object tag.
pub const VALBITS: EmacsInt = EMACS_INT_SIZE * 8 - GCTYPEBITS;
pub const INTTYPEBITS: EmacsInt = GCTYPEBITS - 1;
pub const FIXNUM_BITS: EmacsInt = VALBITS + 1;
pub const VAL_MAX: EmacsInt = EMACS_INT_MAX >> (GCTYPEBITS - 1);
pub const VALMASK: EmacsInt = [VAL_MAX, -(1 << GCTYPEBITS)][USE_LSB_TAG as usize];
pub const INTMASK: EmacsInt = (EMACS_INT_MAX >> (INTTYPEBITS - 1));

// Largest and smallest numbers that can be represented as fixnums in
// Emacs lisp.
pub const MOST_POSITIVE_FIXNUM: EmacsInt = EMACS_INT_MAX >> INTTYPEBITS;
pub const MOST_NEGATIVE_FIXNUM: EmacsInt = (-1 - MOST_POSITIVE_FIXNUM);

/// Bit pattern used in the least significant bits of a lisp object,
/// to denote its type.
#[repr(u8)]
#[derive(PartialEq, Eq)]
#[derive(Copy, Clone, Debug)]
pub enum Lisp_Type {
    // Symbol.  XSYMBOL (object) points to a struct Lisp_Symbol.
    Lisp_Symbol = 0,

    // Miscellaneous.  XMISC (object) points to a union Lisp_Misc,
    // whose first member indicates the subtype.
    Lisp_Misc = 1,

    // Integer.  XINT (obj) is the integer value.
    Lisp_Int0 = 2,
    Lisp_Int1 = 3 + (USE_LSB_TAG as usize as u8) * 3, // 3 | 6

    // String.  XSTRING (object) points to a struct Lisp_String.
    // The length of the string, and its contents, are stored therein.
    Lisp_String = 4,

    // Vector of Lisp objects, or something resembling it.
    // XVECTOR (object) points to a struct Lisp_Vector, which contains
    // the size and contents.  The size field also contains the type
    // information, if it's not a real vector object.
    Lisp_Vectorlike = 5,

    // Cons.  XCONS (object) points to a struct Lisp_Cons.
    Lisp_Cons = 6 - (USE_LSB_TAG as usize as u8) * 3, // 6 | 3

    Lisp_Float = 7,
}

#[repr(C)]
#[derive(PartialEq, Eq, Copy, Clone, Debug)]
pub enum PseudovecType {
    PVEC_NORMAL_VECTOR = 0,
    PVEC_FREE,
    PVEC_PROCESS,
    PVEC_FRAME,
    PVEC_WINDOW,
    PVEC_BOOL_VECTOR,
    PVEC_BUFFER,
    PVEC_HASH_TABLE,
    PVEC_TERMINAL,
    PVEC_WINDOW_CONFIGURATION,
    PVEC_SUBR,
    PVEC_OTHER,
    PVEC_XWIDGET,
    PVEC_XWIDGET_VIEW,
    PVEC_THREAD,
    PVEC_MUTEX,
    PVEC_CONDVAR,
    PVEC_MODULE_FUNCTION,

    /* These should be last, check internal_equal to see why.  */
    PVEC_COMPILED,
    PVEC_CHAR_TABLE,
    PVEC_SUB_CHAR_TABLE,
    PVEC_RECORD,
    PVEC_FONT, /* Should be last because it's used for range checking.  */
}

#[repr(C)]
#[derive(PartialEq, Eq, Copy, Clone, Debug)]
pub enum TextCursorKinds {
    DEFAULT_CURSOR = -2,
    NO_CURSOR = -1,
    FILLED_BOX_CURSOR,
    HOLLOW_BOX_CURSOR,
    BAR_CURSOR,
    HBAR_CURSOR,
}

pub type bits_word = size_t;

/// Representation of an Emacs Lisp function symbol.
#[repr(C)]
pub struct Lisp_Subr {
    pub header: Lisp_Vectorlike_Header,

    /// This is the function pointer that will be called when the user invokes
    /// the Emacs Lisp function. Also, this field is actually an union in C.
    pub function: *const c_void,

    /// The minimum number of arguments that can be passed to the Emacs Lisp
    /// function.
    pub min_args: c_short,

    /// The maximum number of arguments that can be passed to te Emacs Lisp
    /// function.
    pub max_args: c_short,

    /// The name of the function in Emacs Lisp.
    pub symbol_name: *const c_char,

    /// The interactive specification. This may be a normal prompt
    /// string, such as `"bBuffer: "` or an elisp form as a string.
    /// If the function is not interactive, this should be a null
    /// pointer.
    pub intspec: *const c_char,

    // TODO: Change this to EMACS_INT
    //
    // If you wan't to give it a try and solve this you should see this commit:
    // https://github.com/Wilfred/remacs/commit/c5461d03a411ff5c6f43885a0a9030e8a94bbc2e
    /// The docstring of the Emacs Lisp function.
    pub doc: *const c_char,
}

// In order to use `lazy_static!` with LispSubr, it must be Sync. Raw
// pointers are not Sync, but it isn't a problem to define Sync if we
// never mutate LispSubr values. If we do, we will need to create
// these objects at runtime, perhaps using forget().
//
// Based on http://stackoverflow.com/a/28116557/509706
unsafe impl Sync for Lisp_Subr {}

/// Represents a string value in elisp
#[repr(C)]
pub struct Lisp_String {
    pub size: ptrdiff_t,
    pub size_byte: ptrdiff_t,
    // TODO: Use correct definition for this.
    //
    // Maybe use rust nightly unions?
    pub intervals: *mut c_void, // @TODO implement
    pub data: *mut c_char,
}

#[repr(C)]
pub union SymbolUnion {
    pub value: Lisp_Object,
    pub alias: *mut Lisp_Symbol,
pub blv: *mut c_void, // @TODO implement Lisp_Buffer_Local_Value
pub fwd: *mut c_void, // @TODO implement Lisp_Fwd
}

/// Interned state of a symbol.
#[repr(C)]
pub enum Symbol_Interned {
    Uninterned = 0,
    Interned = 1,
    InternedInInitialObarray = 2,
}

/// This struct has 4 bytes of padding, representing the bitfield that
/// lives at the top of a Lisp_Symbol. The first 10 bits of this field are
/// used.
#[repr(C)]
pub struct Lisp_Symbol {
    pub symbol_bitfield: u32,
    pub name: Lisp_Object,
    pub val: SymbolUnion,
    pub function: Lisp_Object,
    pub plist: Lisp_Object,
    pub next: *mut Lisp_Symbol,
}

/* The only field contains various pieces of information:
- The MSB (ARRAY_MARK_FLAG) holds the gcmarkbit.
- The next bit (PSEUDOVECTOR_FLAG) indicates whether this is a plain
  vector (0) or a pseudovector (1).
- If PSEUDOVECTOR_FLAG is 0, the rest holds the size (number
  of slots) of the vector.
- If PSEUDOVECTOR_FLAG is 1, the rest is subdivided into three fields:
  - a) pseudovector subtype held in PVEC_TYPE_MASK field;
  - b) number of Lisp_Objects slots at the beginning of the object
    held in PSEUDOVECTOR_SIZE_MASK field.  These objects are always
    traced by the GC;
  - c) size of the rest fields held in PSEUDOVECTOR_REST_MASK and
    measured in word_size units.  Rest fields may also include
    Lisp_Objects, but these objects usually needs some special treatment
    during GC.
  There are some exceptions.  For PVEC_FREE, b) is always zero.  For
  PVEC_BOOL_VECTOR and PVEC_SUBR, both b) and c) are always zero.
  Current layout limits the pseudovectors to 63 PVEC_xxx subtypes,
  4095 Lisp_Objects in GC-ed area and 4095 word-sized other slots.  */

#[repr(C)]
pub struct Lisp_Vectorlike_Header {
    pub size: ptrdiff_t,
}

#[repr(C)]
pub struct Lisp_Vectorlike {
    pub header: Lisp_Vectorlike_Header,
    // shouldn't look at the contents without knowing the structure...
}

#[repr(C)]
pub struct Lisp_Vector {
    pub header: Lisp_Vectorlike_Header,
    // actually any number of items... not sure how to express this
    pub contents: [Lisp_Object; 1],
}

#[repr(C)]
pub struct Lisp_Bool_Vector {
    pub _header: Lisp_Vectorlike_Header,
    pub size: EmacsInt,
    // actually any number of items again
    pub _data: [bits_word; 1],
}

// This is the set of data types that share a common structure.
// The first member of the structure is a type code from this set.
// The enum values are arbitrary, but we'll use large numbers to make it
// more likely that we'll spot the error if a random word in memory is
// mistakenly interpreted as a Lisp_Misc.
#[repr(u16)]
#[derive(PartialEq, Eq, Copy, Clone, Debug)]
pub enum Lisp_Misc_Type {
    Free = 0x5eab,
    Marker,
    Overlay,
    SaveValue,
    Finalizer,
}

// Supertype of all Misc types.
#[repr(C)]
pub struct Lisp_Misc_Any {
    pub ty: Lisp_Misc_Type,
    // This is actually a GC marker bit plus 15 bits of padding, but
    // we don't care right now.
    padding: u16,
}

// TODO: write a docstring based on the docs in lisp.h.
#[repr(C)]
pub struct Lisp_Marker {
    pub ty: Lisp_Misc_Type,
    // GC mark bit, 13 bits spacer, needs_adjustment flag,
    // insertion_type flag.
    padding: u16,
    // TODO: define a proper buffer struct.
    pub buffer: *const Lisp_Buffer,
    pub next: *const Lisp_Marker,
    pub charpos: ptrdiff_t,
    pub bytepos: ptrdiff_t,
}

// TODO: write a docstring based on the docs in lisp.h.
#[repr(C)]
pub struct Lisp_Overlay {
    pub ty: Lisp_Misc_Type,
    // GC mark bit, 16 bits spacer
    padding: u16,
    pub next: *const Lisp_Overlay,
    pub start: Lisp_Object,
    pub end: Lisp_Object,
    pub plist: Lisp_Object,
}

/// Represents the cursor position within an Emacs window. For
/// documentation see stuct cursor_pos in window.h.
#[repr(C)]
pub struct CursorPos {
    // Pixel position.  These are always window relative.
    x: c_int,
    y: c_int,
    // Glyph matrix position.
    hpos: c_int,
    vpos: c_int,
}

/// Represents an Emacs window. For documentation see struct window in
/// window.h.
#[repr(C)]
pub struct Lisp_Window {
    pub header: Lisp_Vectorlike_Header,
    pub frame: Lisp_Object,
    pub next: Lisp_Object,
    pub prev: Lisp_Object,
    pub parent: Lisp_Object,
    pub normal_lines: Lisp_Object,
    pub normal_cols: Lisp_Object,
    pub new_total: Lisp_Object,
    pub new_normal: Lisp_Object,
    pub new_pixel: Lisp_Object,
    pub contents: Lisp_Object,
    pub start: Lisp_Object,
    pub pointm: Lisp_Object,
    pub old_pointm: Lisp_Object,
    pub temslot: Lisp_Object,
    pub vertical_scroll_bar: Lisp_Object,
    pub vertical_scroll_bar_type: Lisp_Object,
    pub horizontal_scroll_bar: Lisp_Object,
    pub horizontal_scroll_bar_type: Lisp_Object,
    pub display_table: Lisp_Object,
    pub dedicated: Lisp_Object,
    pub redisplay_end_trigger: Lisp_Object,
    pub combination_limit: Lisp_Object,
    pub window_parameters: Lisp_Object,
    pub current_matrix: *mut c_void,
    pub desired_matrix: *mut c_void,
    pub prev_buffers: Lisp_Object,
    pub next_buffers: Lisp_Object,
    pub use_time: EmacsInt,
    pub sequence_number: EmacsInt,
    pub pixel_left: c_int,
    pub pixel_top: c_int,
    pub left_col: c_int,
    pub top_line: c_int,
    pub pixel_width: c_int,
    pub pixel_height: c_int,
    pub pixel_width_before_size_change: c_int,
    pub pixel_height_before_size_change: c_int,
    pub total_cols: c_int,
    pub total_lines: c_int,
    pub hscroll: ptrdiff_t,
    pub min_hscroll: ptrdiff_t,
    pub hscroll_whole: ptrdiff_t,
    pub last_modified: EmacsInt,
    pub last_overlay_modified: EmacsInt,
    pub last_point: ptrdiff_t,
    pub base_line_number: ptrdiff_t,
    pub base_line_pos: ptrdiff_t,
    pub column_number_displayed: ptrdiff_t,
    pub nrows_scale_factor: c_int,
    pub ncols_scale_factor: c_int,
    pub cursor: CursorPos,
    pub phys_cursor: CursorPos,
    pub output_cursor: CursorPos,
    pub last_cursor_vpos: c_int,
    pub phys_cursor_type: TextCursorKinds,
    pub phys_cursor_width: c_int,
    pub phys_cursor_ascent: c_int,
    pub phys_cursor_height: c_int,
    pub left_fringe_width: c_int,
    pub right_fringe_width: c_int,
    pub left_margin_cols: c_int,
    pub right_margin_cols: c_int,
    pub scroll_bar_width: c_int,
    pub scroll_bar_height: c_int,
    pub mode_line_height: c_int,
    pub header_line_height: c_int,
    pub window_end_pos: ptrdiff_t,
    pub window_end_vpos: c_int,
    // XXX: in Emacs, a bitfield of 16 booleans
    pub flags: u16,
    pub vscroll: c_int,
    pub window_end_bytepos: ptrdiff_t,
}

/// Represents an Emacs buffer. For documentation see struct buffer in
/// buffer.h.
#[repr(C)]
pub struct Lisp_Buffer {
    pub header: Lisp_Vectorlike_Header,
    pub name: Lisp_Object,
    pub filename: Lisp_Object,
    pub directory: Lisp_Object,
    pub backed_up: Lisp_Object,
    pub save_length: Lisp_Object,
    pub auto_save_file_name: Lisp_Object,
    pub read_only: Lisp_Object,
    pub mark: Lisp_Object,
    pub local_var_alist: Lisp_Object,
    pub major_mode: Lisp_Object,
    pub mode_name: Lisp_Object,
    pub mode_line_format: Lisp_Object,
    pub header_line_format: Lisp_Object,
    pub keymap: Lisp_Object,
    pub abbrev_table: Lisp_Object,
    pub syntax_table: Lisp_Object,
    pub category_table: Lisp_Object,
    pub case_fold_search: Lisp_Object,
    pub tab_width: Lisp_Object,
    pub fill_column: Lisp_Object,
    pub left_margin: Lisp_Object,
    pub auto_fill_function: Lisp_Object,
    pub downcase_table: Lisp_Object,
    pub upcase_table: Lisp_Object,
    pub case_canon_table: Lisp_Object,
    pub case_eqv_table: Lisp_Object,
    pub truncate_lines: Lisp_Object,
    pub word_wrap: Lisp_Object,
    pub ctl_arrow: Lisp_Object,
    pub bidi_display_reordering: Lisp_Object,
    pub bidi_paragraph_direction: Lisp_Object,
    pub bidi_paragraph_separate_re: Lisp_Object,
    pub bidi_paragraph_start_re: Lisp_Object,
    pub selective_display: Lisp_Object,
    pub selective_display_ellipses: Lisp_Object,
    pub minor_modes: Lisp_Object,
    pub overwrite_mode: Lisp_Object,
    pub abbrev_mode: Lisp_Object,
    pub display_table: Lisp_Object,
    pub mark_active: Lisp_Object,
    pub enable_multibyte_characters: Lisp_Object,
    pub buffer_file_coding_system: Lisp_Object,
    pub file_format: Lisp_Object,
    pub auto_save_file_format: Lisp_Object,
    pub cache_long_scans: Lisp_Object,
    pub width_table: Lisp_Object,
    pub pt_marker: Lisp_Object,
    pub begv_marker: Lisp_Object,
    pub zv_marker: Lisp_Object,
    pub point_before_scroll: Lisp_Object,
    pub file_truename: Lisp_Object,
    pub invisibility_spec: Lisp_Object,
    pub last_selected_window: Lisp_Object,
    pub display_count: Lisp_Object,
    pub left_margin_cols: Lisp_Object,
    pub right_margin_cols: Lisp_Object,
    pub left_fringe_width: Lisp_Object,
    pub right_fringe_width: Lisp_Object,
    pub fringes_outside_margins: Lisp_Object,
    pub scroll_bar_width: Lisp_Object,
    pub scroll_bar_height: Lisp_Object,
    pub vertical_scroll_bar_type: Lisp_Object,
    pub horizontal_scroll_bar_type: Lisp_Object,
    pub indicate_empty_lines: Lisp_Object,
    pub indicate_buffer_boundaries: Lisp_Object,
    pub fringe_indicator_alist: Lisp_Object,
    pub fringe_cursor_alist: Lisp_Object,
    pub display_time: Lisp_Object,
    pub scroll_up_aggressively: Lisp_Object,
    pub scroll_down_aggressively: Lisp_Object,
    pub cursor_type: Lisp_Object,
    pub extra_line_spacing: Lisp_Object,
    pub cursor_in_non_selected_windows: Lisp_Object,

    pub own_text: Lisp_Buffer_Text,
    pub text: *mut Lisp_Buffer_Text,
    pub next: *mut Lisp_Buffer,

    pub pt: ptrdiff_t,
    pub pt_byte: ptrdiff_t,
    pub begv: ptrdiff_t,
    pub begv_byte: ptrdiff_t,
    pub zv: ptrdiff_t,
    pub zv_byte: ptrdiff_t,

    pub base_buffer: *mut Lisp_Buffer,
    pub indirections: c_int,
    pub window_count: c_int,
    pub local_flags: [c_uchar; 50],

    pub modtime: timespec,
    pub modtime_size: off_t,
    pub auto_save_modified: EmacsInt,
    pub display_error_modiff: EmacsInt,
    pub auto_save_failure_time: time_t,

    pub last_window_start: ptrdiff_t,
    pub newline_cache: *mut c_void,
    pub width_run_cache: *mut c_void,
    pub bidi_paragraph_cache: *mut c_void,

    // XXX in C, bitfield with two bools
    pub flags: u8,

    pub overlays_before: *mut c_void,
    pub overlays_after: *mut c_void,
    pub overlay_center: ptrdiff_t,

    pub undo_list: Lisp_Object,
}

/// Represents text contents of an Emacs buffer. For documentation see
/// struct buffer_text in buffer.h.
#[repr(C)]
pub struct Lisp_Buffer_Text {
    pub beg: *mut c_uchar,

    pub gpt: ptrdiff_t,
    pub z: ptrdiff_t,
    pub gpt_byte: ptrdiff_t,
    pub z_byte: ptrdiff_t,
    pub gap_size: ptrdiff_t,

    pub modiff: EmacsInt,
    pub chars_modiff: EmacsInt,
    pub save_modiff: EmacsInt,
    pub overlay_modiff: EmacsInt,
    pub compact: EmacsInt,

    pub beg_unchanged: ptrdiff_t,
    pub end_unchanged: ptrdiff_t,

    pub unchanged_modified: EmacsInt,
    pub overlay_unchanged_modified: EmacsInt,
    // until we define struct interval
    pub intervals: *mut c_void,
    pub markers: *mut Lisp_Marker,

    // XXX: in Emacs, a bitfield of 2 booleans
    pub flags: u8,
}

/// Represents a floating point value in elisp, or GC bookkeeping for
/// floats.
///
/// # Porting from C
///
/// `Lisp_Float` in C uses a union between a `double` and a
/// pointer. We assume a double, as that's the common case, and
/// require callers to transmute to a `LispFloatChain` if they need
/// the pointer.
#[repr(C)]
pub struct Lisp_Float {
    pub data: [u8; EMACS_FLOAT_SIZE as usize],
}

/// Represents a cons cell, or GC bookkeeping for cons cells.
///
/// A cons cell is pair of two pointers, used to build linked lists in
/// lisp.
///
/// # C Porting Notes
///
/// The equivalent C struct is `Lisp_Cons`. Note that the second field
/// may be used as the cdr or GC bookkeeping.
// TODO: this should be aligned to 8 bytes.
#[repr(C)]
pub struct Lisp_Cons {
    /// Car of this cons cell.
    pub car: Lisp_Object,
    /// Cdr of this cons cell, or the chain used for the free list.
    pub cdr: Lisp_Object,
}

/// Type of comparison for `internal_equal()`.
#[repr(C)]
pub enum EqualKind {
    NoQuit,
    Plain,
    IncludingProperties,
}

#[repr(C)]
pub struct re_registers {
    pub num_regs: libc::c_uint,
    pub start: *mut c_void, // TODO
    pub end: *mut c_void, // TODO
}

#[repr(C)]
pub struct thread_state {
    pub header: Lisp_Vectorlike_Header,
    /// The buffer in which the last search was performed, or
    /// Qt if the last search was done in a string;
    /// Qnil if no searching has been done yet.
    pub m_last_thing_searched: Lisp_Object,

    pub m_saved_last_thing_searched: Lisp_Object,
    /// The thread's name.
    pub name: Lisp_Object,

    /// The thread's function.
    pub function: Lisp_Object,

    /// If non-nil, this thread has been signaled.
    pub error_symbol: Lisp_Object,
    pub error_data: Lisp_Object,

    /// If we are waiting for some event, this holds the object we are
    /// waiting on.
    pub event_object: Lisp_Object,

    /// m_stack_bottom must be the first non-Lisp field.
    /// An address near the bottom of the stack.
    /// Tells GC how to save a copy of the stack.
    pub m_stack_bottom: *mut c_char,
    /// An address near the top of the stack.
    pub stack_top: *mut c_char,

    pub m_catchlist: *mut c_void, // TODO
    /// Chain of condition handlers currently in effect.
    /// The elements of this chain are contained in the stack frames
    /// of Fcondition_case and internal_condition_case.
    /// When an error is signaled (by calling Fsignal),
    /// this chain is searched for an element that applies.
    pub m_handlerlist: *mut c_void, // TODO
    pub m_handlerlist_list: *mut c_void, // TODO

    /// Current number of specbindings allocated in specpdl.
    pub m_specpdl_size: ptrdiff_t,

    /// Pointer to beginning of specpdl.
    pub m_specpdl: *mut c_void, // TODO
    /// Pointer to first unused element in specpdl.
    pub m_specpdl_ptr: *mut c_void, // TODO
    /// Depth in Lisp evaluations and function calls.
    pub m_lisp_eval_depth: EmacsInt,

    /// This points to the current buffer.
    pub m_current_buffer: *mut c_void,
    /// Every call to re_match, etc., must pass &search_regs as the regs
    /// argument unless you can show it is unnecessary (i.e., if re_match
    /// is certainly going to be called again before region-around-match
    /// can be called).

    /// Since the registers are now dynamically allocated, we need to make
    /// sure not to refer to the Nth register before checking that it has
    /// been allocated by checking search_regs.num_regs.

    /// The regex code keeps track of whether it has allocated the search
    /// buffer using bits in the re_pattern_buffer.  This means that whenever
    /// you compile a new pattern, it completely forgets whether it has
    /// allocated any registers, and will allocate new registers the next
    /// time you call a searching or matching function.  Therefore, we need
    /// to call re_set_registers after compiling a new pattern or after
    /// setting the match registers, so that the regex functions will be
    /// able to free or re-allocate it properly.
    pub m_search_regs: re_registers,
    /// If non-zero the match data have been saved in saved_search_regs
    /// during the execution of a sentinel or filter.
    pub m_search_regs_saved: bool,
    pub m_saved_search_regs: re_registers,
    /// This is the string or buffer in which we
    /// are matching.  It is used for looking up syntax properties.

    /// If the value is a Lisp string object, we are matching text in that
    /// string; if it's nil, we are matching text in the current buffer; if
    /// it's t, we are matching text in a C string.
    pub m_re_match_object: Lisp_Object,
    /// This member is different from waiting_for_input.
    /// It is used to communicate to a lisp process-filter/sentinel (via the
    /// function Fwaiting_for_user_input_p) whether Emacs was waiting
    /// for user-input when that process-filter was called.
    /// waiting_for_input cannot be used as that is by definition 0 when
    /// lisp code is being evalled.
    /// This is also used in record_asynch_buffer_change.
    /// For that purpose, this must be 0
    /// when not inside wait_reading_process_output.
    pub m_waiting_for_user_input_p: c_int,
    /// True while doing kbd input.
    pub m_waiting_for_input: bool,

    // TODO: this struct is incomplete. We're missing thread_id,
    // thread_condvar, wait_condvar, not_holding_lock, and
    // next_thread.
}

/// Lisp_Char_Table
#[repr(C)]
#[allow(dead_code)]
enum ChartabSize {
    Bits0 = 6,
    Bits1 = 4,
    Bits2 = 5,
    Bits3 = 7,
}

#[repr(C)]
pub struct Lisp_Char_Table {
    /// HEADER.SIZE is the vector's size field, which also holds the
    /// pseudovector type information.  It holds the size, too.
    /// The size counts the defalt, parent, purpose, ascii,
    /// contents, and extras slots.
    pub header: Lisp_Vectorlike_Header,

    /// This holds a default value,
    /// which is used whenever the value for a specific character is nil.
    pub default: Lisp_Object,

    /// This points to another char table, which we inherit from when the
    /// value for a specific character is nil.  The `defalt' slot takes
    /// precedence over this.
    pub parent: Lisp_Object,

    /// This is a symbol which says what kind of use this char-table is
    /// meant for.
    pub purpose: Lisp_Object,

    /// The bottom sub char-table for characters of the range 0..127.  It
    /// is nil if none of ASCII character has a specific value.
    pub ascii: Lisp_Object,

    pub contents: [Lisp_Object; 1 << ChartabSize::Bits0 as u8],

    /// These hold additional data.  It is a vector.
    // actually any number of items
    pub extras: [Lisp_Object; 1],
}

#[repr(C)]
pub struct Lisp_Process {
    pub header: Lisp_Vectorlike_Header,

    /// Name of subprocess terminal.
    pub tty_name: Lisp_Object,

    /// Name of this process.
    pub name: Lisp_Object,

    /// List of command arguments that this process was run with.
    /// Is set to t for a stopped network process; nil otherwise.
    pub command: Lisp_Object,

    /// (funcall FILTER PROC STRING)  (if FILTER is non-nil)
    /// to dispose of a bunch of chars from the process all at once.
    pub filter: Lisp_Object,

    /// (funcall SENTINEL PROCESS) when process state changes.
    pub sentinel: Lisp_Object,

    /// (funcall LOG SERVER CLIENT MESSAGE) when a server process
    /// accepts a connection from a client.
    pub log: Lisp_Object,

    /// Buffer that output is going to.
    pub buffer: Lisp_Object,

    /// t if this is a real child process.  For a network or serial
    /// connection, it is a plist based on the arguments to
    /// make-network-process or make-serial-process.
    pub childp: Lisp_Object,

    /// Plist for programs to keep per-process state information, parameters, etc.
    pub plist: Lisp_Object,

    /// Marker set to end of last buffer-inserted output from this process.
    pub mark: Lisp_Object,

    /// Symbol indicating status of process.
    /// This may be a symbol: run, open, closed, listen, or failed.
    /// Or it may be a pair (connect . ADDRINFOS) where ADDRINFOS is
    /// a list of remaining (PROTOCOL . ADDRINFO) pairs to try.
    /// Or it may be (failed ERR) where ERR is an integer, string or symbol.
    /// Or it may be a list, whose car is stop, exit or signal
    /// and whose cdr is a pair (EXIT_CODE . COREDUMP_FLAG)
    /// or (SIGNAL_NUMBER . COREDUMP_FLAG).
    pub status: Lisp_Object,

    /// Coding-system for decoding the input from this process.
    pub decode_coding_system: Lisp_Object,

    /// Working buffer for decoding.
    pub decoding_buf: Lisp_Object,

    /// Coding-system for encoding the output to this process.
    pub encode_coding_system: Lisp_Object,

    /// Working buffer for encoding.
    pub encoding_buf: Lisp_Object,

    /// Queue for storing waiting writes.
    pub write_queue: Lisp_Object,

    // TODO: this struct is incomplete.
}

#[repr(C)]
pub struct Lisp_Frame {
    pub header: Lisp_Vectorlike_Header,

    /// All Lisp_Object components must come first.
    /// That ensures they are all aligned normally.

    /// Name of this frame: a Lisp string.  It is used for looking up resources,
    /// as well as for the title in some cases.
    pub name: Lisp_Object,

    /// The name to use for the icon, the last time
    /// it was refreshed.  nil means not explicitly specified.
    pub icon_name: Lisp_Object,

    /// This is the frame title specified explicitly, if any.
    /// Usually it is nil.
    pub title: Lisp_Object,

    ///  The frame which should receive keystrokes that occur in this
    /// frame, or nil if they should go to the frame itself.  This is
    /// usually nil, but if the frame is minibufferless, we can use this
    /// to redirect keystrokes to a surrogate minibuffer frame when
    /// needed.
    ///
    /// Note that a value of nil is different than having the field point
    /// to the frame itself.  Whenever the Fselect_frame function is used
    /// to shift from one frame to the other, any redirections to the
    /// original frame are shifted to the newly selected frame; if
    /// focus_frame is nil, Fselect_frame will leave it alone.
    pub focus_frame: Lisp_Object,

    /// This frame's root window.  Every frame has one.
    /// If the frame has only a minibuffer window, this is it.
    /// Otherwise, if the frame has a minibuffer window, this is its sibling.
    pub root_window: Lisp_Object,

    /// This frame's selected window.
    /// Each frame has its own window hierarchy
    /// and one of the windows in it is selected within the frame.
    /// The selected window of the selected frame is Emacs's selected window.
    pub selected_window: Lisp_Object,

    /// This frame's minibuffer window.
    /// Most frames have their own minibuffer windows,
    /// but only the selected frame's minibuffer window
    /// can actually appear to exist.
    pub minibuffer_window: Lisp_Object,

    /// Parameter alist of this frame.
    /// These are the parameters specified when creating the frame
    /// or modified with modify-frame-parameters.
    pub param_alist: Lisp_Object,

    /// List of scroll bars on this frame.
    /// Actually, we don't specify exactly what is stored here at all; the
    /// scroll bar implementation code can use it to store anything it likes.
    /// This field is marked by the garbage collector.  It is here
    /// instead of in the `device' structure so that the garbage
    /// collector doesn't need to look inside the window-system-dependent
    /// structure.
    pub scroll_bars: Lisp_Object,
    pub condemned_scroll_bars: Lisp_Object,

    /// Vector describing the items to display in the menu bar.
    /// Each item has four elements in this vector.
    /// They are KEY, STRING, SUBMAP, and HPOS.
    /// (HPOS is not used in when the X toolkit is in use.)
    /// There are four additional elements of nil at the end, to terminate.
    pub menu_bar_items: Lisp_Object,

    /// Alist of elements (FACE-NAME . FACE-VECTOR-DATA).
    pub face_alist: Lisp_Object,

    /// A vector that records the entire structure of this frame's menu bar.
    /// For the format of the data, see extensive comments in xmenu.c.
    /// Only the X toolkit version uses this.
    pub menu_bar_vector: Lisp_Object,

    /// Predicate for selecting buffers for other-buffer.
    pub buffer_predicate: Lisp_Object,

    /// List of buffers viewed in this frame, for other-buffer.
    pub buffer_list: Lisp_Object,

    /// List of buffers that were viewed, then buried in this frame.  The
    /// most recently buried buffer is first.  For last-buffer.
    pub buried_buffer_list: Lisp_Object,

    // TODO: this struct is incomplete.
}

#[repr(C)]
pub struct hash_table_test {
    pub name: Lisp_Object,
    pub user_hash_function: Lisp_Object,
    pub user_cmp_function: Lisp_Object,
    pub cmpfn: extern "C" fn(t: *mut hash_table_test, a: Lisp_Object, b: Lisp_Object) -> bool,
    pub hashfn: extern "C" fn(t: *mut hash_table_test, a: Lisp_Object) -> EmacsUint,
}

#[repr(C)]
pub struct Lisp_Hash_Table {
    pub header: Lisp_Vectorlike_Header,
    pub weak: Lisp_Object,
    pub hash: Lisp_Object,
    pub next: Lisp_Object,
    pub index: Lisp_Object,
    pub count: ptrdiff_t,
    pub next_free: ptrdiff_t,
    pub pure_: bool, // pure is a reserved keyword in Rust
    pub rehash_threshold: c_float,
    pub rehash_size: c_float,
    pub key_and_value: Lisp_Object,
    pub test: hash_table_test,
    pub next_weak: *mut Lisp_Hash_Table,
}

extern "C" {
    pub static mut globals: emacs_globals;
    pub static current_thread: *mut thread_state;
    pub static Qt: Lisp_Object;
    pub static Qerror: Lisp_Object;
    pub static Qarith_error: Lisp_Object;
    pub static Qrange_error: Lisp_Object;
    pub static Qwrong_type_argument: Lisp_Object;
    pub static Qargs_out_of_range: Lisp_Object;
    pub static Qnumber_or_marker_p: Lisp_Object;
    pub static Qinteger_or_marker_p: Lisp_Object;
    pub static Qconsp: Lisp_Object;
    pub static Qnumberp: Lisp_Object;
    pub static Qintegerp: Lisp_Object;
    pub static Qfloatp: Lisp_Object;
    pub static Qstringp: Lisp_Object;
    pub static Qsymbolp: Lisp_Object;
    pub static Qlistp: Lisp_Object;
    pub static Qplistp: Lisp_Object;
    pub static Qmarkerp: Lisp_Object;
    pub static Qwholenump: Lisp_Object;
    pub static Qvectorp: Lisp_Object;
    pub static Qsequencep: Lisp_Object;
    pub static Qcharacterp: Lisp_Object;
    pub static Qchar_table_p: Lisp_Object;
    pub static Qbufferp: Lisp_Object;
    pub static Qwindowp: Lisp_Object;
    pub static Qwindow_live_p: Lisp_Object;
    pub static Qframep: Lisp_Object;
    pub static Qframe_live_p: Lisp_Object;
    pub static Qprocessp: Lisp_Object;
    pub static Qthreadp: Lisp_Object;
    pub static Qoverlayp: Lisp_Object;
    pub static Qminus: Lisp_Object;
    pub static Qmark_inactive: Lisp_Object;

    pub static Qinteger: Lisp_Object;
    pub static Qsymbol: Lisp_Object;
    pub static Qstring: Lisp_Object;
    pub static Qcons: Lisp_Object;
    pub static Qmarker: Lisp_Object;
    pub static Qoverlay: Lisp_Object;
    pub static Qfinalizer: Lisp_Object;
    pub static Quser_ptr: Lisp_Object;
    pub static Qfloat: Lisp_Object;
    pub static Qwindow_configuration: Lisp_Object;
    pub static Qprocess: Lisp_Object;
    pub static Qwindow: Lisp_Object;
    pub static Qcompiled_function: Lisp_Object;
    pub static Qbuffer: Lisp_Object;
    pub static Qframe: Lisp_Object;
    pub static Qvector: Lisp_Object;
    pub static Qchar_table: Lisp_Object;
    pub static Qcategory_table: Lisp_Object;
    pub static Qbool_vector: Lisp_Object;
    pub static Qhash_table: Lisp_Object;
    pub static Qthread: Lisp_Object;
    pub static Qmutex: Lisp_Object;
    pub static Qcondition_variable: Lisp_Object;
    pub static Qsubr: Lisp_Object;
    pub static Qfont_spec: Lisp_Object;
    pub static Qfont_entity: Lisp_Object;
    pub static Qfont_object: Lisp_Object;
    pub static Qhash_table_p: Lisp_Object;
    pub static Qwrite_region: Lisp_Object;
    pub static Qbuffer_file_coding_system: Lisp_Object;
    pub static Qfont_extra_type: Lisp_Object;
    pub static Qsetting_constant: Lisp_Object;
    pub static Qcyclic_function_indirection: Lisp_Object;

    pub static Qmd5: Lisp_Object;
    pub static Qsha1: Lisp_Object;
    pub static Qsha224: Lisp_Object;
    pub static Qsha256: Lisp_Object;
    pub static Qsha384: Lisp_Object;
    pub static Qsha512: Lisp_Object;

    pub static Qraw_text: Lisp_Object;
    pub static Qcoding_system_error: Lisp_Object;

    pub static lispsym: Lisp_Symbol;
    pub static Vbuffer_alist: Lisp_Object;
    pub static Vprocess_alist: Lisp_Object;
    pub static Vminibuffer_list: Lisp_Object;
    pub static minibuf_level: EmacsInt;
    pub static minibuf_window: Lisp_Object;
    pub static selected_window: Lisp_Object;
<<<<<<< HEAD
    pub static minibuf_selected_window: Lisp_Object;
=======
    pub static selected_frame: Lisp_Object;
>>>>>>> 546eaa23

    pub fn Faref(array: Lisp_Object, idx: Lisp_Object) -> Lisp_Object;
    pub fn Fcons(car: Lisp_Object, cdr: Lisp_Object) -> Lisp_Object;
    pub fn Fcurrent_buffer() -> Lisp_Object;
    pub fn Fsignal(error_symbol: Lisp_Object, data: Lisp_Object) -> !;
    pub fn Fcopy_sequence(seq: Lisp_Object) -> Lisp_Object;
    pub fn Ffind_operation_coding_system(nargs: ptrdiff_t, args: *mut Lisp_Object) -> Lisp_Object;
    pub fn Flocal_variable_p(variable: Lisp_Object, buffer: Lisp_Object) -> Lisp_Object;
    pub fn Ffuncall(nargs: ptrdiff_t, args: *mut Lisp_Object) -> Lisp_Object;
    pub fn Fpurecopy(string: Lisp_Object) -> Lisp_Object;

    pub fn make_float(float_value: c_double) -> Lisp_Object;
    pub fn make_string(s: *const c_char, length: ptrdiff_t) -> Lisp_Object;
    pub fn make_lisp_ptr(ptr: *const c_void, ty: Lisp_Type) -> Lisp_Object;
    pub fn build_string(s: *const c_char) -> Lisp_Object;
    pub fn make_unibyte_string(s: *const c_char, length: ptrdiff_t) -> Lisp_Object;
    pub fn make_uninit_string(length: EmacsInt) -> Lisp_Object;
    pub fn make_uninit_multibyte_string(nchars: EmacsInt, nbytes: EmacsInt) -> Lisp_Object;
    pub fn make_specified_string(
        contents: *const c_char,
        nchars: ptrdiff_t,
        nbytes: ptrdiff_t,
        multibyte: bool,
    ) -> Lisp_Object;
    pub fn string_to_multibyte(string: Lisp_Object) -> Lisp_Object;

    pub fn preferred_coding_system() -> Lisp_Object;
    pub fn Fcoding_system_p(o: Lisp_Object) -> Lisp_Object;
    pub fn code_convert_string(
        string: Lisp_Object,
        coding_system: Lisp_Object,
        dst_object: Lisp_Object,
        encodep: bool,
        nocopy: bool,
        norecord: bool,
    ) -> Lisp_Object;
    pub fn validate_subarray(
        array: Lisp_Object,
        from: Lisp_Object,
        to: Lisp_Object,
        size: libc::ptrdiff_t,
        ifrom: &mut libc::ptrdiff_t,
        ito: &mut libc::ptrdiff_t,
    );
    pub fn string_char_to_byte(string: Lisp_Object, char_index: libc::ptrdiff_t)
        -> libc::ptrdiff_t;

    pub fn record_unwind_current_buffer();
    pub fn set_buffer_internal(buffer: *const libc::c_void); // TODO: buffer*
    pub fn make_buffer_string(
        start: libc::ptrdiff_t,
        end: libc::ptrdiff_t,
        props: bool,
    ) -> Lisp_Object;

    pub fn check_obarray(obarray: Lisp_Object) -> Lisp_Object;
    pub fn check_vobarray() -> Lisp_Object;
    pub fn intern_driver(
        string: Lisp_Object,
        obarray: Lisp_Object,
        index: Lisp_Object,
    ) -> Lisp_Object;
    pub fn oblookup(
        obarray: Lisp_Object,
        s: *const c_char,
        size: ptrdiff_t,
        size_bytes: ptrdiff_t,
    ) -> Lisp_Object;

    pub fn SYMBOL_NAME(s: Lisp_Object) -> Lisp_Object;
    pub fn CHECK_IMPURE(obj: Lisp_Object, ptr: *const c_void);
    pub fn internal_equal(
        o1: Lisp_Object,
        o2: Lisp_Object,
        kind: EqualKind,
        depth: c_int,
        ht: Lisp_Object,
    ) -> bool;

    // These signal an error, therefore are marked as non-returning.
    pub fn circular_list(tail: Lisp_Object) -> !;
    pub fn nsberror(spec: Lisp_Object) -> !;

    pub fn emacs_abort() -> !;

    pub fn base64_encode_1(
        from: *const c_char,
        to: *mut c_char,
        length: ptrdiff_t,
        line_break: bool,
        multibyte: bool,
    ) -> ptrdiff_t;
    pub fn base64_decode_1(
        from: *const c_char,
        to: *mut c_char,
        length: ptrdiff_t,
        multibyte: bool,
        nchars_return: *mut ptrdiff_t,
    ) -> ptrdiff_t;

    pub fn allocate_pseudovector(
        vecsize: c_int,
        offset1: c_int,
        offset2: c_int,
        pvec_type: PseudovecType,
    ) -> *mut Lisp_Vector;

    pub fn extract_data_from_object(
        spec: Lisp_Object,
        start_byte: *mut ptrdiff_t,
        end_byte: *mut ptrdiff_t,
    ) -> *mut c_char;

    pub fn hash_lookup(
        h: *mut Lisp_Hash_Table,
        key: Lisp_Object,
        hash: *mut EmacsUint,
    ) -> ptrdiff_t;

    pub fn hash_remove_from_table(h: *mut Lisp_Hash_Table, key: Lisp_Object);
    pub fn set_point_both(charpos: ptrdiff_t, bytepos: ptrdiff_t);
    pub fn buf_charpos_to_bytepos(buffer: *const Lisp_Buffer, charpos: ptrdiff_t) -> ptrdiff_t;
}

/// Contains C definitions from the font.h header.
pub mod font {
    use libc::c_int;

    /// Represents the indices of font properties in the contents of a font
    /// vector.
    ///
    /// # C Porting Notes
    ///
    /// The equivalent C enum is `font_property_index`. Since it is meant to
    /// represent indices for three different length vectors, the C definition
    /// contains duplicate variants, e.g `FONT_OBJLIST_INDEX = FONT_SPEC_MAX`,
    /// to represent sizes. These have been moved out of this enum and are
    /// available as constant `c_int` values on this module.
    #[allow(non_camel_case_types, dead_code)]
    #[repr(C)]
    pub enum FontPropertyIndex {
        FONT_TYPE_INDEX,
        FONT_FOUNDRY_INDEX,
        FONT_FAMILY_INDEX,
        FONT_ADSTYLE_INDEX,
        FONT_REGISTRY_INDEX,
        FONT_WEIGHT_INDEX,
        FONT_SLANT_INDEX,
        FONT_WIDTH_INDEX,
        FONT_SIZE_INDEX,
        FONT_DPI_INDEX,
        FONT_SPACING_INDEX,
        FONT_AVGWIDTH_INDEX,
        FONT_EXTRA_INDEX,
        // In C, we have FONT_SPEC_MAX, FONT_OBJLIST_INDEX = FONT_SPEC_MAX here.
        FONT_OBJLIST_INDEX,
        // In C, we have FONT_ENTITY_MAX, FONT_NAME_INDEX = FONT_ENTITY_MAX here.
        FONT_NAME_INDEX,
        FONT_FULLNAME_INDEX,
        FONT_FILE_INDEX,
        // In C, we have FONT_OBJECT_MAX here.
    }

    pub const FONT_SPEC_MAX: c_int = FontPropertyIndex::FONT_OBJLIST_INDEX as c_int;
    pub const FONT_ENTITY_MAX: c_int = FontPropertyIndex::FONT_NAME_INDEX as c_int;
    pub const FONT_OBJECT_MAX: c_int = (FontPropertyIndex::FONT_FILE_INDEX as c_int) + 1;
}<|MERGE_RESOLUTION|>--- conflicted
+++ resolved
@@ -1014,11 +1014,8 @@
     pub static minibuf_level: EmacsInt;
     pub static minibuf_window: Lisp_Object;
     pub static selected_window: Lisp_Object;
-<<<<<<< HEAD
     pub static minibuf_selected_window: Lisp_Object;
-=======
     pub static selected_frame: Lisp_Object;
->>>>>>> 546eaa23
 
     pub fn Faref(array: Lisp_Object, idx: Lisp_Object) -> Lisp_Object;
     pub fn Fcons(car: Lisp_Object, cdr: Lisp_Object) -> Lisp_Object;
