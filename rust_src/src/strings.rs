//! Functions operating on strings.

use std::{ptr, cmp};

use libc::{self, c_char, c_void, ptrdiff_t};

use lisp::LispObject;
use multibyte;
use remacs_sys::{SYMBOL_NAME, EmacsInt, error, base64_encode_1, base64_decode_1, make_string,
                 make_uninit_multibyte_string, string_to_multibyte as c_string_to_multibyte,
                 make_unibyte_string};
use remacs_macros::lisp_fn;

pub static MIME_LINE_LENGTH: isize = 76;

/// Return t if OBJECT is a string.
#[lisp_fn]
fn stringp(object: LispObject) -> LispObject {
    LispObject::from_bool(object.is_string())
}

/// Base64-encode STRING and return the result.
/// Optional second argument NO-LINE-BREAK means do not break long lines
/// into shorter lines.
#[lisp_fn(min = "1")]
fn base64_encode_string(string: LispObject, no_line_break: LispObject) -> LispObject {
    let mut string = string.as_string_or_error();

    // We need to allocate enough room for the encoded text
    // We will need 33 1/3% more space, plus a newline every 76 characters(MIME_LINE_LENGTH)
    // and then round up
    let length = string.len_bytes();
    let mut allength: ptrdiff_t = length + length / 3 + 1;
    allength += allength / MIME_LINE_LENGTH + 1 + 6;

    // This function uses SAFE_ALLOCA in the c layer, however I cannot find an equivalent
    // for rust. Instead, we will use a Vec to store the temporary char buffer.
    let mut buffer: Vec<c_char> = Vec::with_capacity(allength as usize);
    unsafe {
        let encoded = buffer.as_mut_ptr();
        let encodedLength = base64_encode_1(
            string.sdata_ptr(),
            encoded,
            length,
            no_line_break.is_nil(),
            string.is_multibyte(),
        );

        if encodedLength > allength {
            panic!("base64 encoded length is larger then allocated buffer");
        }

        if encodedLength < 0 {
            error("Multibyte character in data for base64 encoding\0".as_ptr());
        }

        LispObject::from_raw(make_string(encoded, encodedLength))
    }
}

/// Base64-decode STRING and return the result.
#[lisp_fn]
fn base64_decode_string(string: LispObject) -> LispObject {
    let mut string = string.as_string_or_error();

    let length = string.len_bytes();
    let mut buffer: Vec<c_char> = Vec::with_capacity(length as usize);
    let mut decoded_string: LispObject = LispObject::constant_nil();

    unsafe {
        let decoded = buffer.as_mut_ptr();
        let decoded_length =
            base64_decode_1(string.sdata_ptr(), decoded, length, false, ptr::null_mut());

        if decoded_length > length {
            panic!("Decoded length is above length");
        } else if decoded_length >= 0 {
            decoded_string = LispObject::from_raw(make_string(decoded, decoded_length));
        }

        if !decoded_string.is_string() {
            error("Invalid base64 data\0".as_ptr());
        }

        decoded_string
    }
}

/// Return the number of bytes in STRING.
/// If STRING is multibyte, this may be greater than the length of STRING.
#[lisp_fn]
fn string_bytes(string: LispObject) -> LispObject {
    let string = string.as_string_or_error();
    LispObject::from_natnum(string.len_bytes() as EmacsInt)
}

/// Return t if two strings have identical contents.
/// Case is significant, but text properties are ignored.
/// Symbols are also allowed; their print names are used instead.
#[lisp_fn]
fn string_equal(mut s1: LispObject, mut s2: LispObject) -> LispObject {
    if s1.is_symbol() {
        s1 = LispObject::from_raw(unsafe { SYMBOL_NAME(s1.to_raw()) });
    }
    if s2.is_symbol() {
        s2 = LispObject::from_raw(unsafe { SYMBOL_NAME(s2.to_raw()) });
    }
    let mut s1 = s1.as_string_or_error();
    let mut s2 = s2.as_string_or_error();

    LispObject::from_bool(
        s1.len_chars() == s2.len_chars() && s1.len_bytes() == s2.len_bytes() &&
            unsafe {
                libc::memcmp(
                    s1.data_ptr() as *mut c_void,
                    s2.data_ptr() as *mut c_void,
                    s1.len_bytes() as usize,
                ) == 0
            },
    )
}

/// Return a multibyte string with the same individual bytes as STRING.
/// If STRING is multibyte, the result is STRING itself.
/// Otherwise it is a newly created string, with no text properties.
///
/// If STRING is unibyte and contains an individual 8-bit byte (i.e. not
/// part of a correct utf-8 sequence), it is converted to the corresponding
/// multibyte character of charset `eight-bit'.
/// See also `string-to-multibyte'.
///
/// Beware, this often doesn't really do what you think it does.
/// It is similar to (decode-coding-string STRING \\='utf-8-emacs).
/// If you're not sure, whether to use `string-as-multibyte' or
/// `string-to-multibyte', use `string-to-multibyte'.
#[lisp_fn]
fn string_as_multibyte(string: LispObject) -> LispObject {
    let mut s = string.as_string_or_error();
    if s.is_multibyte() {
        return string;
    }
    let mut nchars = 0;
    let mut nbytes = 0;
    multibyte::parse_str_as_multibyte(s.data_ptr(), s.len_bytes(), &mut nchars, &mut nbytes);
    let new_string =
        unsafe { make_uninit_multibyte_string(nchars as EmacsInt, nbytes as EmacsInt) };
    let new_string = LispObject::from_raw(new_string);
    let mut new_s = new_string.as_string().unwrap();
    unsafe {
        ptr::copy_nonoverlapping(s.data_ptr(), new_s.data_ptr(), s.len_bytes() as usize);
    }
    if nbytes != s.len_bytes() {
        multibyte::str_as_multibyte(new_s.data_ptr(), nbytes, s.len_bytes(), ptr::null_mut());
    }
    new_string
}

/// Return a multibyte string with the same individual chars as STRING.
/// If STRING is multibyte, the result is STRING itself.
/// Otherwise it is a newly created string, with no text properties.
///
/// If STRING is unibyte and contains an 8-bit byte, it is converted to
/// the corresponding multibyte character of charset `eight-bit'.
///
/// This differs from `string-as-multibyte' by converting each byte of a correct
/// utf-8 sequence to an eight-bit character, not just bytes that don't form a
/// correct sequence.
#[lisp_fn]
fn string_to_multibyte(string: LispObject) -> LispObject {
    let _ = string.as_string_or_error();
    unsafe { LispObject::from_raw(c_string_to_multibyte(string.to_raw())) }
}

/// Return a unibyte string with the same individual chars as STRING.
/// If STRING is unibyte, the result is STRING itself.
/// Otherwise it is a newly created string, with no text properties,
/// where each `eight-bit' character is converted to the corresponding byte.
/// If STRING contains a non-ASCII, non-`eight-bit' character,
/// an error is signaled.
#[lisp_fn]
fn string_to_unibyte(string: LispObject) -> LispObject {
    let lispstr = string.as_string_or_error();
    if lispstr.is_multibyte() {
        let size = lispstr.len_bytes();
        let mut buffer: Vec<libc::c_uchar> = Vec::with_capacity(size as usize);
        let converted_size =
            multibyte::str_to_unibyte(lispstr.const_data_ptr(), buffer.as_mut_ptr(), size);

        unsafe {
            if converted_size < size {
                error(
                    "Can't convert %ldth character to unibyte\0".as_ptr(),
                    converted_size,
                );
            }

            let raw_ptr = make_unibyte_string(buffer.as_ptr() as *const libc::c_char, size);
            LispObject::from_raw(raw_ptr)
        }
    } else {
        string
    }
}

<<<<<<< HEAD
fn get_string_or_symbol(mut string: LispObject) -> multibyte::LispStringRef {
    if string.is_symbol() {
        string = string.symbol_name()
    }

    string.as_string_or_error()
}

fn string_lessp(string1: LispObject, string2: LispObject) -> LispObject {
    let mut lispstr1 = get_string_or_symbol(string1);
    let mut lispstr2 = get_string_or_symbol(string2);

    let end = cmp::min(lispstr1.len_bytes(), lispstr2.len_bytes());
    let mut i1 = 0;
    while i1 < end {
        // Unwraps should be fine here, due to our manual tracking of
        // valid length
        let (codept1, i1_bytes) = lispstr1.next().unwrap();
        let (codept2, _) = lispstr2.next().unwrap();

        i1 += i1_bytes as isize;
        
        if codept1 != codept2 {
            if codept1 < codept2 {
                return LispObject::constant_t();
            } else {
                return LispObject::constant_nil();
            }
        }
    }

    if i1 < lispstr2.len_bytes() {
        return LispObject::constant_t();
    } else {
        return LispObject::constant_nil();
    }
=======
/// Return t if OBJECT is a multibyte string.
/// Return nil if OBJECT is either a unibyte string, or not a string.
#[lisp_fn]
fn multibyte_string_p(object: LispObject) -> LispObject {
    LispObject::from_bool(object.as_string().map_or(false, |s| s.is_multibyte()))
>>>>>>> 85a2137e
}<|MERGE_RESOLUTION|>--- conflicted
+++ resolved
@@ -202,7 +202,6 @@
     }
 }
 
-<<<<<<< HEAD
 fn get_string_or_symbol(mut string: LispObject) -> multibyte::LispStringRef {
     if string.is_symbol() {
         string = string.symbol_name()
@@ -239,11 +238,11 @@
     } else {
         return LispObject::constant_nil();
     }
-=======
+}
+    
 /// Return t if OBJECT is a multibyte string.
 /// Return nil if OBJECT is either a unibyte string, or not a string.
 #[lisp_fn]
 fn multibyte_string_p(object: LispObject) -> LispObject {
     LispObject::from_bool(object.as_string().map_or(false, |s| s.is_multibyte()))
->>>>>>> 85a2137e
 }