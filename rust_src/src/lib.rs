--- conflicted
+++ resolved
@@ -33,14 +33,11 @@
 extern crate lsp_server;
 #[macro_use]
 extern crate serde_json;
-<<<<<<< HEAD
 extern crate deno_core;
 extern crate deno_runtime;
 extern crate rusty_v8;
 extern crate tokio;
-=======
 extern crate crossbeam;
->>>>>>> 12d2bf4d
 
 #[macro_use]
 mod remacs_sys;
@@ -53,11 +50,8 @@
 
 mod data;
 mod eval;
-<<<<<<< HEAD
 mod javascript;
-=======
 mod frame;
->>>>>>> 12d2bf4d
 mod lists;
 mod multibyte;
 mod process;
