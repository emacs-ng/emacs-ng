#![allow(non_upper_case_globals)]
#![allow(non_snake_case)]
#![allow(private_no_mangle_fns)]
#![feature(proc_macro)]
#![cfg_attr(feature = "strict", deny(warnings))]
#![feature(global_allocator)]

// Wilfred/remacs#38 : Need to override the allocator for legacy unexec support on Mac.
#[cfg(all(not(test), target_os = "macos"))]
extern crate alloc_unexecmacosx;

#[macro_use]
extern crate lazy_static;

extern crate remacs_sys;
extern crate remacs_lib;
extern crate remacs_macros;
extern crate libc;
extern crate md5;
extern crate rand;
extern crate sha1;
extern crate sha2;
extern crate base64 as base64_crate;

#[macro_use]
mod eval;
mod lisp;
mod lists;
mod marker;
mod floatfns;
mod math;
mod numbers;
mod objects;
mod strings;
mod symbols;
#[macro_use]
mod vectors;
mod character;
mod base64;
mod crypto;
mod str2sig;
mod multibyte;
mod buffers;
mod windows;
mod hashtable;
mod interactive;
mod process;
mod fonts;
mod threads;
mod chartable;
<<<<<<< HEAD
mod editfns;
=======
mod category;
mod obarray;
>>>>>>> 11bfbcfe

#[cfg(all(not(test), target_os = "macos"))]
use alloc_unexecmacosx::OsxUnexecAlloc;

#[cfg(all(not(test), target_os = "macos"))]
#[global_allocator]
static ALLOCATOR: OsxUnexecAlloc = OsxUnexecAlloc;

use remacs_sys::Lisp_Subr;

pub use base64::base64_encode_1;
pub use base64::base64_decode_1;

// Used in buffer.c
pub use buffers::Fbuffer_live_p;

// Used in nsfns.m
pub use buffers::Fbuffer_file_name;

// These need to be exported as bytecode.c depends upon them.
pub use math::Fplus;
pub use math::Fminus;
pub use math::Ftimes;
pub use math::Fmax;
pub use math::Fmin;
pub use math::Fquo;
pub use math::Flss;
pub use math::Fleq;
pub use math::arithcompare;
pub use editfns::Feobp;

// Widely used in the C codebase.
pub use lists::Fsetcar;
pub use lists::Fsetcdr;
pub use lists::Fcar;
pub use lists::Fcdr;
pub use lists::Fcar_safe;
pub use lists::Fcdr_safe;
pub use lists::Flistp;
pub use lists::Fnthcdr;
pub use lists::Fnth;
pub use lists::Fmemq;
pub use lists::Fmember;
pub use lists::Fassq;
pub use lists::Fassoc;
pub use lists::Frassq;
pub use lists::Frassoc;
pub use lists::Fdelq;
pub use lists::Fplist_get;
pub use lists::Fplist_member;
pub use lists::Fplist_put;
pub use lists::Fget;
pub use lists::Fput;
pub use lists::Flist;
pub use lists::Fmake_list;
pub use floatfns::extract_float;
pub use numbers::Frandom;
pub use objects::Fequal;
pub use objects::Fequal_including_properties;
pub use symbols::Fsymbolp;
pub use symbols::Fsymbol_name;
pub use symbols::Ffboundp;
pub use symbols::Fsymbol_function;
pub use symbols::Fsymbol_plist;
pub use strings::Fstring_equal;
pub use strings::Fstring_as_multibyte;
pub use strings::Fstring_to_multibyte;
pub use strings::Fstring_to_unibyte;
pub use strings::Fmultibyte_string_p;
pub use strings::Fstring_lessp;
pub use vectors::Flength;
pub use vectors::Fsort;
pub use lists::merge;
pub use buffers::Fget_buffer;
pub use buffers::Fcurrent_buffer;
pub use obarray::intern_1;
pub use obarray::Fintern;
pub use obarray::Fintern_soft;

// Used in fileio.c
pub use editfns::Fpoint;

// used in chartab.c
pub use chartable::Fset_char_table_parent;

// used in category.c
pub use category::Fcategory_table_p;

// Used in process.c
pub use str2sig::str2sig;
pub use process::Fget_process;

// Used in character.c
pub use multibyte::char_resolve_modifier_mask;
pub use multibyte::char_string;
pub use multibyte::string_char;
pub use multibyte::count_size_as_multibyte;
pub use multibyte::multibyte_chars_in_text;
pub use multibyte::parse_str_as_multibyte;
pub use multibyte::str_as_multibyte;
pub use multibyte::str_to_multibyte;
pub use multibyte::str_as_unibyte;
pub use multibyte::str_to_unibyte;

// Used in window.c, macros.c
pub use interactive::Fprefix_numeric_value;

extern "C" {
    fn defsubr(sname: *const Lisp_Subr);
}

#[no_mangle]
pub extern "C" fn rust_init_syms() {
    unsafe {
        defsubr(&*buffers::Soverlayp);
        defsubr(&*buffers::Sbuffer_live_p);
        defsubr(&*buffers::Sget_buffer);
        defsubr(&*buffers::Scurrent_buffer);
        defsubr(&*buffers::Sbuffer_file_name);
        defsubr(&*windows::Swindowp);
        defsubr(&*windows::Swindow_live_p);
        defsubr(&*process::Sget_process);
        defsubr(&*process::Sprocessp);
        defsubr(&*lists::Satom);
        defsubr(&*lists::Slistp);
        defsubr(&*lists::Snlistp);
        defsubr(&*math::Smod);
        defsubr(&*math::Splus);
        defsubr(&*math::Sminus);
        defsubr(&*math::Stimes);
        defsubr(&*math::Squo);
        defsubr(&*math::Slogand);
        defsubr(&*math::Slogior);
        defsubr(&*math::Slogxor);
        defsubr(&*math::Smax);
        defsubr(&*math::Smin);
        defsubr(&*math::Sabs);
        defsubr(&*math::Seqlsign);
        defsubr(&*math::Slss);
        defsubr(&*math::Sgtr);
        defsubr(&*math::Sleq);
        defsubr(&*math::Sgeq);
        defsubr(&*math::Sneq);
        defsubr(&*numbers::Sintegerp);
        defsubr(&*numbers::Sinteger_or_marker_p);
        defsubr(&*numbers::Sfloatp);
        defsubr(&*numbers::Snatnump);
        defsubr(&*numbers::Snumber_or_marker_p);
        defsubr(&*numbers::Snumberp);
        defsubr(&*numbers::Srandom);
        defsubr(&*objects::Snull);
        defsubr(&*objects::Seq);
        defsubr(&*objects::Seql);
        defsubr(&*objects::Sequal);
        defsubr(&*objects::Sequal_including_properties);
        defsubr(&*symbols::Ssymbolp);
        defsubr(&*symbols::Ssymbol_name);
        defsubr(&*symbols::Sfboundp);
        defsubr(&*symbols::Ssymbol_function);
        defsubr(&*symbols::Ssymbol_plist);
        defsubr(&*lists::Sconsp);
        defsubr(&*lists::Ssetcar);
        defsubr(&*lists::Ssetcdr);
        defsubr(&*lists::Scar);
        defsubr(&*lists::Scdr);
        defsubr(&*lists::Scar_safe);
        defsubr(&*lists::Scdr_safe);
        defsubr(&*lists::Snthcdr);
        defsubr(&*lists::Snth);
        defsubr(&*lists::Smemq);
        defsubr(&*lists::Smemql);
        defsubr(&*lists::Smember);
        defsubr(&*lists::Sassq);
        defsubr(&*lists::Sassoc);
        defsubr(&*lists::Srassq);
        defsubr(&*lists::Srassoc);
        defsubr(&*lists::Sdelq);
        defsubr(&*lists::Splist_get);
        defsubr(&*lists::Slax_plist_get);
        defsubr(&*lists::Splist_member);
        defsubr(&*lists::Splist_put);
        defsubr(&*lists::Slax_plist_put);
        defsubr(&*lists::Sget);
        defsubr(&*lists::Sput);
        defsubr(&*lists::Slist);
        defsubr(&*lists::Smake_list);
        defsubr(&*lists::Ssafe_length);
        defsubr(&*marker::Smarkerp);
        defsubr(&*strings::Sstringp);
        defsubr(&*strings::Smultibyte_string_p);
        defsubr(&*base64::Sbase64_encode_string);
        defsubr(&*base64::Sbase64_decode_string);
        defsubr(&*strings::Sstring_bytes);
        defsubr(&*strings::Sstring_equal);
        defsubr(&*strings::Sstring_as_multibyte);
        defsubr(&*strings::Sstring_to_multibyte);
        defsubr(&*strings::Sstring_to_unibyte);
        defsubr(&*strings::Sstring_lessp);
        defsubr(&*character::Smax_char);
        defsubr(&*character::Scharacterp);
        defsubr(&*character::Schar_or_string_p);
        defsubr(&*character::Sunibyte_char_to_multibyte);
        defsubr(&*character::Smultibyte_char_to_unibyte);
        defsubr(&*vectors::Sarrayp);
        defsubr(&*vectors::Sbool_vector_p);
        defsubr(&*vectors::Sbufferp);
        defsubr(&*vectors::Sbyte_code_function_p);
        defsubr(&*vectors::Schar_table_p);
        defsubr(&*vectors::Scondition_variable_p);
        defsubr(&*vectors::Smutexp);
        defsubr(&*vectors::Ssequencep);
        defsubr(&*vectors::Ssort);
        defsubr(&*vectors::Ssubrp);
        defsubr(&*vectors::Sthreadp);
        defsubr(&*vectors::Svector_or_char_table_p);
        defsubr(&*vectors::Svectorp);
        defsubr(&*vectors::Slength);
        defsubr(&*hashtable::Scopy_hash_table);
        defsubr(&*fonts::Sfontp);
        defsubr(&*crypto::Smd5);
        defsubr(&*crypto::Ssecure_hash);
        defsubr(&*crypto::Sbuffer_hash);
        defsubr(&*interactive::Sprefix_numeric_value);
        defsubr(&*chartable::Schar_table_subtype);
        defsubr(&*chartable::Schar_table_parent);
        defsubr(&*chartable::Sset_char_table_parent);
        defsubr(&*category::Scategory_table_p);
        defsubr(&*category::Scategory_table);
        defsubr(&*obarray::Sintern_soft);
        defsubr(&*obarray::Sintern);

        defsubr(&*floatfns::Sisnan);
        defsubr(&*floatfns::Sacos);
        defsubr(&*floatfns::Sasin);
        defsubr(&*floatfns::Satan);
        defsubr(&*floatfns::Scos);
        defsubr(&*floatfns::Ssin);
        defsubr(&*floatfns::Stan);
        defsubr(&*floatfns::Slog);
        defsubr(&*floatfns::Ssqrt);
        defsubr(&*floatfns::Sexp);
        defsubr(&*floatfns::Sffloor);
        defsubr(&*floatfns::Sfceiling);
        defsubr(&*floatfns::Sftruncate);
        defsubr(&*floatfns::Sfloat);
        defsubr(&*floatfns::Scopysign);
        defsubr(&*floatfns::Sfrexp);
        defsubr(&*floatfns::Sldexp);
        defsubr(&*floatfns::Sexpt);
        defsubr(&*floatfns::Slogb);
        defsubr(&*floatfns::Sfround);
        defsubr(&*floatfns::Sceiling);
        defsubr(&*floatfns::Sfloor);
        defsubr(&*floatfns::Sround);
        defsubr(&*floatfns::Struncate);
        defsubr(&*editfns::Spoint);
        defsubr(&*editfns::Sbuffer_size);
        defsubr(&*editfns::Seobp);
    }
}<|MERGE_RESOLUTION|>--- conflicted
+++ resolved
@@ -48,12 +48,9 @@
 mod fonts;
 mod threads;
 mod chartable;
-<<<<<<< HEAD
-mod editfns;
-=======
 mod category;
 mod obarray;
->>>>>>> 11bfbcfe
+mod editfns;
 
 #[cfg(all(not(test), target_os = "macos"))]
 use alloc_unexecmacosx::OsxUnexecAlloc;
