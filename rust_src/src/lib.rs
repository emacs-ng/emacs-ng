#![allow(non_upper_case_globals)]
#![allow(non_snake_case)]
#![allow(private_no_mangle_fns)]
#![feature(proc_macro)]
#![cfg_attr(feature = "strict", deny(warnings))]
#![feature(global_allocator)]

// Wilfred/remacs#38 : Need to override the allocator for legacy unexec support on Mac.
#[cfg(all(not(test), target_os = "macos"))]
extern crate alloc_unexecmacosx;

#[macro_use]
extern crate lazy_static;

extern crate remacs_sys;

// Needed for linking.
#[allow(unused_extern_crates)]
extern crate remacs_lib;

extern crate remacs_macros;
extern crate libc;
extern crate md5;
extern crate rand;
extern crate sha1;
extern crate sha2;
extern crate base64 as base64_crate;

#[macro_use]
mod eval;
mod lisp;
mod lists;
mod marker;
mod floatfns;
mod math;
mod numbers;
mod objects;
mod strings;
mod symbols;
#[macro_use]
mod vectors;
mod character;
mod base64;
mod crypto;
mod str2sig;
mod multibyte;
mod buffers;
mod windows;
mod hashtable;
mod interactive;
mod process;
mod fonts;
mod threads;
mod chartable;
mod category;
mod obarray;
mod editfns;
mod minibuf;

#[cfg(all(not(test), target_os = "macos"))]
use alloc_unexecmacosx::OsxUnexecAlloc;

#[cfg(all(not(test), target_os = "macos"))]
#[global_allocator]
static ALLOCATOR: OsxUnexecAlloc = OsxUnexecAlloc;

use remacs_sys::Lisp_Subr;

pub use base64::base64_encode_1;
pub use base64::base64_decode_1;

// Used in buffer.c
pub use buffers::Fbuffer_live_p;
pub use buffers::Fbuffer_modified_p;

// Used in window.c
pub use windows::Fwindow_buffer;

// used in process.c
pub use buffers::Fbuffer_name;

pub use buffers::validate_region;

// Used in nsfns.m
pub use buffers::Fbuffer_file_name;

// These need to be exported as bytecode.c depends upon them.
pub use math::Fplus;
pub use math::Fminus;
pub use math::Ftimes;
pub use math::Fmax;
pub use math::Fmin;
pub use math::Fquo;
pub use math::Flss;
pub use math::Fleq;
pub use math::arithcompare;
pub use editfns::Feobp;
pub use editfns::Fbobp;

// Widely used in the C codebase.
pub use lists::Fsetcar;
pub use lists::Fsetcdr;
pub use lists::Fcar;
pub use lists::Fcdr;
pub use lists::Fcar_safe;
pub use lists::Fcdr_safe;
pub use lists::Flistp;
pub use lists::Fnthcdr;
pub use lists::Fnth;
pub use lists::Fmemq;
pub use lists::Fmember;
pub use lists::Fassq;
pub use lists::Fassoc;
pub use lists::Frassq;
pub use lists::Frassoc;
pub use lists::Fdelq;
pub use lists::Fplist_get;
pub use lists::Fplist_member;
pub use lists::Fplist_put;
pub use lists::Fget;
pub use lists::Fput;
pub use lists::Flist;
pub use lists::Fmake_list;
pub use floatfns::extract_float;
pub use numbers::Frandom;
pub use objects::Fequal;
pub use objects::Fequal_including_properties;
pub use symbols::Fsymbolp;
pub use symbols::Fsymbol_name;
pub use symbols::Ffboundp;
pub use symbols::Fsymbol_function;
pub use symbols::Fsymbol_plist;
pub use strings::Fstring_equal;
pub use strings::Fstring_as_multibyte;
pub use strings::Fstring_to_multibyte;
pub use strings::Fstring_to_unibyte;
pub use strings::Fmultibyte_string_p;
pub use strings::Fstring_lessp;
pub use vectors::Flength;
pub use vectors::Fsort;
pub use lists::merge;
pub use buffers::Fget_buffer;
pub use buffers::Fcurrent_buffer;
pub use obarray::intern_1;
pub use obarray::Fintern;
pub use obarray::Fintern_soft;
pub use marker::Fmarker_position;
pub use marker::Fmarker_buffer;
pub use windows::Fwindow_point;

// Used in fileio.c
pub use editfns::Fpoint;

// used in chartab.c
pub use chartable::Fset_char_table_parent;

// used in category.c
pub use category::Fcategory_table_p;

// Used in process.c
pub use str2sig::str2sig;
pub use process::Fget_process;

// Used in character.c
pub use multibyte::char_resolve_modifier_mask;
pub use multibyte::char_string;
pub use multibyte::string_char;
pub use multibyte::count_size_as_multibyte;
pub use multibyte::multibyte_chars_in_text;
pub use multibyte::parse_str_as_multibyte;
pub use multibyte::str_as_multibyte;
pub use multibyte::str_to_multibyte;
pub use multibyte::str_as_unibyte;
pub use multibyte::str_to_unibyte;

// Used in xdisp.c
pub use buffers::Foverlay_start;
pub use buffers::Foverlay_end;

// Used in window.c, macros.c
pub use interactive::Fprefix_numeric_value;
pub use editfns::Fbolp;
pub use editfns::Feolp;

extern "C" {
    fn defsubr(sname: *const Lisp_Subr);
}

#[no_mangle]
pub extern "C" fn rust_init_syms() {
    unsafe {
        defsubr(&*buffers::Soverlayp);
        defsubr(&*buffers::Sbuffer_live_p);
        defsubr(&*buffers::Sget_buffer);
        defsubr(&*buffers::Scurrent_buffer);
        defsubr(&*buffers::Sbuffer_file_name);
        defsubr(&*buffers::Sbuffer_modified_p);
        defsubr(&*buffers::Sbuffer_modified_tick);
        defsubr(&*buffers::Sbuffer_chars_modified_tick);
        defsubr(&*buffers::Sbuffer_name);
        defsubr(&*buffers::Soverlay_start);
        defsubr(&*buffers::Soverlay_end);
        defsubr(&*buffers::Soverlay_buffer);
        defsubr(&*windows::Swindowp);
        defsubr(&*windows::Swindow_live_p);
        defsubr(&*windows::Swindow_point);
        defsubr(&*windows::Sselected_window);
        defsubr(&*windows::Swindow_buffer);
        defsubr(&*process::Sget_process);
        defsubr(&*process::Sprocessp);
        defsubr(&*lists::Satom);
        defsubr(&*lists::Slistp);
        defsubr(&*lists::Snlistp);
        defsubr(&*math::Smod);
        defsubr(&*math::Splus);
        defsubr(&*math::Sminus);
        defsubr(&*math::Stimes);
        defsubr(&*math::Squo);
        defsubr(&*math::Slogand);
        defsubr(&*math::Slogior);
        defsubr(&*math::Slogxor);
        defsubr(&*math::Smax);
        defsubr(&*math::Smin);
        defsubr(&*math::Sabs);
        defsubr(&*math::Seqlsign);
        defsubr(&*math::Slss);
        defsubr(&*math::Sgtr);
        defsubr(&*math::Sleq);
        defsubr(&*math::Sgeq);
        defsubr(&*math::Sneq);
        defsubr(&*numbers::Sintegerp);
        defsubr(&*numbers::Sinteger_or_marker_p);
        defsubr(&*numbers::Sfloatp);
        defsubr(&*numbers::Snatnump);
        defsubr(&*numbers::Snumber_or_marker_p);
        defsubr(&*numbers::Snumberp);
        defsubr(&*numbers::Srandom);
        defsubr(&*objects::Snull);
        defsubr(&*objects::Seq);
        defsubr(&*objects::Seql);
        defsubr(&*objects::Sequal);
        defsubr(&*objects::Sequal_including_properties);
        defsubr(&*symbols::Ssymbolp);
        defsubr(&*symbols::Ssymbol_name);
        defsubr(&*symbols::Sfboundp);
        defsubr(&*symbols::Ssymbol_function);
        defsubr(&*symbols::Ssymbol_plist);
        defsubr(&*lists::Sconsp);
        defsubr(&*lists::Ssetcar);
        defsubr(&*lists::Ssetcdr);
        defsubr(&*lists::Scar);
        defsubr(&*lists::Scdr);
        defsubr(&*lists::Scar_safe);
        defsubr(&*lists::Scdr_safe);
        defsubr(&*lists::Snthcdr);
        defsubr(&*lists::Snth);
        defsubr(&*lists::Smemq);
        defsubr(&*lists::Smemql);
        defsubr(&*lists::Smember);
        defsubr(&*lists::Sassq);
        defsubr(&*lists::Sassoc);
        defsubr(&*lists::Srassq);
        defsubr(&*lists::Srassoc);
        defsubr(&*lists::Sdelq);
        defsubr(&*lists::Splist_get);
        defsubr(&*lists::Slax_plist_get);
        defsubr(&*lists::Splist_member);
        defsubr(&*lists::Splist_put);
        defsubr(&*lists::Slax_plist_put);
        defsubr(&*lists::Sget);
        defsubr(&*lists::Sput);
        defsubr(&*lists::Slist);
        defsubr(&*lists::Smake_list);
        defsubr(&*lists::Ssafe_length);
        defsubr(&*marker::Smarkerp);
        defsubr(&*marker::Smarker_position);
        defsubr(&*marker::Smarker_buffer);
        defsubr(&*strings::Sstringp);
        defsubr(&*strings::Smultibyte_string_p);
        defsubr(&*base64::Sbase64_encode_string);
        defsubr(&*base64::Sbase64_decode_string);
        defsubr(&*strings::Sstring_bytes);
        defsubr(&*strings::Sstring_equal);
        defsubr(&*strings::Sstring_as_multibyte);
        defsubr(&*strings::Sstring_to_multibyte);
        defsubr(&*strings::Sstring_to_unibyte);
        defsubr(&*strings::Sstring_lessp);
        defsubr(&*character::Smax_char);
        defsubr(&*character::Scharacterp);
        defsubr(&*character::Schar_or_string_p);
        defsubr(&*character::Sunibyte_char_to_multibyte);
        defsubr(&*character::Smultibyte_char_to_unibyte);
        defsubr(&*vectors::Sarrayp);
        defsubr(&*vectors::Sbool_vector_p);
        defsubr(&*vectors::Sbufferp);
        defsubr(&*vectors::Sbyte_code_function_p);
        defsubr(&*vectors::Schar_table_p);
        defsubr(&*vectors::Scondition_variable_p);
        defsubr(&*vectors::Smutexp);
        defsubr(&*vectors::Ssequencep);
        defsubr(&*vectors::Ssort);
        defsubr(&*vectors::Ssubrp);
        defsubr(&*vectors::Sthreadp);
        defsubr(&*vectors::Svector_or_char_table_p);
        defsubr(&*vectors::Svectorp);
        defsubr(&*vectors::Slength);
        defsubr(&*hashtable::Scopy_hash_table);
        defsubr(&*fonts::Sfontp);
        defsubr(&*crypto::Smd5);
        defsubr(&*crypto::Ssecure_hash);
        defsubr(&*crypto::Sbuffer_hash);
        defsubr(&*interactive::Sprefix_numeric_value);
        defsubr(&*chartable::Schar_table_subtype);
        defsubr(&*chartable::Schar_table_parent);
        defsubr(&*chartable::Sset_char_table_parent);
        defsubr(&*category::Scategory_table_p);
        defsubr(&*category::Scategory_table);
        defsubr(&*obarray::Sintern_soft);
        defsubr(&*obarray::Sintern);

        defsubr(&*floatfns::Sisnan);
        defsubr(&*floatfns::Sacos);
        defsubr(&*floatfns::Sasin);
        defsubr(&*floatfns::Satan);
        defsubr(&*floatfns::Scos);
        defsubr(&*floatfns::Ssin);
        defsubr(&*floatfns::Stan);
        defsubr(&*floatfns::Slog);
        defsubr(&*floatfns::Ssqrt);
        defsubr(&*floatfns::Sexp);
        defsubr(&*floatfns::Sffloor);
        defsubr(&*floatfns::Sfceiling);
        defsubr(&*floatfns::Sftruncate);
        defsubr(&*floatfns::Sfloat);
        defsubr(&*floatfns::Scopysign);
        defsubr(&*floatfns::Sfrexp);
        defsubr(&*floatfns::Sldexp);
        defsubr(&*floatfns::Sexpt);
        defsubr(&*floatfns::Slogb);
        defsubr(&*floatfns::Sfround);
        defsubr(&*floatfns::Sceiling);
        defsubr(&*floatfns::Sfloor);
        defsubr(&*floatfns::Sround);
        defsubr(&*floatfns::Struncate);
        defsubr(&*editfns::Spoint);
        defsubr(&*editfns::Sbuffer_size);
        defsubr(&*editfns::Seobp);
        defsubr(&*editfns::Sbobp);
        defsubr(&*editfns::Sbolp);
        defsubr(&*editfns::Seolp);
<<<<<<< HEAD
        defsubr(&*minibuf::Sminibufferp);
        defsubr(&*minibuf::Sactive_minibuffer_window);
=======
        defsubr(&*editfns::Spoint_min);
        defsubr(&*editfns::Spoint_max);
>>>>>>> 4ae1ccd7
    }
}<|MERGE_RESOLUTION|>--- conflicted
+++ resolved
@@ -348,12 +348,9 @@
         defsubr(&*editfns::Sbobp);
         defsubr(&*editfns::Sbolp);
         defsubr(&*editfns::Seolp);
-<<<<<<< HEAD
+        defsubr(&*editfns::Spoint_min);
+        defsubr(&*editfns::Spoint_max);
         defsubr(&*minibuf::Sminibufferp);
         defsubr(&*minibuf::Sactive_minibuffer_window);
-=======
-        defsubr(&*editfns::Spoint_min);
-        defsubr(&*editfns::Spoint_max);
->>>>>>> 4ae1ccd7
     }
 }