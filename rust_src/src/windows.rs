--- conflicted
+++ resolved
@@ -586,18 +586,7 @@
     };
 
     unsafe {
-<<<<<<< HEAD
         if !globals.mode_line_in_non_selected_windows {
-            if selw == current {
-                return MODE_LINE_FACE_ID;
-            } else if minibuf_level > 0 {
-                let minibuf = current_minibuf_window;
-                if let Some(minibuf_window) = minibuf.as_window() {
-                    if mbw == minibuf_window && scrw == minibuf_window {
-                        return MODE_LINE_FACE_ID;
-                    }
-=======
-        if !globals.f_mode_line_in_non_selected_windows {
             return MODE_LINE_FACE_ID;
         } else if selw == current {
             return MODE_LINE_FACE_ID;
@@ -605,7 +594,6 @@
             if let Some(minibuf_window) = current_minibuf_window.as_window() {
                 if mbw == minibuf_window && scrw == minibuf_window {
                     return MODE_LINE_FACE_ID;
->>>>>>> 617f06e4
                 }
             }
         }
