--- conflicted
+++ resolved
@@ -861,15 +861,6 @@
         (format
 	 "tramp-archive loaded: nil nil[[:ascii:]]+tramp-archive loaded: t %s"
 	 (tramp-archive-file-name-p file))
-<<<<<<< HEAD
-        (shell-command-to-string
-         (format
-	   "%s -batch -Q -L %s --eval %s"
-           (shell-quote-argument
-            (expand-file-name invocation-name invocation-directory))
-           (mapconcat 'shell-quote-argument load-path " -L ")
-           (shell-quote-argument (format code file)))))))))
-=======
 	(shell-command-to-string
 	 (format
 	  "%s -batch -Q -L %s --eval %s"
@@ -877,7 +868,6 @@
 	   (expand-file-name invocation-name invocation-directory))
 	  (mapconcat #'shell-quote-argument load-path " -L ")
 	  (shell-quote-argument (format code file)))))))))
->>>>>>> 64d2e5a7
 
 (ert-deftest tramp-archive-test45-delay-load ()
   "Check that `tramp-archive' is loaded lazily, only when needed."
