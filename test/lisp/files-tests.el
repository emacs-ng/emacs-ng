;;; files-tests.el --- tests for files.el.  -*- lexical-binding: t; -*-

;; Copyright (C) 2012-2020 Free Software Foundation, Inc.

;; This file is part of GNU Emacs.

;; GNU Emacs is free software: you can redistribute it and/or modify
;; it under the terms of the GNU General Public License as published by
;; the Free Software Foundation, either version 3 of the License, or
;; (at your option) any later version.

;; GNU Emacs is distributed in the hope that it will be useful,
;; but WITHOUT ANY WARRANTY; without even the implied warranty of
;; MERCHANTABILITY or FITNESS FOR A PARTICULAR PURPOSE.  See the
;; GNU General Public License for more details.

;; You should have received a copy of the GNU General Public License
;; along with GNU Emacs.  If not, see <https://www.gnu.org/licenses/>.

;;; Code:

(require 'ert)
(require 'nadvice)
(eval-when-compile (require 'cl-lib))
(require 'bytecomp) ; `byte-compiler-base-file-name'.
(require 'dired) ; `dired-uncache'.
(require 'filenotify) ; `file-notify-add-watch'.

;; Set to t if the local variable was set, `query' if the query was
;; triggered.
(defvar files-test-result nil)

(defvar files-test-safe-result nil)
(put 'files-test-safe-result 'safe-local-variable 'booleanp)

(defun files-test-fun1 ()
  (setq files-test-result t))

;; Test combinations:
;; `enable-local-variables' t, nil, :safe, :all, or something else.
;; `enable-local-eval' t, nil, or something else.

(defvar files-test-local-variable-data
  ;; Unsafe eval form
  '((("eval: (files-test-fun1)")
     (t t         (eq files-test-result t))
     (t nil       (eq files-test-result nil))
     (t maybe     (eq files-test-result 'query))
     (nil t       (eq files-test-result nil))
     (nil nil     (eq files-test-result nil))
     (nil maybe   (eq files-test-result nil))
     (:safe t     (eq files-test-result nil))
     (:safe nil   (eq files-test-result nil))
     (:safe maybe (eq files-test-result nil))
     (:all t      (eq files-test-result t))
     (:all nil    (eq files-test-result nil))
     (:all maybe  (eq files-test-result t)) ; This combination is ambiguous.
     (maybe t     (eq files-test-result 'query))
     (maybe nil   (eq files-test-result nil))
     (maybe maybe (eq files-test-result 'query)))
    ;; Unsafe local variable value
    (("files-test-result: t")
     (t t         (eq files-test-result 'query))
     (t nil       (eq files-test-result 'query))
     (t maybe     (eq files-test-result 'query))
     (nil t       (eq files-test-result nil))
     (nil nil     (eq files-test-result nil))
     (nil maybe   (eq files-test-result nil))
     (:safe t     (eq files-test-result nil))
     (:safe nil   (eq files-test-result nil))
     (:safe maybe (eq files-test-result nil))
     (:all t      (eq files-test-result t))
     (:all nil    (eq files-test-result t))
     (:all maybe  (eq files-test-result t))
     (maybe t     (eq files-test-result 'query))
     (maybe nil   (eq files-test-result 'query))
     (maybe maybe (eq files-test-result 'query)))
    ;; Safe local variable
    (("files-test-safe-result: t")
     (t t         (eq files-test-safe-result t))
     (t nil       (eq files-test-safe-result t))
     (t maybe     (eq files-test-safe-result t))
     (nil t       (eq files-test-safe-result nil))
     (nil nil     (eq files-test-safe-result nil))
     (nil maybe   (eq files-test-safe-result nil))
     (:safe t     (eq files-test-safe-result t))
     (:safe nil   (eq files-test-safe-result t))
     (:safe maybe (eq files-test-safe-result t))
     (:all t      (eq files-test-safe-result t))
     (:all nil    (eq files-test-safe-result t))
     (:all maybe  (eq files-test-safe-result t))
     (maybe t     (eq files-test-result 'query))
     (maybe nil   (eq files-test-result 'query))
     (maybe maybe (eq files-test-result 'query)))
    ;; Safe local variable with unsafe value
    (("files-test-safe-result: 1")
     (t t         (eq files-test-result 'query))
     (t nil       (eq files-test-result 'query))
     (t maybe     (eq files-test-result 'query))
     (nil t       (eq files-test-safe-result nil))
     (nil nil     (eq files-test-safe-result nil))
     (nil maybe   (eq files-test-safe-result nil))
     (:safe t     (eq files-test-safe-result nil))
     (:safe nil   (eq files-test-safe-result nil))
     (:safe maybe (eq files-test-safe-result nil))
     (:all t      (eq files-test-safe-result 1))
     (:all nil    (eq files-test-safe-result 1))
     (:all maybe  (eq files-test-safe-result 1))
     (maybe t     (eq files-test-result 'query))
     (maybe nil   (eq files-test-result 'query))
     (maybe maybe (eq files-test-result 'query))))
  "List of file-local variable tests.
Each list element should have the form

  (LOCAL-VARS-LIST . TEST-LIST)

where LOCAL-VARS-LISTS should be a list of local variable
definitions (strings) and TEST-LIST is a list of tests to
perform.  Each entry of TEST-LIST should have the form

 (ENABLE-LOCAL-VARIABLES ENABLE-LOCAL-EVAL FORM)

where ENABLE-LOCAL-VARIABLES is the value to assign to
`enable-local-variables', ENABLE-LOCAL-EVAL is the value to
assign to `enable-local-eval', and FORM is a desired `should'
form.")

(defun file-test--do-local-variables-test (str test-settings)
  (with-temp-buffer
    (insert str)
    (setq files-test-result nil
	  files-test-safe-result nil)
    (let ((enable-local-variables (nth 0 test-settings))
	  (enable-local-eval      (nth 1 test-settings))
	  ;; Prevent any dir-locals file interfering with the tests.
	  (enable-dir-local-variables nil))
      (hack-local-variables)
      (eval (nth 2 test-settings)))))

(ert-deftest files-tests-local-variables ()
  "Test the file-local variables implementation."
  (cl-letf (((symbol-function 'hack-local-variables-confirm)
             (lambda (&rest _)
               (setq files-test-result 'query)
               nil)))
    (dolist (test files-test-local-variable-data)
      (let ((str (concat "text\n\n;; Local Variables:\n;; "
                         (mapconcat 'identity (car test) "\n;; ")
                         "\n;; End:\n")))
        (dolist (subtest (cdr test))
          (should (file-test--do-local-variables-test str subtest)))))))

(defvar files-test-bug-18141-file
  (expand-file-name "data/files-bug18141.el.gz" (getenv "EMACS_TEST_DIRECTORY"))
  "Test file for bug#18141.")

(ert-deftest files-tests-bug-18141 ()
  "Test for https://debbugs.gnu.org/18141 ."
  (skip-unless (executable-find "gzip"))
  ;; If called interactively, environment variable
  ;; $EMACS_TEST_DIRECTORY does not exist.
  (skip-unless (file-exists-p files-test-bug-18141-file))
  (let ((tempfile (make-temp-file "files-test-bug-18141" nil ".gz")))
    (unwind-protect
	(progn
	  (copy-file files-test-bug-18141-file tempfile t)
	  (with-current-buffer (find-file-noselect tempfile)
	    (set-buffer-modified-p t)
	    (save-buffer)
	    (should (eq buffer-file-coding-system 'iso-2022-7bit-unix))))
      (delete-file tempfile))))

(ert-deftest files-tests-make-temp-file-empty-prefix ()
  "Test make-temp-file with an empty prefix."
  (let ((tempfile (make-temp-file ""))
        (tempdir (make-temp-file "" t))
        (tempfile-. (make-temp-file "."))
        (tempdir-. (make-temp-file "." t))
        (tempfile-.. (make-temp-file ".."))
        (tempdir-.. (make-temp-file ".." t)))
    (dolist (file (list tempfile tempfile-. tempfile-..))
      (should file)
      (delete-file file))
    (dolist (dir (list tempdir tempdir-. tempdir-..))
      (should dir)
      (delete-directory dir))))

;; Stop the above "Local Var..." confusing Emacs.


(ert-deftest files-tests-bug-21454 ()
  "Test for https://debbugs.gnu.org/21454 ."
  (let ((input-result
         '(("/foo/bar//baz/:/bar/foo/baz//" nil ("/foo/bar/baz/" "/bar/foo/baz/"))
           ("/foo/bar/:/bar/qux/:/qux/foo" nil ("/foo/bar/" "/bar/qux/" "/qux/foo/"))
           ("//foo/bar/:/bar/qux/:/qux/foo/" nil ("/foo/bar/" "/bar/qux/" "/qux/foo/"))
           ("/foo/bar/:/bar/qux/:/qux/foo/" nil ("/foo/bar/" "/bar/qux/" "/qux/foo/"))
           ("/foo//bar/:/bar/qux/:/qux/foo/" nil ("/foo/bar/" "/bar/qux/" "/qux/foo/"))
           ("/foo//bar/:/bar/qux/:/qux/foo" nil ("/foo/bar/" "/bar/qux/" "/qux/foo/"))
           ("/foo/bar" "$FOO/baz/:/qux/foo/" ("/foo/bar/baz/" "/qux/foo/"))
           ("//foo/bar/" "$FOO/baz/:/qux/foo/" ("/foo/bar/baz/" "/qux/foo/"))))
        (foo-env (getenv "FOO"))
        (bar-env (getenv "BAR")))
    (unwind-protect
        (dolist (test input-result)
          (let ((foo (nth 0 test))
                (bar (nth 1 test))
                (res (nth 2 test)))
            (setenv "FOO" foo)
            (if bar
                (progn
                  (setenv "BAR" bar)
                  (should (equal res (parse-colon-path (getenv "BAR")))))
              (should (equal res (parse-colon-path "$FOO"))))))
      (setenv "FOO" foo-env)
      (setenv "BAR" bar-env))))

(ert-deftest files-tests-save-buffers-kill-emacs--confirm-kill-processes ()
  "Test that `save-buffers-kill-emacs' honors
`confirm-kill-processes'."
  (cl-letf* ((yes-or-no-p-prompts nil)
             ((symbol-function #'yes-or-no-p)
              (lambda (prompt)
                (push prompt yes-or-no-p-prompts)
                nil))
             (kill-emacs-args nil)
             ((symbol-function #'kill-emacs)
              (lambda (&optional arg) (push arg kill-emacs-args)))
             (process
              (make-process
               :name "sleep"
               :command (list
                         (expand-file-name invocation-name invocation-directory)
                         "-batch" "-Q" "-eval" "(sleep-for 1000)")))
             (confirm-kill-processes nil))
    (save-buffers-kill-emacs)
    (kill-process process)
    (should-not yes-or-no-p-prompts)
    (should (equal kill-emacs-args '(nil)))))

(ert-deftest files-tests-read-file-in-~ ()
  "Test file prompting in directory named `~'.
If we are in a directory named `~', the default value should not
be $HOME."
  (cl-letf (((symbol-function 'completing-read)
             (lambda (_prompt _coll &optional _pred _req init _hist def _)
               (or def init)))
            (dir (make-temp-file "read-file-name-test" t)))
    (unwind-protect
        (let ((subdir (expand-file-name "./~/" dir)))
          (make-directory subdir t)
          (with-temp-buffer
            (setq default-directory subdir)
            (should-not (equal
                         (expand-file-name (read-file-name "File: "))
                         (expand-file-name "~/")))
            ;; Don't overquote either!
            (setq default-directory (concat "/:" subdir))
            (should-not (equal
                         (expand-file-name (read-file-name "File: "))
                         (concat "/:/:" subdir)))))
      (delete-directory dir 'recursive))))

(ert-deftest files-tests-file-name-non-special-quote-unquote ()
  (let (;; Just in case it is quoted, who knows.
        (temporary-file-directory (file-name-unquote temporary-file-directory)))
    (should-not (file-name-quoted-p temporary-file-directory))
    (should (file-name-quoted-p (file-name-quote temporary-file-directory)))
    (should (equal temporary-file-directory
                   (file-name-unquote
                    (file-name-quote temporary-file-directory))))
    ;; It does not hurt to quote/unquote a file several times.
    (should (equal (file-name-quote temporary-file-directory)
                   (file-name-quote
                    (file-name-quote temporary-file-directory))))
    (should (equal (file-name-unquote temporary-file-directory)
                   (file-name-unquote
                    (file-name-unquote temporary-file-directory))))))

(ert-deftest files-tests-file-name-non-special--subprocess ()
  "Check that Bug#25949 is fixed."
  (skip-unless (executable-find "true"))
  (let ((default-directory (file-name-quote temporary-file-directory)))
    (should (zerop (process-file "true")))
    (should (processp (start-file-process "foo" nil "true")))
    (should (zerop (shell-command "true")))))

(defmacro files-tests--with-advice (symbol where function &rest body)
  (declare (indent 3))
  (cl-check-type symbol symbol)
  (cl-check-type where keyword)
  (cl-check-type function function)
  (macroexp-let2 nil function function
    `(progn
       (advice-add #',symbol ,where ,function)
       (unwind-protect
           (progn ,@body)
         (advice-remove #',symbol ,function)))))

(defmacro files-tests--with-temp-file (name &rest body)
  (declare (indent 1) (debug (symbolp body)))
  (cl-check-type name symbol)
  `(let ((,name (make-temp-file "emacs")))
     (unwind-protect
         (progn ,@body)
       (delete-file ,name))))

(ert-deftest files-tests-file-name-non-special--buffers ()
  "Check that Bug#25951 is fixed.
We call `verify-visited-file-modtime' on a buffer visiting a file
with a quoted name.  We use two different variants: first with
the buffer current and a nil argument, second passing the buffer
object explicitly.  In both cases no error should be raised and
the `file-name-non-special' handler for quoted file names should
be invoked with the right arguments."
  (files-tests--with-temp-file temp-file-name
    (with-temp-buffer
     (let* ((buffer-visiting-file (current-buffer))
            (actual-args ())
            (log (lambda (&rest args) (push args actual-args))))
       (insert-file-contents (file-name-quote temp-file-name) :visit)
       (should (stringp buffer-file-name))
       (should (file-name-quoted-p buffer-file-name))
       ;; The following is not true for remote files.
       (should (string-prefix-p "/:" buffer-file-name))
       (should (consp (visited-file-modtime)))
       (should (equal (find-file-name-handler buffer-file-name
                                              #'verify-visited-file-modtime)
                      #'file-name-non-special))
       (files-tests--with-advice file-name-non-special :before log
         ;; This should call the file name handler with the right
         ;; buffer and not signal an error.  The file hasn't been
         ;; modified, so `verify-visited-file-modtime' should return
         ;; t.
         (should (equal (verify-visited-file-modtime) t))
         (with-temp-buffer
           (should (stringp (buffer-file-name buffer-visiting-file)))
           ;; This should call the file name handler with the right
           ;; buffer and not signal an error.  The file hasn't been
           ;; modified, so `verify-visited-file-modtime' should return
           ;; t.
           (should (equal (verify-visited-file-modtime buffer-visiting-file)
                          t))))
       ;; Verify that the handler was actually called.  We called
       ;; `verify-visited-file-modtime' twice, so both calls should be
       ;; recorded in reverse order.
       (should (equal actual-args
                      `((verify-visited-file-modtime ,buffer-visiting-file)
                        (verify-visited-file-modtime nil))))))))

(cl-defmacro files-tests--with-temp-non-special
    ((name non-special-name &optional dir-flag) &rest body)
  "Run tests with quoted file name.
NAME is the symbol which contains the name of a created temporary
file.  NON-SPECIAL-NAME is another symbol, which contains the
temporary file name with quoted file name syntax.  If DIR-FLAG is
non-nil, a temporary directory is created instead.
After evaluating BODY, the temporary file or directory is deleted."
  (declare (indent 1) (debug ((symbolp symbolp &optional form) body)))
  (cl-check-type name symbol)
  (cl-check-type non-special-name symbol)
  `(let* ((temporary-file-directory (file-truename temporary-file-directory))
          (,name (make-temp-file "files-tests" ,dir-flag))
          (,non-special-name (file-name-quote ,name)))
     (unwind-protect
         (progn ,@body)
       (when (file-exists-p ,name)
         (if ,dir-flag (delete-directory ,name t)
           (delete-file ,name)))
       (when (file-exists-p ,non-special-name)
         (if ,dir-flag (delete-directory ,non-special-name t)
           (delete-file ,non-special-name))))))

(defconst files-tests--special-file-name-extension ".special"
  "Trailing string for test file name handler.")

(defconst files-tests--special-file-name-regexp
  (concat (regexp-quote files-tests--special-file-name-extension) "\\'")
  "Regular expression for test file name handler.")

(defun files-tests--special-file-name-handler (operation &rest args)
  "File name handler for files with extension \".special\"."
  (let ((arg args)
        ;; Avoid cyclic call.
        (file-name-handler-alist
         (delete
          (rassoc
           'files-tests--special-file-name-handler file-name-handler-alist)
          file-name-handler-alist)))
    ;; Remove trailing "\\.special\\'" from arguments, if they are not quoted.
    (while arg
      (when (and (stringp (car arg))
                 (not (file-name-quoted-p (car arg)))
                 (string-match files-tests--special-file-name-regexp (car arg)))
        (setcar arg (replace-match "" nil nil (car arg))))
      (setq arg (cdr arg)))
    ;; Call it.
    (apply operation args)))

(cl-defmacro files-tests--with-temp-non-special-and-file-name-handler
    ((name non-special-name &optional dir-flag) &rest body)
  "Run tests with quoted file name, see `files-tests--with-temp-non-special'.
Both file names in NAME and NON-SPECIAL-NAME have the extension
\".special\".  The created temporary file or directory does not have
that extension.
A file name handler is added which is activated for files with
that extension.  It simply removes the extension from file names.
It is expected, that this file name handler works only for
unquoted file names."
  (declare (indent 1) (debug ((symbolp symbolp &optional form) body)))
  (cl-check-type name symbol)
  (cl-check-type non-special-name symbol)
  `(let* ((temporary-file-directory (file-truename temporary-file-directory))
          (file-name-handler-alist
           `((,files-tests--special-file-name-regexp
              . files-tests--special-file-name-handler)
             . ,file-name-handler-alist))
           (,name (concat
                  (make-temp-file "files-tests" ,dir-flag)
                  files-tests--special-file-name-extension))
           (,non-special-name (file-name-quote ,name)))
     (unwind-protect
         (progn ,@body)
       (when (file-exists-p ,name)
         (if ,dir-flag (delete-directory ,name t)
           (delete-file ,name)))
       (when (file-exists-p ,non-special-name)
         (if ,dir-flag (delete-directory ,non-special-name t)
           (delete-file ,non-special-name))))))

(defun files-tests--new-name (name part)
  (let (file-name-handler-alist)
    (concat (file-name-sans-extension name) part (file-name-extension name t))))

(ert-deftest files-tests-file-name-non-special-access-file ()
  (files-tests--with-temp-non-special (tmpfile nospecial)
    ;; Both versions of the file name work.
    (should-not (access-file tmpfile "test"))
    (should-not (access-file nospecial "test")))
  (files-tests--with-temp-non-special-and-file-name-handler (tmpfile nospecial)
    (should-not (access-file tmpfile "test"))
    ;; The quoted file name does not work.
    (should-error (access-file nospecial "test"))))

(ert-deftest files-tests-file-name-non-special-add-name-to-file ()
  (files-tests--with-temp-non-special (tmpfile nospecial)
    (let ((newname (files-tests--new-name nospecial "add-name")))
      ;; Both versions work.
      (add-name-to-file tmpfile newname)
      (should (file-exists-p newname))
      (delete-file newname)
      (add-name-to-file nospecial newname)
      (should (file-exists-p newname))
      (delete-file newname)))
  (files-tests--with-temp-non-special-and-file-name-handler (tmpfile nospecial)
    (let ((newname (files-tests--new-name tmpfile "add-name")))
      ;; Using an unquoted file name works.
      (add-name-to-file tmpfile newname)
      (should (file-exists-p newname))
      (delete-file newname))
    (let ((newname (files-tests--new-name nospecial "add-name")))
      (add-name-to-file tmpfile newname)
      (should (file-exists-p newname))
      (delete-file newname)
      ;; The quoted special file name does not work.
      (should-error (add-name-to-file nospecial newname)))))

(ert-deftest files-tests-file-name-non-special-byte-compiler-base-file-name ()
  (files-tests--with-temp-non-special (tmpfile nospecial)
    (should (equal (byte-compiler-base-file-name nospecial)
                   (byte-compiler-base-file-name tmpfile))))
  (files-tests--with-temp-non-special-and-file-name-handler (tmpfile nospecial)
    (should (equal (byte-compiler-base-file-name nospecial) tmpfile))
    (should-not (equal (byte-compiler-base-file-name tmpfile) tmpfile))))

(ert-deftest files-tests-file-name-non-special-copy-directory ()
  (files-tests--with-temp-non-special (tmpdir nospecial-dir t)
    (let ((newname (files-tests--new-name
                    (directory-file-name nospecial-dir) "copy-dir")))
      (copy-directory nospecial-dir newname)
      (should (file-directory-p newname))
      (delete-directory newname)
      (should-not (file-directory-p newname))))
  (files-tests--with-temp-non-special-and-file-name-handler
      (tmpdir nospecial-dir t)
    (let ((newname (files-tests--new-name
                    (directory-file-name nospecial-dir) "copy-dir")))
      (should-error (copy-directory nospecial-dir newname))
      (delete-directory newname))))

(ert-deftest files-tests-file-name-non-special-copy-file ()
  (files-tests--with-temp-non-special (tmpfile nospecial)
    (let ((newname
           (files-tests--new-name (directory-file-name nospecial) "copy-file")))
      (copy-file nospecial newname)
      (should (file-exists-p newname))
      (delete-file newname)
      (should-not (file-exists-p newname))))
  (files-tests--with-temp-non-special-and-file-name-handler (tmpfile nospecial)
    (let ((newname
           (files-tests--new-name (directory-file-name nospecial) "copy-file")))
      (should-error (copy-file nospecial newname)))))

(ert-deftest files-tests-file-name-non-special-delete-directory ()
  (files-tests--with-temp-non-special (tmpdir nospecial-dir t)
    (delete-directory nospecial-dir))
  (files-tests--with-temp-non-special-and-file-name-handler
      (tmpdir nospecial-dir t)
    (should-error (delete-directory nospecial-dir))))

(ert-deftest files-tests-file-name-non-special-delete-file ()
  (files-tests--with-temp-non-special (tmpfile nospecial)
    (delete-file nospecial))
  (files-tests--with-temp-non-special-and-file-name-handler (tmpfile nospecial)
    (delete-file nospecial)
    (should (file-exists-p tmpfile))))

(ert-deftest files-tests-file-name-non-special-diff-latest-backup-file ()
  (files-tests--with-temp-non-special (tmpfile nospecial)
    (write-region "foo" nil (make-backup-file-name tmpfile))
    (should (equal (diff-latest-backup-file nospecial)
                   (diff-latest-backup-file tmpfile)))
    (delete-file (diff-latest-backup-file nospecial)))
  (files-tests--with-temp-non-special-and-file-name-handler (tmpfile nospecial)
    (write-region "foo" nil (make-backup-file-name tmpfile))
    (should-not (equal (diff-latest-backup-file nospecial)
                       (diff-latest-backup-file tmpfile)))
    (delete-file (diff-latest-backup-file nospecial))))

(ert-deftest files-tests-file-name-non-special-directory-file-name ()
  (files-tests--with-temp-non-special (tmpdir nospecial-dir t)
    (should (equal (directory-file-name nospecial-dir)
                   (file-name-quote (directory-file-name tmpdir)))))
  (files-tests--with-temp-non-special-and-file-name-handler
      (tmpdir nospecial-dir t)
    (should-not (equal (directory-file-name nospecial-dir)
                       (file-name-quote (directory-file-name tmpdir))))))

(ert-deftest files-tests-file-name-non-special-directory-files ()
  (files-tests--with-temp-non-special (tmpdir nospecial-dir t)
    (should (equal (directory-files nospecial-dir)
                   (directory-files tmpdir))))
  (files-tests--with-temp-non-special-and-file-name-handler
      (tmpdir nospecial-dir t)
    (should-error (directory-files nospecial-dir))))

(defun files-tests-file-attributes-equal (attr1 attr2)
  ;; Element 4 is access time, which may be changed by the act of
  ;; checking the attributes.
  (setf (nth 4 attr1) nil)
  (setf (nth 4 attr2) nil)
  ;; Element 9 is unspecified.
  (setf (nth 9 attr1) nil)
  (setf (nth 9 attr2) nil)
  (equal attr1 attr2))

(ert-deftest files-tests-file-name-non-special-directory-files-and-attributes ()
  (files-tests--with-temp-non-special (tmpdir nospecial-dir t)
    (cl-loop for (file1 . attr1) in (directory-files-and-attributes nospecial-dir)
             for (file2 . attr2) in (directory-files-and-attributes tmpdir)
             do
             (should (equal file1 file2))
             (should (files-tests-file-attributes-equal attr1 attr2))))
  (files-tests--with-temp-non-special-and-file-name-handler
      (tmpdir nospecial-dir t)
    (should-error (directory-files-and-attributes nospecial-dir))))

(ert-deftest files-tests-file-name-non-special-dired-compress-handler ()
  ;; `dired-compress-file' can get confused by filenames with ":" in
  ;; them, which causes this to fail on `windows-nt' systems.
  (when (string-match-p ":" (expand-file-name temporary-file-directory))
    (ert-skip "FIXME: `dired-compress-file' unreliable when filenames contain `:'."))
  (files-tests--with-temp-non-special (tmpfile nospecial)
    (let ((compressed (dired-compress-file nospecial)))
      (when compressed
        ;; FIXME: Should it return a still-quoted name?
        (should (file-equal-p nospecial (dired-compress-file compressed))))))
  (files-tests--with-temp-non-special-and-file-name-handler (tmpfile nospecial)
    (should-not (dired-compress-file nospecial))))

(ert-deftest files-tests-file-name-non-special-dired-uncache ()
  ;; FIXME: This is not a real test.  We need cached values, and check
  ;; whether they disappear.
  (files-tests--with-temp-non-special (tmpdir nospecial-dir t)
    (dired-uncache nospecial-dir))
  (files-tests--with-temp-non-special-and-file-name-handler
      (tmpdir nospecial-dir t)
    (dired-uncache nospecial-dir)))

(ert-deftest files-tests-file-name-non-special-expand-file-name ()
  (files-tests--with-temp-non-special (tmpfile nospecial)
    (should (equal (expand-file-name nospecial) nospecial)))
  (files-tests--with-temp-non-special-and-file-name-handler (tmpfile nospecial)
    (should (equal (expand-file-name nospecial) nospecial))))

(ert-deftest files-tests-file-name-non-special-file-accessible-directory-p ()
  (files-tests--with-temp-non-special (tmpdir nospecial-dir t)
    (should (file-accessible-directory-p nospecial-dir)))
  (files-tests--with-temp-non-special-and-file-name-handler
      (tmpdir nospecial-dir t)
    (should-not (file-accessible-directory-p nospecial-dir))))

(ert-deftest files-tests-file-name-non-special-file-acl ()
  (files-tests--with-temp-non-special (tmpfile nospecial)
    (should (equal (file-acl nospecial) (file-acl tmpfile))))
  (files-tests--with-temp-non-special-and-file-name-handler (tmpfile nospecial)
    (should-not (file-acl nospecial))))

(ert-deftest files-tests-file-name-non-special-file-attributes ()
  (files-tests--with-temp-non-special (tmpfile nospecial)
    (should (files-tests-file-attributes-equal
             (file-attributes nospecial) (file-attributes tmpfile))))
  (files-tests--with-temp-non-special-and-file-name-handler (tmpfile nospecial)
    (should-not (file-attributes nospecial))))

(ert-deftest files-tests-file-name-non-special-file-directory-p ()
  (files-tests--with-temp-non-special (tmpdir nospecial-dir t)
    (should (file-directory-p nospecial-dir)))
  (files-tests--with-temp-non-special-and-file-name-handler
      (tmpdir nospecial-dir t)
    (should-not (file-directory-p nospecial-dir))))

(ert-deftest files-tests-file-name-non-special-file-equal-p ()
  (files-tests--with-temp-non-special (tmpfile nospecial)
    (should (file-equal-p nospecial tmpfile))
    (should (file-equal-p tmpfile nospecial))
    (should (file-equal-p nospecial nospecial)))
  (files-tests--with-temp-non-special-and-file-name-handler (tmpfile nospecial)
    (should (file-equal-p (file-name-unquote nospecial) tmpfile))
    (should (file-equal-p tmpfile (file-name-unquote nospecial)))
    ;; File `nospecial' does not exist, so it cannot be compared.
    (should-not (file-equal-p nospecial nospecial))
    (write-region "foo" nil nospecial)
    (should (file-equal-p nospecial nospecial))))

(ert-deftest files-tests-file-name-non-special-file-executable-p ()
  (files-tests--with-temp-non-special (tmpfile nospecial)
    (should-not (file-executable-p nospecial)))
  (files-tests--with-temp-non-special-and-file-name-handler (tmpfile nospecial)
    (should-not (file-executable-p nospecial))))

(ert-deftest files-tests-file-name-non-special-file-exists-p ()
  (files-tests--with-temp-non-special (tmpfile nospecial)
    (should (file-exists-p tmpfile))
    (should (file-exists-p nospecial)))
  (files-tests--with-temp-non-special-and-file-name-handler (tmpfile nospecial)
    (should (file-exists-p tmpfile))
    (should-not (file-exists-p nospecial))))

(ert-deftest files-tests-file-name-non-special-file-in-directory-p ()
  (files-tests--with-temp-non-special (tmpfile nospecial)
    (let ((nospecial-tempdir (file-name-quote temporary-file-directory)))
      (should (file-in-directory-p nospecial temporary-file-directory))
      (should (file-in-directory-p tmpfile nospecial-tempdir))
      (should (file-in-directory-p nospecial nospecial-tempdir))))
  (files-tests--with-temp-non-special-and-file-name-handler (tmpfile nospecial)
    (let ((nospecial-tempdir (file-name-quote temporary-file-directory)))
      (should (file-in-directory-p nospecial temporary-file-directory))
      (should (file-in-directory-p tmpfile nospecial-tempdir))
      (should (file-in-directory-p nospecial nospecial-tempdir)))))

(ert-deftest files-tests-file-name-non-special-file-local-copy ()
  (files-tests--with-temp-non-special (tmpfile nospecial)
    (should-not (file-local-copy nospecial))) ; Already local.
  (files-tests--with-temp-non-special-and-file-name-handler (tmpfile nospecial)
    (should-not (file-local-copy nospecial)))) ; Already local.

(ert-deftest files-tests-file-name-non-special-file-modes ()
  (files-tests--with-temp-non-special (tmpfile nospecial)
    (should (equal (file-modes nospecial) (file-modes tmpfile))))
  (files-tests--with-temp-non-special-and-file-name-handler (tmpfile nospecial)
    (should-not (equal (file-modes nospecial) (file-modes tmpfile)))))

(ert-deftest files-tests-file-name-non-special-file-name-all-completions ()
  (files-tests--with-temp-non-special (tmpfile nospecial)
    (let ((nospecial-tempdir (file-name-quote temporary-file-directory))
          (tmpdir temporary-file-directory)
          (file (file-name-nondirectory tmpfile))
          (nospecial-file (file-name-nondirectory nospecial)))
      (should (string-equal file nospecial-file))
      (should (equal (file-name-all-completions
                      nospecial-file nospecial-tempdir)
                     (file-name-all-completions file tmpdir)))
      (should (equal (file-name-all-completions file nospecial-tempdir)
                     (file-name-all-completions file tmpdir)))
      (should (equal (file-name-all-completions nospecial-file tmpdir)
                     (file-name-all-completions file tmpdir)))))
  (files-tests--with-temp-non-special-and-file-name-handler (tmpfile nospecial)
    (let ((nospecial-tempdir (file-name-quote temporary-file-directory))
          (tmpdir temporary-file-directory)
          (file (file-name-nondirectory tmpfile))
          (nospecial-file (file-name-nondirectory nospecial)))
      (should-not (string-equal file nospecial-file))
      (should-not (equal (file-name-all-completions
                          nospecial-file nospecial-tempdir)
                         (file-name-all-completions file tmpdir)))
      (should (equal (file-name-all-completions file nospecial-tempdir)
                     (file-name-all-completions file tmpdir)))
      (should (equal (file-name-all-completions nospecial-file tmpdir)
                     (file-name-all-completions file tmpdir))))))

(ert-deftest files-tests-file-name-non-special-file-name-as-directory ()
  (files-tests--with-temp-non-special (tmpdir nospecial-dir t)
    (should (equal (file-name-as-directory nospecial-dir)
                   (file-name-quote (file-name-as-directory tmpdir)))))
  (files-tests--with-temp-non-special-and-file-name-handler
      (tmpdir nospecial-dir t)
    (should-not (equal (file-name-as-directory nospecial-dir)
                   (file-name-quote (file-name-as-directory tmpdir))))))

(ert-deftest files-tests-file-name-non-special-file-name-case-insensitive-p ()
  (files-tests--with-temp-non-special (tmpfile nospecial)
    (should (equal (file-name-case-insensitive-p nospecial)
                   (file-name-case-insensitive-p tmpfile))))
  (files-tests--with-temp-non-special-and-file-name-handler (tmpfile nospecial)
    (should (equal (file-name-case-insensitive-p nospecial)
                   (file-name-case-insensitive-p tmpfile)))))

(ert-deftest files-tests-file-name-non-special-file-name-completion ()
  (files-tests--with-temp-non-special (tmpfile nospecial)
    (let ((nospecial-tempdir (file-name-quote temporary-file-directory))
          (tmpdir temporary-file-directory)
          (file (file-name-nondirectory tmpfile))
          (nospecial-file (file-name-nondirectory nospecial)))
      (should (string-equal file nospecial-file))
      (should (equal (file-name-completion nospecial-file nospecial-tempdir)
                     (file-name-completion file tmpdir)))
      (should (equal (file-name-completion file nospecial-tempdir)
                     (file-name-completion file tmpdir)))
      (should (equal (file-name-completion nospecial-file tmpdir)
                     (file-name-completion file tmpdir)))))
  (files-tests--with-temp-non-special-and-file-name-handler (tmpfile nospecial)
    (let ((nospecial-tempdir (file-name-quote temporary-file-directory))
          (tmpdir temporary-file-directory)
          (file (file-name-nondirectory tmpfile))
          (nospecial-file (file-name-nondirectory nospecial)))
      (should-not (string-equal file nospecial-file))
      (should-not (equal (file-name-completion nospecial-file nospecial-tempdir)
                         (file-name-completion file tmpdir)))
      (should (equal (file-name-completion file nospecial-tempdir)
                     (file-name-completion file tmpdir)))
      (should (equal (file-name-completion nospecial-file tmpdir)
                     (file-name-completion file tmpdir))))))

(ert-deftest files-tests-file-name-non-special-file-name-directory ()
  (files-tests--with-temp-non-special (tmpfile nospecial)
    (should (equal (file-name-directory nospecial)
                   (file-name-quote temporary-file-directory))))
  (files-tests--with-temp-non-special-and-file-name-handler (tmpfile nospecial)
    (should (equal (file-name-directory nospecial)
                   (file-name-quote temporary-file-directory)))))

(ert-deftest files-tests-file-name-non-special-file-name-nondirectory ()
  (files-tests--with-temp-non-special (tmpfile nospecial)
    (should (equal (file-name-nondirectory nospecial)
                   (file-name-nondirectory tmpfile))))
  (files-tests--with-temp-non-special-and-file-name-handler (tmpfile nospecial)
    (should-not (equal (file-name-nondirectory nospecial)
                       (file-name-nondirectory tmpfile)))))

(ert-deftest files-tests-file-name-non-special-file-name-sans-versions ()
  (files-tests--with-temp-non-special (tmpfile nospecial)
    (should (equal (file-name-sans-versions nospecial) nospecial)))
  (files-tests--with-temp-non-special-and-file-name-handler (tmpfile nospecial)
    (should (equal (file-name-sans-versions nospecial) nospecial))))

(ert-deftest files-tests-file-name-non-special-file-newer-than-file-p ()
  (files-tests--with-temp-non-special (tmpfile nospecial)
    (should-not (file-newer-than-file-p nospecial tmpfile))
    (should-not (file-newer-than-file-p tmpfile nospecial))
    (should-not (file-newer-than-file-p nospecial nospecial)))
  (files-tests--with-temp-non-special-and-file-name-handler (tmpfile nospecial)
    (should-not (file-newer-than-file-p nospecial tmpfile))
    (should (file-newer-than-file-p tmpfile nospecial))
    (should-not (file-newer-than-file-p nospecial nospecial))))

(ert-deftest files-tests-file-name-non-special-notify-handlers ()
  (skip-unless file-notify--library)
  (files-tests--with-temp-non-special (tmpfile nospecial)
    (let ((watch (file-notify-add-watch nospecial '(change) #'ignore)))
      (should (file-notify-valid-p watch))
      (file-notify-rm-watch watch)
      (should-not (file-notify-valid-p watch))))
  (files-tests--with-temp-non-special-and-file-name-handler (tmpfile nospecial)
    (let ((watch (file-notify-add-watch nospecial '(change) #'ignore)))
      (should (file-notify-valid-p watch))
      (file-notify-rm-watch watch)
      (should-not (file-notify-valid-p watch)))))

(ert-deftest files-tests-file-name-non-special-file-ownership-preserved-p ()
  (files-tests--with-temp-non-special (tmpfile nospecial)
    (should (equal (file-ownership-preserved-p nospecial)
                   (file-ownership-preserved-p tmpfile))))
  (files-tests--with-temp-non-special-and-file-name-handler (tmpfile nospecial)
    (should (equal (file-ownership-preserved-p nospecial)
                   (file-ownership-preserved-p tmpfile)))))

(ert-deftest files-tests-file-name-non-special-file-readable-p ()
  (files-tests--with-temp-non-special (tmpfile nospecial)
    (should (file-readable-p nospecial)))
  (files-tests--with-temp-non-special-and-file-name-handler (tmpfile nospecial)
    (should-not (file-readable-p nospecial))))

(ert-deftest files-tests-file-name-non-special-file-regular-p ()
  (files-tests--with-temp-non-special (tmpfile nospecial)
    (should (file-regular-p nospecial)))
  (files-tests--with-temp-non-special-and-file-name-handler (tmpfile nospecial)
    (should-not (file-regular-p nospecial))))

(ert-deftest files-tests-file-name-non-special-file-remote-p ()
  (files-tests--with-temp-non-special (tmpfile nospecial)
    (should-not (file-remote-p nospecial)))
  (files-tests--with-temp-non-special-and-file-name-handler (tmpfile nospecial)
    (should-not (file-remote-p nospecial))))

(ert-deftest files-tests-file-name-non-special-file-selinux-context ()
  (files-tests--with-temp-non-special (tmpfile nospecial)
    (unless (equal (file-selinux-context tmpfile) '(nil nil nil nil))
      (should (equal (file-selinux-context nospecial)
                     (file-selinux-context tmpfile)))))
  (files-tests--with-temp-non-special-and-file-name-handler (tmpfile nospecial)
    (unless (equal (file-selinux-context tmpfile) '(nil nil nil nil))
      (should-not (equal (file-selinux-context nospecial)
                         (file-selinux-context tmpfile))))))

(ert-deftest files-tests-file-name-non-special-file-symlink-p ()
  (files-tests--with-temp-non-special (tmpfile nospecial)
    (should-not (file-symlink-p nospecial)))
  (files-tests--with-temp-non-special-and-file-name-handler (tmpfile nospecial)
    (should-not (file-symlink-p nospecial))))

(ert-deftest files-tests-file-name-non-special-file-truename ()
  (files-tests--with-temp-non-special (tmpfile nospecial)
    (should (equal nospecial (file-truename nospecial))))
  (files-tests--with-temp-non-special-and-file-name-handler (tmpfile nospecial)
    (should (equal nospecial (file-truename nospecial)))))

(ert-deftest files-tests-file-name-non-special-file-writable-p ()
  (files-tests--with-temp-non-special (tmpfile nospecial)
    (should (file-writable-p nospecial)))
  (files-tests--with-temp-non-special-and-file-name-handler (tmpfile nospecial)
    (should (file-writable-p nospecial))))

(ert-deftest files-tests-file-name-non-special-find-backup-file-name ()
  (let (version-control delete-old-versions
	(kept-old-versions (default-toplevel-value 'kept-old-versions))
	(kept-new-versions (default-toplevel-value 'kept-new-versions)))
    (files-tests--with-temp-non-special (tmpfile nospecial)
      (should (equal (find-backup-file-name nospecial)
                     (mapcar #'file-name-quote
                             (find-backup-file-name tmpfile)))))
    (files-tests--with-temp-non-special-and-file-name-handler
        (tmpfile nospecial)
      (should-not (equal (find-backup-file-name nospecial)
                         (mapcar #'file-name-quote
                                 (find-backup-file-name tmpfile)))))))

(ert-deftest files-tests-file-name-non-special-get-file-buffer ()
  (files-tests--with-temp-non-special (tmpfile nospecial)
    (should-not (get-file-buffer nospecial)))
  (files-tests--with-temp-non-special-and-file-name-handler (tmpfile nospecial)
    (should-not (get-file-buffer nospecial))))

(ert-deftest files-tests-file-name-non-special-insert-directory ()
  (files-tests--with-temp-non-special (tmpdir nospecial-dir t)
    (should (equal (with-temp-buffer
                     (insert-directory nospecial-dir "")
                     (buffer-string))
                   (with-temp-buffer
                     (insert-directory tmpdir "")
                     (buffer-string)))))
  (files-tests--with-temp-non-special-and-file-name-handler
      (tmpdir nospecial-dir t)
    (should-error (with-temp-buffer (insert-directory nospecial-dir "")))))

(ert-deftest files-tests-file-name-non-special-insert-file-contents ()
  (files-tests--with-temp-non-special (tmpfile nospecial)
    (with-temp-buffer
      (insert-file-contents nospecial)
      (should (zerop (buffer-size)))))
  (files-tests--with-temp-non-special-and-file-name-handler (tmpfile nospecial)
    (should-error (with-temp-buffer (insert-file-contents nospecial)))))

(ert-deftest files-tests-file-name-non-special-load ()
  (files-tests--with-temp-non-special (tmpfile nospecial)
    (should (load nospecial nil t)))
  (files-tests--with-temp-non-special-and-file-name-handler (tmpfile nospecial)
    (should (load nospecial nil t))))

(ert-deftest files-tests-file-name-non-special-make-auto-save-file-name ()
  (files-tests--with-temp-non-special (tmpfile nospecial)
    (save-current-buffer
      (should (equal (prog2 (set-buffer (find-file-noselect nospecial))
                         (make-auto-save-file-name)
                       (kill-buffer))
                     (prog2 (set-buffer (find-file-noselect tmpfile))
                         (make-auto-save-file-name)
                       (kill-buffer))))))
  (files-tests--with-temp-non-special-and-file-name-handler (tmpfile nospecial)
    (save-current-buffer
      (should-not (equal (prog2 (set-buffer (find-file-noselect nospecial))
                             (make-auto-save-file-name)
                           (kill-buffer))
                         (prog2 (set-buffer (find-file-noselect tmpfile))
                             (make-auto-save-file-name)
                           (kill-buffer)))))))

(ert-deftest files-tests-file-name-non-special-make-directory ()
  (files-tests--with-temp-non-special (tmpdir nospecial-dir t)
    (let ((default-directory nospecial-dir))
      (make-directory "dir")
      (should (file-directory-p "dir"))
      (delete-directory "dir")))
  (files-tests--with-temp-non-special-and-file-name-handler
      (tmpdir nospecial-dir t)
    (let ((default-directory nospecial-dir))
      (should-error (make-directory "dir")))))

(ert-deftest files-tests-file-name-non-special-make-directory-internal ()
  (files-tests--with-temp-non-special (tmpdir nospecial-dir t)
    (let ((default-directory nospecial-dir))
      (make-directory-internal "dir")
      (should (file-directory-p "dir"))
      (delete-directory "dir")))
  (files-tests--with-temp-non-special-and-file-name-handler
      (tmpdir nospecial-dir t)
    (let ((default-directory nospecial-dir))
      (should-error (make-directory-internal "dir")))))

(ert-deftest files-tests-file-name-non-special-make-nearby-temp-file ()
  (let* ((default-directory (file-name-quote temporary-file-directory))
         (near-tmpfile (make-nearby-temp-file "file")))
    (should (file-exists-p near-tmpfile))
    (delete-file near-tmpfile)))

(ert-deftest files-tests-file-name-non-special-make-symbolic-link ()
  (files-tests--with-temp-non-special (tmpdir nospecial-dir t)
    (files-tests--with-temp-non-special (tmpfile nospecial)
      (let* ((linkname (expand-file-name "link" tmpdir))
             (may-symlink (ignore-errors (make-symbolic-link tmpfile linkname)
                                         t)))
        (when may-symlink
          (should (file-symlink-p linkname))
          (delete-file linkname)
          (let ((linkname (expand-file-name "link" nospecial-dir)))
            (make-symbolic-link tmpfile linkname)
            (should (file-symlink-p linkname))
            (delete-file linkname))))))
  (files-tests--with-temp-non-special-and-file-name-handler
      (tmpdir nospecial-dir t)
    (files-tests--with-temp-non-special-and-file-name-handler
        (tmpfile nospecial)
      (let* ((linkname (expand-file-name "link" tmpdir))
             (may-symlink (ignore-errors (make-symbolic-link tmpfile linkname)
                                         t)))
        (when may-symlink
          (should (file-symlink-p linkname))
          (delete-file linkname)
          (let ((linkname (expand-file-name "link" nospecial-dir)))
            (should-error (make-symbolic-link tmpfile linkname))))))))

;; See `files-tests--file-name-non-special--subprocess'.
;; (ert-deftest files-tests-file-name-non-special-process-file ())

(ert-deftest files-tests-file-name-non-special-rename-file ()
  (files-tests--with-temp-non-special (tmpfile nospecial)
    (rename-file nospecial (files-tests--new-name nospecial "x"))
    (rename-file (files-tests--new-name nospecial "x") nospecial)
    (rename-file tmpfile (files-tests--new-name nospecial "x"))
    (rename-file (files-tests--new-name nospecial "x") nospecial)
    (rename-file nospecial (files-tests--new-name tmpfile "x"))
    (rename-file (files-tests--new-name nospecial "x") nospecial))
  (files-tests--with-temp-non-special-and-file-name-handler (tmpfile nospecial)
    (should-error (rename-file nospecial (files-tests--new-name nospecial "x")))
    (rename-file tmpfile (files-tests--new-name nospecial "x"))
    (rename-file (files-tests--new-name nospecial "x") nospecial)
    (rename-file nospecial (files-tests--new-name tmpfile "x"))
    (should-error (rename-file (files-tests--new-name nospecial "x") nospecial))
    (delete-file (files-tests--new-name tmpfile "x"))
    (delete-file (files-tests--new-name nospecial "x"))))

(ert-deftest files-tests-file-name-non-special-set-file-acl ()
  (files-tests--with-temp-non-special (tmpfile nospecial)
    (set-file-acl nospecial (file-acl nospecial)))
  (files-tests--with-temp-non-special-and-file-name-handler (tmpfile nospecial)
    (set-file-acl nospecial (file-acl nospecial))))

(ert-deftest files-tests-file-name-non-special-set-file-modes ()
  (files-tests--with-temp-non-special (tmpfile nospecial)
    (set-file-modes nospecial (file-modes nospecial)))
  (files-tests--with-temp-non-special-and-file-name-handler (tmpfile nospecial)
    (should-error (set-file-modes nospecial (file-modes nospecial)))))

(ert-deftest files-tests-file-name-non-special-set-file-selinux-context ()
  (files-tests--with-temp-non-special (tmpfile nospecial)
    (unless (equal (file-selinux-context tmpfile) '(nil nil nil nil))
      (set-file-selinux-context nospecial (file-selinux-context nospecial))))
  (files-tests--with-temp-non-special-and-file-name-handler (tmpfile nospecial)
    (unless (equal (file-selinux-context tmpfile) '(nil nil nil nil))
      (should-error
       (set-file-selinux-context nospecial (file-selinux-context nospecial))))))

(ert-deftest files-tests-file-name-non-special-set-file-times ()
  (files-tests--with-temp-non-special (tmpfile nospecial)
    (set-file-times nospecial nil 'nofollow))
  (files-tests--with-temp-non-special-and-file-name-handler (tmpfile nospecial)
    (should-error (set-file-times nospecial nil 'nofollow))))

(ert-deftest files-tests-file-name-non-special-set-visited-file-modtime ()
  (files-tests--with-temp-non-special (tmpfile nospecial)
    (save-current-buffer
      (set-buffer (find-file-noselect nospecial))
      (set-visited-file-modtime)
      (kill-buffer)))
  (files-tests--with-temp-non-special-and-file-name-handler (tmpfile nospecial)
    (save-current-buffer
      (set-buffer (find-file-noselect nospecial))
      (set-visited-file-modtime)
      (kill-buffer))))

(ert-deftest files-tests-file-name-non-special-shell-command ()
  (files-tests--with-temp-non-special (tmpdir nospecial-dir t)
    (with-temp-buffer
      (let ((default-directory nospecial-dir))
        (shell-command (concat (shell-quote-argument
                                (concat invocation-directory invocation-name))
                               " --version")
                       (current-buffer))
        (goto-char (point-min))
        (should (search-forward emacs-version nil t)))))
  (files-tests--with-temp-non-special-and-file-name-handler
      (tmpdir nospecial-dir t)
    (with-temp-buffer
      (let ((default-directory nospecial-dir))
        (should-error
         (shell-command (concat (shell-quote-argument
                                 (concat invocation-directory invocation-name))
                                " --version")
                        (current-buffer)))))))

(ert-deftest files-tests-file-name-non-special-start-file-process ()
  (files-tests--with-temp-non-special (tmpdir nospecial-dir t)
    (with-temp-buffer
      (let ((default-directory nospecial-dir))
        (let ((proc (start-file-process
                     "emacs" (current-buffer)
                     (concat invocation-directory invocation-name)
                     "--version")))
          (accept-process-output proc)
          (goto-char (point-min))
          (should (search-forward emacs-version nil t))
          ;; Don't stop the test run with a query, as the subprocess
          ;; may or may not be dead by the time we reach here.
          (set-process-query-on-exit-flag proc nil)
          ;; On MS-Windows, wait for the process to die, since the OS
          ;; will not let us delete a directory that is the cwd of a
          ;; running process.
          (when (eq system-type 'windows-nt)
            (while (process-live-p proc)
              (sleep-for 0.1)))))))
  (files-tests--with-temp-non-special-and-file-name-handler
      (tmpdir nospecial-dir t)
    (with-temp-buffer
      (let ((default-directory nospecial-dir))
        (should-error (start-file-process
                       "emacs" (current-buffer)
                       (concat invocation-directory invocation-name)
                       "--version"))))))

(ert-deftest files-tests-file-name-non-special-substitute-in-file-name ()
  (files-tests--with-temp-non-special (tmpfile nospecial)
    (let ((process-environment (cons "FOO=foo" process-environment))
          (nospecial-foo (files-tests--new-name nospecial "$FOO")))
      ;; The "/:" prevents substitution.
      (equal (substitute-in-file-name nospecial-foo) nospecial-foo)))
  (files-tests--with-temp-non-special-and-file-name-handler (tmpfile nospecial)
    (let ((process-environment (cons "FOO=foo" process-environment))
          (nospecial-foo (files-tests--new-name nospecial "$FOO")))
      ;; The "/:" prevents substitution.
      (equal (substitute-in-file-name nospecial-foo) nospecial-foo))))

(ert-deftest files-tests-file-name-non-special-temporary-file-directory ()
  (files-tests--with-temp-non-special (tmpdir nospecial-dir t)
    (let ((default-directory nospecial-dir))
      (equal (temporary-file-directory) temporary-file-directory)))
  (files-tests--with-temp-non-special-and-file-name-handler
      (tmpdir nospecial-dir t)
    (let ((default-directory nospecial-dir))
      (equal (temporary-file-directory) temporary-file-directory))))

(ert-deftest files-tests-file-name-non-special-unhandled-file-name-directory ()
  (files-tests--with-temp-non-special (tmpdir nospecial-dir t)
    (equal (unhandled-file-name-directory nospecial-dir)
           (file-name-as-directory tmpdir)))
  (files-tests--with-temp-non-special-and-file-name-handler
      (tmpdir nospecial-dir t)
    (equal (unhandled-file-name-directory nospecial-dir)
           (file-name-as-directory tmpdir))))

(ert-deftest files-tests-file-name-non-special-vc-registered ()
  (files-tests--with-temp-non-special (tmpfile nospecial)
    (should (equal (vc-registered nospecial) (vc-registered tmpfile))))
  (files-tests--with-temp-non-special-and-file-name-handler (tmpfile nospecial)
    (should (equal (vc-registered nospecial) (vc-registered tmpfile)))))

;; See test `files-tests--file-name-non-special--buffers'.
;; (ert-deftest files-tests-file-name-non-special-verify-visited-file-modtime ())

(ert-deftest files-tests-file-name-non-special-write-region ()
  (files-tests--with-temp-non-special (tmpfile nospecial)
    (with-temp-buffer
      (write-region nil nil nospecial nil :visit)))
  (files-tests--with-temp-non-special-and-file-name-handler (tmpfile nospecial)
    (with-temp-buffer
      (write-region nil nil nospecial nil :visit))))

(ert-deftest files-tests-file-name-non-special-make-process ()
  "Check that the ‘:file-handler’ argument of ‘make-process’
works as expected if the default directory is quoted."
  (let ((default-directory (file-name-quote invocation-directory))
        (program (file-name-quote
                  (expand-file-name invocation-name invocation-directory))))
    (should (processp (make-process :name "name"
                                    :command (list program "--version")
                                    :file-handler t)))))

(ert-deftest files-tests-insert-directory-wildcard-in-dir-p ()
  (let ((alist (list (cons "/home/user/*/.txt" (cons "/home/user/" "*/.txt"))
                     (cons "/home/user/.txt" nil)
                     (cons "/home/*/.txt" (cons "/home/" "*/.txt"))
                     (cons "/home/*/" (cons "/home/" "*/"))
                     (cons "/*/.txt" (cons "/" "*/.txt"))
                     ;;
                     (cons "c:/tmp/*/*.txt" (cons "c:/tmp/" "*/*.txt"))
                     (cons "c:/tmp/*.txt" nil)
                     (cons "c:/tmp/*/" (cons "c:/tmp/" "*/"))
                     (cons "c:/*/*.txt" (cons "c:/" "*/*.txt")))))
    (dolist (path-res alist)
      (should
       (equal
        (cdr path-res)
        (insert-directory-wildcard-in-dir-p (car path-res)))))))

<<<<<<< HEAD
(ert-deftest files-tests--make-directory ()
  ;; Remacs: skipped on OSX until fixed upstream.
  (skip-unless (not (eq system-type 'darwin)))
  ;; Skip for the time being on Remacs.
  (skip-unless (not (eq system-type 'windows-nt)))
=======
(ert-deftest files-tests-make-directory ()
>>>>>>> 64d2e5a7
  (let* ((dir (make-temp-file "files-mkdir-test" t))
	 (dirname (file-name-as-directory dir))
	 (file (concat dirname "file"))
	 (subdir1 (concat dirname "subdir1"))
	 (subdir2 (concat dirname "subdir2"))
	 (a/b (concat dirname "a/b")))
    (write-region "" nil file)
    (should-error (make-directory "/"))
    (should-not (make-directory "/" t))
    (should-error (make-directory dir))
    (should-not (make-directory dir t))
    (should-error (make-directory dirname))
    (should-not (make-directory dirname t))
    (should-error (make-directory file))
    (should-error (make-directory file t))
    (should-not (make-directory subdir1))
    (should-not (make-directory subdir2 t))
    (should-error (make-directory a/b))
    (should-not (make-directory a/b t))
    (delete-directory dir 'recursive)))

(ert-deftest files-tests-file-modes-symbolic-to-number ()
  (let ((alist (list (cons "a=rwx" #o777)
                     (cons "o=t" #o1000)
                     (cons "o=xt" #o1001)
                     (cons "o=tx" #o1001) ; Order doesn't matter.
                     (cons "u=rwx,g=rx,o=rx" #o755)
                     (cons "u=rwx,g=,o=" #o700)
                     (cons "u=rwx" #o700) ; Empty permissions can be ignored.
                     (cons "u=rw,g=r,o=r" #o644)
                     (cons "u=rw,g=r,o=t" #o1640)
                     (cons "u=rw,g=r,o=xt" #o1641)
                     (cons "u=rwxs,g=rs,o=xt" #o7741)
                     (cons "u=rws,g=rs,o=t" #o7640)
                     (cons "u=rws,g=rs,o=r" #o6644)
                     (cons "a=r" #o444)
                     (cons "u=S" nil)
                     (cons "u=T" nil)
                     (cons "u=Z" nil))))
    (dolist (x alist)
      (if (cdr-safe x)
          (should (equal (cdr x) (file-modes-symbolic-to-number (car x))))
        (should-error (file-modes-symbolic-to-number (car x)))))))

(ert-deftest files-tests-file-modes-number-to-symbolic ()
  (let ((alist (list (cons #o755 "-rwxr-xr-x")
                     (cons #o700 "-rwx------")
                     (cons #o644 "-rw-r--r--")
                     (cons #o1640 "-rw-r----T")
                     (cons #o1641 "-rw-r----t")
                     (cons #o7741 "-rwsr-S--t")
                     (cons #o7640 "-rwSr-S--T")
                     (cons #o6644 "-rwSr-Sr--")
                     (cons #o444 "-r--r--r--"))))
    (dolist (x alist)
      (should (equal (cdr x) (file-modes-number-to-symbolic (car x)))))))

(ert-deftest files-tests-no-file-write-contents ()
  "Test that `write-contents-functions' permits saving a file.
Usually `basic-save-buffer' will prompt for a file name if the
current buffer has none.  It should first call the functions in
`write-contents-functions', and if one of them returns non-nil,
consider the buffer saved, without prompting for a file
name (Bug#28412)."
  (let ((read-file-name-function
         (lambda (&rest _ignore)
           (error "Prompting for file name")))
        require-final-newline)
    ;; With contents function, and no file.
    (with-temp-buffer
      (setq write-contents-functions (lambda () t))
      (set-buffer-modified-p t)
      (should (null (save-buffer))))
    ;; With no contents function and no file.  This should reach the
    ;; `read-file-name' prompt.
    (with-temp-buffer
      (set-buffer-modified-p t)
      (should-error (save-buffer) :type 'error))
    ;; Then a buffer visiting a file: should save normally.
    (files-tests--with-temp-file temp-file-name
      (with-current-buffer (find-file-noselect temp-file-name)
        (setq write-contents-functions nil)
        (insert "p")
        (should (null (save-buffer)))
        (should (eq (buffer-size) 1))))))

(ert-deftest files-tests-copy-directory ()
  (let* ((dir (make-temp-file "files-mkdir-test" t))
	 (dirname (file-name-as-directory dir))
	 (source (concat dirname "source"))
	 (dest (concat dirname "dest/new/directory/"))
	 (file (concat (file-name-as-directory source) "file"))
	 (source2 (concat dirname "source2"))
	 (dest2 (concat dirname "dest/new2")))
    (make-directory source)
    (write-region "" nil file)
    (copy-directory source dest t t t)
    (should (file-exists-p (concat dest "file")))
    (make-directory (concat (file-name-as-directory source2) "a") t)
    (copy-directory source2 dest2)
    (should (file-directory-p (concat (file-name-as-directory dest2) "a")))
    (delete-directory dir 'recursive)))

(ert-deftest files-tests-abbreviated-home-dir ()
  "Test that changing HOME does not confuse `abbreviate-file-name'.
See <https://debbugs.gnu.org/19657#20>."
  (let* ((homedir temporary-file-directory)
         (process-environment (cons (format "HOME=%s" homedir)
                                    process-environment))
         (abbreviated-home-dir nil)
         (testfile (expand-file-name "foo" homedir))
         (old (file-truename (abbreviate-file-name testfile)))
         (process-environment (cons (format "HOME=%s"
                                            (expand-file-name "bar" homedir))
                                    process-environment)))
    (should (equal old (file-truename (abbreviate-file-name testfile))))))

(ert-deftest files-tests-executable-find ()
  "Test that `executable-find' works also with a relative or remote PATH.
See <https://debbugs.gnu.org/35241>."
  (let ((tmpfile (make-temp-file "files-test" nil (car exec-suffixes))))
    (unwind-protect
        (progn
          (set-file-modes tmpfile #o777)
          (let ((exec-path `(,temporary-file-directory)))
            (should
             (equal tmpfile
                    (executable-find (file-name-nondirectory tmpfile)))))
          ;; An empty element of `exec-path' means `default-directory'.
          (let ((default-directory temporary-file-directory)
                (exec-path nil))
            (should
             (equal tmpfile
                    (executable-find (file-name-nondirectory tmpfile)))))
          ;; The remote file name shall be quoted, and handled like a
          ;; non-existing directory.
          (let ((default-directory "/ssh::")
                (exec-path (append exec-path `("." ,temporary-file-directory))))
            (should
             (equal tmpfile
                    (executable-find (file-name-nondirectory tmpfile))))))
      (delete-file tmpfile))))

(ert-deftest files-tests-dont-rewrite-precious-files ()
  "Test that `file-precious-flag' forces files to be saved by
renaming only, rather than modified in-place."
  (let* ((temp-file-name (make-temp-file "files-tests"))
         (advice (lambda (_start _end filename &rest _r)
                   (should-not (string= filename temp-file-name)))))
    (unwind-protect
        (with-current-buffer (find-file-noselect temp-file-name)
          (advice-add #'write-region :before advice)
          (setq-local file-precious-flag t)
          (insert "foobar")
          (should (null (save-buffer))))
      (ignore-errors (advice-remove #'write-region advice))
      (ignore-errors (delete-file temp-file-name)))))

(ert-deftest files-test-file-size-human-readable ()
  (should (equal (file-size-human-readable 13) "13"))
  (should (equal (file-size-human-readable 13 'si) "13"))
  (should (equal (file-size-human-readable 13 'iec) "13B"))
  (should (equal (file-size-human-readable 10000) "9.8k"))
  (should (equal (file-size-human-readable 10000 'si) "10k"))
  (should (equal (file-size-human-readable 10000 'iec) "9.8KiB"))
  (should (equal (file-size-human-readable 4294967296 nil) "4G"))
  (should (equal (file-size-human-readable 4294967296 'si) "4.3G"))
  (should (equal (file-size-human-readable 4294967296 'iec) "4GiB"))
  (should (equal (file-size-human-readable 13 nil " ") "13"))
  (should (equal (file-size-human-readable 13 'si " ") "13"))
  (should (equal (file-size-human-readable 13 'iec " ") "13 B"))
  (should (equal (file-size-human-readable 10000 nil " ") "9.8 k"))
  (should (equal (file-size-human-readable 10000 'si " ") "10 k"))
  (should (equal (file-size-human-readable 10000 'iec " ") "9.8 KiB"))
  (should (equal (file-size-human-readable 4294967296 nil " ") "4 G"))
  (should (equal (file-size-human-readable 4294967296 'si " ") "4.3 G"))
  (should (equal (file-size-human-readable 4294967296 'iec " ") "4 GiB"))
  (should (equal (file-size-human-readable 10000 nil " " "bit") "9.8 kbit"))
  (should (equal (file-size-human-readable 10000 'si " " "bit") "10 kbit"))
  (should (equal (file-size-human-readable 10000 'iec " " "bit") "9.8 Kibit"))

  (should (equal (file-size-human-readable 2048) "2k"))
  (should (equal (file-size-human-readable 2046) "2k"))
  (should (equal (file-size-human-readable 2050) "2k"))
  (should (equal (file-size-human-readable 1950) "1.9k"))
  (should (equal (file-size-human-readable 2100) "2.1k"))

  (should (equal (file-size-human-readable-iec 0) "0 B"))
  (should (equal (file-size-human-readable-iec 1) "1 B"))
  (should (equal (file-size-human-readable-iec 9621) "9.4 KiB"))
  (should (equal (file-size-human-readable-iec 72528034765) "67.5 GiB")))

(ert-deftest files-test-magic-mode-alist-re-baseline ()
  "Test magic-mode-alist with RE, expected behavior for match."
  (let ((magic-mode-alist '(("my-tag" . text-mode))))
    (with-temp-buffer
      (insert "my-tag")
      (normal-mode)
      (should (eq major-mode 'text-mode)))))

(ert-deftest files-test-magic-mode-alist-re-no-match ()
  "Test magic-mode-alist with RE, expected behavior for no match."
  (let ((magic-mode-alist '(("my-tag" . text-mode))))
    (with-temp-buffer
      (insert "not-my-tag")
      (normal-mode)
      (should (not (eq major-mode 'text-mode))))))

(ert-deftest files-test-magic-mode-alist-re-case-diff ()
  "Test that regexps in magic-mode-alist are case-sensitive.
See <https://debbugs.gnu.org/36401>."
  (let ((case-fold-search t)
        (magic-mode-alist '(("my-tag" . text-mode))))
    (with-temp-buffer
      (goto-char (point-min))
      (insert "My-Tag")
      (normal-mode)
      (should (not (eq major-mode 'text-mode))))))

(ert-deftest files-colon-path ()
  (should (equal (parse-colon-path "/foo//bar/baz")
                 '("/foo/bar/baz/"))))

(provide 'files-tests)
;;; files-tests.el ends here<|MERGE_RESOLUTION|>--- conflicted
+++ resolved
@@ -1142,15 +1142,11 @@
         (cdr path-res)
         (insert-directory-wildcard-in-dir-p (car path-res)))))))
 
-<<<<<<< HEAD
 (ert-deftest files-tests--make-directory ()
   ;; Remacs: skipped on OSX until fixed upstream.
   (skip-unless (not (eq system-type 'darwin)))
   ;; Skip for the time being on Remacs.
   (skip-unless (not (eq system-type 'windows-nt)))
-=======
-(ert-deftest files-tests-make-directory ()
->>>>>>> 64d2e5a7
   (let* ((dir (make-temp-file "files-mkdir-test" t))
 	 (dirname (file-name-as-directory dir))
 	 (file (concat dirname "file"))
