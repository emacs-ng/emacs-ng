;;; filenotify-tests.el --- Tests of file notifications  -*- lexical-binding: t; -*-

;; Copyright (C) 2013-2018 Free Software Foundation, Inc.

;; Author: Michael Albinus <michael.albinus@gmx.de>

;; This program is free software: you can redistribute it and/or
;; modify it under the terms of the GNU General Public License as
;; published by the Free Software Foundation, either version 3 of the
;; License, or (at your option) any later version.
;;
;; This program is distributed in the hope that it will be useful, but
;; WITHOUT ANY WARRANTY; without even the implied warranty of
;; MERCHANTABILITY or FITNESS FOR A PARTICULAR PURPOSE.  See the GNU
;; General Public License for more details.
;;
;; You should have received a copy of the GNU General Public License
;; along with this program.  If not, see `https://www.gnu.org/licenses/'.

;;; Commentary:

;; Some of the tests require access to a remote host files.  Since
;; this could be problematic, a mock-up connection method "mock" is
;; used.  Emulating a remote connection, it simply calls "sh -i".
;; Tramp's file name handlers still run, so this test is sufficient
;; except for connection establishing.

;; If you want to test a real Tramp connection, set
;; $REMOTE_TEMPORARY_FILE_DIRECTORY to a suitable value in order to
;; overwrite the default value.  If you want to skip tests accessing a
;; remote host, set this environment variable to "/dev/null" or
;; whatever is appropriate on your system.

;; A whole test run can be performed calling the command `file-notify-test-all'.

;;; Code:

(require 'ert)
(require 'ert-x)
(require 'filenotify)
(require 'tramp)

;; There is no default value on w32 systems, which could work out of the box.
(defconst file-notify-test-remote-temporary-file-directory
  (cond
   ((getenv "REMOTE_TEMPORARY_FILE_DIRECTORY"))
   ((eq system-type 'windows-nt) null-device)
   (t (add-to-list
       'tramp-methods
       '("mock"
	 (tramp-login-program        "sh")
	 (tramp-login-args           (("-i")))
	 (tramp-remote-shell         "/bin/sh")
	 (tramp-remote-shell-args    ("-c"))
	 (tramp-connection-timeout   10)))
      (add-to-list
       'tramp-default-host-alist
       `("\\`mock\\'" nil ,(system-name)))
      ;; Emacs' Makefile sets $HOME to a nonexistent value.  Needed in
      ;; batch mode only, therefore.  `temporary-file-directory' might
      ;; be quoted, so we unquote it just in case.
      (unless (and (null noninteractive) (file-directory-p "~/"))
        (setenv "HOME" (file-name-unquote temporary-file-directory)))
      (format "/mock::%s" temporary-file-directory)))
  "Temporary directory for Tramp tests.")

(defvar file-notify--test-tmpdir nil)
(defvar file-notify--test-tmpfile nil)
(defvar file-notify--test-tmpfile1 nil)
(defvar file-notify--test-desc nil)
(defvar file-notify--test-desc1 nil)
(defvar file-notify--test-desc2 nil)
(defvar file-notify--test-results nil)
(defvar file-notify--test-event nil)
(defvar file-notify--test-events nil)
(defvar file-notify--test-monitors nil)

(defun file-notify--test-read-event ()
  "Read one event.
There are different timeouts for local and remote file notification libraries."
  (read-event
   nil nil
   (cond
    ;; gio/gpollfilemonitor.c declares POLL_TIME_SECS 5.  So we must
    ;; wait at least this time in the GPollFileMonitor case.  A
    ;; similar timeout seems to be needed in the GFamFileMonitor case,
    ;; at least on Cygwin.
    ((and (string-equal (file-notify--test-library) "gfilenotify")
          (memq (file-notify--test-monitor)
                '(GFamFileMonitor GPollFileMonitor)))
     7)
    ((string-equal (file-notify--test-library) "gvfs-monitor-dir.exe") 1)
    ((file-remote-p temporary-file-directory) 0.1)
    (t 0.01))))

(defun file-notify--test-timeout ()
  "Timeout to wait for arriving a bunch of events, in seconds."
  (cond
   ((file-remote-p temporary-file-directory) 6)
   ((string-equal (file-notify--test-library) "w32notify") 4)
   ((eq system-type 'cygwin) 6)
   (t 3)))

(defmacro file-notify--wait-for-events (timeout until)
  "Wait for and return file notification events until form UNTIL is true.
TIMEOUT is the maximum time to wait for, in seconds."
  `(with-timeout (,timeout (ignore))
     (while (null ,until)
       (file-notify--test-read-event))))

(defun file-notify--test-no-descriptors ()
  "Check that `file-notify-descriptors' is an empty hash table.
Return nil when any other file notification watch is still active."
  ;; Give read events a last chance.
  (file-notify--wait-for-events
   (file-notify--test-timeout)
   (zerop (hash-table-count file-notify-descriptors)))
  ;; Now check.
  (zerop (hash-table-count file-notify-descriptors)))

(defun file-notify--test-no-descriptors-explainer ()
  "Explain why `file-notify--test-no-descriptors' fails."
  (let ((result (list "Watch descriptor(s) existent:")))
    (maphash
     (lambda (key value) (push (cons key value) result))
     file-notify-descriptors)
    (nreverse result)))

(put 'file-notify--test-no-descriptors 'ert-explainer
     'file-notify--test-no-descriptors-explainer)

(defun file-notify--test-cleanup-p ()
  "Check, that the test has cleaned up the environment as much as needed."
  ;; `file-notify--test-event' should not be set but bound
  ;; dynamically.
  (should-not file-notify--test-event)
  ;; The test should have cleaned up this already.  Let's check
  ;; nevertheless.
  (should (file-notify--test-no-descriptors)))

(defun file-notify--test-cleanup ()
  "Cleanup after a test."
  (file-notify-rm-watch file-notify--test-desc)
  (file-notify-rm-watch file-notify--test-desc1)
  (file-notify-rm-watch file-notify--test-desc2)

  (ignore-errors
    (delete-file (file-newest-backup file-notify--test-tmpfile)))
  (ignore-errors
    (if (file-directory-p file-notify--test-tmpfile)
        (delete-directory file-notify--test-tmpfile 'recursive)
      (delete-file file-notify--test-tmpfile)))
  (ignore-errors
    (if (file-directory-p file-notify--test-tmpfile1)
        (delete-directory file-notify--test-tmpfile1 'recursive)
      (delete-file file-notify--test-tmpfile1)))
  (ignore-errors
    (delete-directory file-notify--test-tmpdir 'recursive))
  (ignore-errors
    (when (file-remote-p temporary-file-directory)
      (tramp-cleanup-connection
       (tramp-dissect-file-name temporary-file-directory) nil 'keep-password)))

  (when (hash-table-p file-notify-descriptors)
    (clrhash file-notify-descriptors))

  (setq file-notify--test-tmpdir nil
        file-notify--test-tmpfile nil
        file-notify--test-tmpfile1 nil
        file-notify--test-desc nil
        file-notify--test-desc1 nil
        file-notify--test-desc2 nil
        file-notify--test-results nil
        file-notify--test-events nil
        file-notify--test-monitors nil))

(setq password-cache-expiry nil
      tramp-verbose 0
      tramp-message-show-message nil)

;; This should happen on hydra only.
(when (getenv "EMACS_HYDRA_CI")
  (add-to-list 'tramp-remote-path 'tramp-own-remote-path))

;; We do not want to try and fail `file-notify-add-watch'.
(defun file-notify--test-local-enabled ()
  "Whether local file notification is enabled.
This is needed for local `temporary-file-directory' only, in the
remote case we return always t."
  (or file-notify--library
      (file-remote-p temporary-file-directory)))

(defvar file-notify--test-remote-enabled-checked nil
  "Cached result of `file-notify--test-remote-enabled'.
If the function did run, the value is a cons cell, the `cdr'
being the result.")

(defun file-notify--test-remote-enabled ()
  "Whether remote file notification is enabled."
  (unless (consp file-notify--test-remote-enabled-checked)
    (let (desc)
      (ignore-errors
        (and
         (file-remote-p file-notify-test-remote-temporary-file-directory)
         (file-directory-p file-notify-test-remote-temporary-file-directory)
         (file-writable-p file-notify-test-remote-temporary-file-directory)
         (setq desc
               (file-notify-add-watch
                file-notify-test-remote-temporary-file-directory
                '(change) #'ignore))))
      (setq file-notify--test-remote-enabled-checked (cons t desc))
      (when desc (file-notify-rm-watch desc))))
  ;; Return result.
  (cdr file-notify--test-remote-enabled-checked))

(defun file-notify--test-library ()
  "The used library for the test, as a string.
In the remote case, it is the process name which runs on the
remote host, or nil."
  (if (null (file-remote-p temporary-file-directory))
      (symbol-name file-notify--library)
    (and (consp file-notify--test-remote-enabled-checked)
	 (processp (cdr file-notify--test-remote-enabled-checked))
	 (replace-regexp-in-string
	  "<[[:digit:]]+>\\'" ""
	  (process-name (cdr file-notify--test-remote-enabled-checked))))))

(defun file-notify--test-monitor ()
  "The used monitor for the test, as a symbol.
This returns only for the local case and gfilenotify; otherwise it is nil.
`file-notify--test-desc' must be a valid watch descriptor."
  ;; We cache the result, because after `file-notify-rm-watch',
  ;; `gfile-monitor-name' does not return a proper result anymore.
  ;; But we still need this information.
  (unless (file-remote-p temporary-file-directory)
    (or (cdr (assq file-notify--test-desc file-notify--test-monitors))
        (when (functionp 'gfile-monitor-name)
          (add-to-list 'file-notify--test-monitors
                       (cons file-notify--test-desc
                             (gfile-monitor-name file-notify--test-desc)))
          (cdr (assq file-notify--test-desc file-notify--test-monitors))))))

(defmacro file-notify--deftest-remote (test docstring)
  "Define ert `TEST-remote' for remote files."
  (declare (indent 1))
  `(ert-deftest ,(intern (concat (symbol-name test) "-remote")) ()
     ,docstring
     :tags '(:expensive-test)
     (let* ((temporary-file-directory
	     file-notify-test-remote-temporary-file-directory)
	    (ert-test (ert-get-test ',test)))
       (skip-unless (file-notify--test-remote-enabled))
       (tramp-cleanup-connection
	(tramp-dissect-file-name temporary-file-directory) nil 'keep-password)
       (funcall (ert-test-body ert-test)))))

(ert-deftest file-notify-test00-availability ()
  "Test availability of `file-notify'."
  (skip-unless (file-notify--test-local-enabled))

  (unwind-protect
      (progn
        ;; Report the native library which has been used.
        (message "Library: `%s'" (file-notify--test-library))
        (should
         (setq file-notify--test-desc
               (file-notify-add-watch
                temporary-file-directory '(change) #'ignore)))
        (when (file-notify--test-monitor)
          (message "Monitor: `%s'" (file-notify--test-monitor)))
        (file-notify-rm-watch file-notify--test-desc)

        ;; The environment shall be cleaned up.
        (file-notify--test-cleanup-p))

    ;; Cleanup.
    (file-notify--test-cleanup)))

(file-notify--deftest-remote file-notify-test00-availability
  "Test availability of `file-notify' for remote files.")

(defun file-notify--test-make-temp-name ()
  "Create a temporary file name for test."
  (unless (stringp file-notify--test-tmpdir)
    (setq file-notify--test-tmpdir
          (expand-file-name
           (make-temp-name "file-notify-test") temporary-file-directory)))
  (unless (file-directory-p file-notify--test-tmpdir)
    (make-directory file-notify--test-tmpdir))
  (expand-file-name
   (make-temp-name "file-notify-test") file-notify--test-tmpdir))

(ert-deftest file-notify-test01-add-watch ()
  "Check `file-notify-add-watch'."
  (skip-unless (file-notify--test-local-enabled))

  (unwind-protect
      (progn
        (setq file-notify--test-tmpfile  (file-notify--test-make-temp-name)
              file-notify--test-tmpfile1
              (format
               "%s/%s" file-notify--test-tmpfile (md5 (current-time-string))))

        ;; Check, that different valid parameters are accepted.
        (should
         (setq file-notify--test-desc
               (file-notify-add-watch
                file-notify--test-tmpdir '(change) #'ignore)))
        (file-notify-rm-watch file-notify--test-desc)
        (should
         (setq file-notify--test-desc
               (file-notify-add-watch
                file-notify--test-tmpdir '(attribute-change) #'ignore)))
        (file-notify-rm-watch file-notify--test-desc)
        (should
         (setq file-notify--test-desc
               (file-notify-add-watch
                file-notify--test-tmpdir '(change attribute-change) #'ignore)))
        (file-notify-rm-watch file-notify--test-desc)

        ;; File monitors like kqueue insist, that the watched file
        ;; exists.  Directory monitors are not bound to this
        ;; restriction.
        (when (string-equal (file-notify--test-library) "kqueue")
          (write-region
           "any text" nil file-notify--test-tmpfile nil 'no-message))
        (should
         (setq file-notify--test-desc
               (file-notify-add-watch
                file-notify--test-tmpfile '(change attribute-change) #'ignore)))
        (file-notify-rm-watch file-notify--test-desc)
        (when (string-equal (file-notify--test-library) "kqueue")
          (delete-file file-notify--test-tmpfile))

        ;; Check error handling.
        (should-error (file-notify-add-watch 1 2 3 4)
                      :type 'wrong-number-of-arguments)
        (should
         (equal (should-error
                 (file-notify-add-watch 1 2 3))
                '(wrong-type-argument 1)))
        (should
         (equal (should-error
                 (file-notify-add-watch file-notify--test-tmpdir 2 3))
                '(wrong-type-argument 2)))
        (should
         (equal (should-error
                 (file-notify-add-watch file-notify--test-tmpdir '(change) 3))
                '(wrong-type-argument 3)))
        ;; The upper directory of a file must exist.
        (should
         (equal (should-error
                 (file-notify-add-watch
                  file-notify--test-tmpfile1
                  '(change attribute-change) #'ignore))
                `(file-notify-error
                  "Directory does not exist" ,file-notify--test-tmpfile)))

        ;; The environment shall be cleaned up.
        (file-notify--test-cleanup-p))

    ;; Cleanup.
    (file-notify--test-cleanup)))

(file-notify--deftest-remote file-notify-test01-add-watch
  "Check `file-notify-add-watch' for remote files.")

;; This test is inspired by Bug#26126 and Bug#26127.
(ert-deftest file-notify-test02-rm-watch ()
  "Check `file-notify-rm-watch'."
  (skip-unless (file-notify--test-local-enabled))

  (unwind-protect
      ;; Check, that `file-notify-rm-watch' works.
      (progn
        (should
         (setq file-notify--test-desc
               (file-notify-add-watch
                temporary-file-directory '(change) #'ignore)))
        (file-notify-rm-watch file-notify--test-desc)
        ;; Check, that any parameter is accepted.
        (condition-case err
            (progn
              (file-notify-rm-watch nil)
              (file-notify-rm-watch 0)
              (file-notify-rm-watch "foo")
              (file-notify-rm-watch 'foo))
          (error (ert-fail err)))

        ;; The environment shall be cleaned up.
        (file-notify--test-cleanup-p))

    ;; Cleanup.
    (file-notify--test-cleanup))

  (unwind-protect
      ;; Check, that no error is returned removing a watch descriptor twice.
      (progn
        (setq file-notify--test-tmpfile (file-notify--test-make-temp-name)
              file-notify--test-tmpfile1 (file-notify--test-make-temp-name))
        (write-region "any text" nil file-notify--test-tmpfile nil 'no-message)
        (write-region "any text" nil file-notify--test-tmpfile1 nil 'no-message)
        (should
         (setq file-notify--test-desc
               (file-notify-add-watch
                file-notify--test-tmpfile '(change) #'ignore)))
        (should
         (setq file-notify--test-desc1
               (file-notify-add-watch
                file-notify--test-tmpfile1 '(change) #'ignore)))
        ;; Remove `file-notify--test-desc' twice.
        (file-notify-rm-watch file-notify--test-desc)
        (file-notify-rm-watch file-notify--test-desc)
        (file-notify-rm-watch file-notify--test-desc1)
        (delete-file file-notify--test-tmpfile)
        (delete-file file-notify--test-tmpfile1)

        ;; The environment shall be cleaned up.
        (file-notify--test-cleanup-p))

    ;; Cleanup.
    (file-notify--test-cleanup))

  (unwind-protect
      ;; Check, that removing watch descriptors out of order do not
      ;; harm.  This fails on Cygwin because of timing issues unless a
      ;; long `sit-for' is added before the call to
      ;; `file-notify--test-read-event'.
    (if (not (eq system-type 'cygwin))
      (let (results)
        (cl-flet ((first-callback (event)
                   (when (eq (nth 1 event) 'deleted) (push 1 results)))
                  (second-callback (event)
                   (when (eq (nth 1 event) 'deleted) (push 2 results))))
          (setq file-notify--test-tmpfile (file-notify--test-make-temp-name))
          (write-region
           "any text" nil file-notify--test-tmpfile nil 'no-message)
          (should
           (setq file-notify--test-desc
                 (file-notify-add-watch
                  file-notify--test-tmpfile
                  '(change) #'first-callback)))
          (should
           (setq file-notify--test-desc1
                 (file-notify-add-watch
                  file-notify--test-tmpfile
                  '(change) #'second-callback)))
          ;; Remove first watch.
          (file-notify-rm-watch file-notify--test-desc)
          ;; Only the second callback shall run.
	  (file-notify--test-read-event)
          (delete-file file-notify--test-tmpfile)
          (file-notify--wait-for-events
           (file-notify--test-timeout) results)
          (should (equal results (list 2)))

          ;; The environment shall be cleaned up.
          (file-notify--test-cleanup-p))))

    ;; Cleanup.
    (file-notify--test-cleanup)))

(file-notify--deftest-remote file-notify-test02-rm-watch
  "Check `file-notify-rm-watch' for remote files.")

(defun file-notify--test-event-test ()
  "Ert test function to be called by `file-notify--test-event-handler'.
We cannot pass arguments, so we assume that `file-notify--test-event'
is bound somewhere."
  ;; Check the descriptor.
  (should (equal (car file-notify--test-event) file-notify--test-desc))
  ;; Check the file name.
  (should
   (string-prefix-p
    (file-notify--event-watched-file file-notify--test-event)
    (file-notify--event-file-name file-notify--test-event)))
  ;; Check the second file name if exists.
  (when (eq (nth 1 file-notify--test-event) 'renamed)
    (should
     (string-prefix-p
      (file-notify--event-watched-file file-notify--test-event)
      (file-notify--event-file1-name file-notify--test-event)))))

(defun file-notify--test-event-handler (event)
  "Run a test over FILE-NOTIFY--TEST-EVENT.
For later analysis, append the test result to `file-notify--test-results'
and the event to `file-notify--test-events'."
  (let* ((file-notify--test-event event)
         (result
          (ert-run-test (make-ert-test :body 'file-notify--test-event-test))))
    ;; Do not add lock files, this would confuse the checks.
    (unless (string-match
	     (regexp-quote ".#")
	     (file-notify--event-file-name file-notify--test-event))
      ;;(message "file-notify--test-event-handler result: %s event: %S"
               ;;(null (ert-test-failed-p result)) file-notify--test-event)
      (setq file-notify--test-events
	    (append file-notify--test-events `(,file-notify--test-event))
	    file-notify--test-results
	    (append file-notify--test-results `(,result))))))

(defun file-notify--test-with-events-check (events)
  "Check whether received events match one of the EVENTS alternatives."
  (let (result)
    (dolist (elt events result)
      (setq result
            (or result
                (if (eq (car elt) :random)
                    (equal (sort (cdr elt) 'string-lessp)
                           (sort (mapcar #'cadr file-notify--test-events)
                                 'string-lessp))
                  (equal elt (mapcar #'cadr file-notify--test-events))))))))

(defun file-notify--test-with-events-explainer (events)
  "Explain why `file-notify--test-with-events-check' fails."
  (if (null (cdr events))
      (format "Received events do not match expected events\n%s\n%s"
              (mapcar #'cadr file-notify--test-events) (car events))
    (format
     "Received events do not match any sequence of expected events\n%s\n%s"
     (mapcar #'cadr file-notify--test-events) events)))

(put 'file-notify--test-with-events-check 'ert-explainer
     'file-notify--test-with-events-explainer)

(defmacro file-notify--test-with-events (events &rest body)
  "Run BODY collecting events and then compare with EVENTS.
EVENTS is either a simple list of events, or a list of lists of
events, which represent different possible results.  The first
event of a list could be the pseudo event `:random', which is
just an indicator for comparison.

Don't wait longer than timeout seconds for the events to be
delivered."
  (declare (indent 1))
  `(let* ((events (if (consp (car ,events)) ,events (list ,events)))
          (max-length
           (apply
            'max
            (mapcar
             (lambda (x) (length (if (eq (car x) :random) (cdr x) x)))
             events)))
          create-lockfiles)
     ;; Flush pending events.
     (file-notify--test-read-event)
     (file-notify--wait-for-events
      (file-notify--test-timeout)
      (not (input-pending-p)))
     (setq file-notify--test-events nil
           file-notify--test-results nil)
     ,@body
     (file-notify--wait-for-events
      ;; More events need more time.  Use some fudge factor.
      (* (ceiling max-length 100) (file-notify--test-timeout))
      (= max-length (length file-notify--test-events)))
     ;; Check the result sequence just to make sure that all events
     ;; are as expected.
     (dolist (result file-notify--test-results)
       (when (ert-test-failed-p result)
         (ert-fail
          (cadr (ert-test-result-with-condition-condition result)))))
     ;; One of the possible event sequences shall match.
     (should (file-notify--test-with-events-check events))))

(ert-deftest file-notify-test03-events ()
  "Check file creation/change/removal notifications."
  (skip-unless (file-notify--test-local-enabled))
  ;; Skip for the time being on Remacs.
  (skip-unless (not (eq system-type 'windows-nt)))
  
  (unwind-protect
      ;; Check file creation, change and deletion.  It doesn't work
      ;; for kqueue, because we don't use an implicit directory
      ;; monitor.
      (unless (string-equal (file-notify--test-library) "kqueue")
        (setq file-notify--test-tmpfile (file-notify--test-make-temp-name))
        (should
         (setq file-notify--test-desc
               (file-notify-add-watch
                file-notify--test-tmpfile
                '(change) #'file-notify--test-event-handler)))
        (file-notify--test-with-events
            (cond
             ;; gvfs-monitor-dir on cygwin does not detect the
             ;; `created' event reliably.
	     ((string-equal
	       (file-notify--test-library) "gvfs-monitor-dir.exe")
	      '((deleted stopped)
	        (created deleted stopped)))
             ;; cygwin does not raise a `changed' event.
             ((eq system-type 'cygwin)
              '(created deleted stopped))
             (t '(created changed deleted stopped)))
          (write-region
           "another text" nil file-notify--test-tmpfile nil 'no-message)
          (file-notify--test-read-event)
          (delete-file file-notify--test-tmpfile))
        (file-notify-rm-watch file-notify--test-desc)

        ;; The environment shall be cleaned up.
        (file-notify--test-cleanup-p))

    ;; Cleanup.
    (file-notify--test-cleanup))

  (unwind-protect
<<<<<<< HEAD
=======
      ;; Check file creation, change and deletion.  It doesn't work
      ;; for kqueue, because we don't use an implicit directory
      ;; monitor.
      (unless (string-equal (file-notify--test-library) "kqueue")
        (setq file-notify--test-tmpfile (file-notify--test-make-temp-name))
        (should
         (setq file-notify--test-desc
               (file-notify-add-watch
                file-notify--test-tmpfile
                '(change) #'file-notify--test-event-handler)))
        (file-notify--test-with-events
            (cond
             ;; gvfs-monitor-dir on cygwin does not detect the
             ;; `created' event reliably.
	     ((string-equal
	       (file-notify--test-library) "gvfs-monitor-dir.exe")
	      '((deleted stopped)
	        (created deleted stopped)))
             ;; cygwin does not raise a `changed' event.
             ((eq system-type 'cygwin)
              '(created deleted stopped))
             (t '(created changed deleted stopped)))
          (write-region
           "another text" nil file-notify--test-tmpfile nil 'no-message)
          (file-notify--test-read-event)
          (delete-file file-notify--test-tmpfile))
        (file-notify-rm-watch file-notify--test-desc)

        ;; The environment shall be cleaned up.
        (file-notify--test-cleanup-p))

    ;; Cleanup.
    (file-notify--test-cleanup))

  (unwind-protect
>>>>>>> b61a8729
      (progn
        ;; Check file change and deletion.
	(setq file-notify--test-tmpfile (file-notify--test-make-temp-name))
        (write-region "any text" nil file-notify--test-tmpfile nil 'no-message)
	(should
	 (setq file-notify--test-desc
	       (file-notify-add-watch
		file-notify--test-tmpfile
		'(change) #'file-notify--test-event-handler)))
        (file-notify--test-with-events
	    (cond
             ;; gvfs-monitor-dir on cygwin does not detect the
             ;; `changed' event reliably.
	     ((string-equal (file-notify--test-library) "gvfs-monitor-dir.exe")
	      '((deleted stopped)
		(changed deleted stopped)))
	     ;; There could be one or two `changed' events.
	     (t '((changed deleted stopped)
		  (changed changed deleted stopped))))
          (write-region
           "another text" nil file-notify--test-tmpfile nil 'no-message)
          (file-notify--test-read-event)
          (delete-file file-notify--test-tmpfile))
        (file-notify-rm-watch file-notify--test-desc)

        ;; The environment shall be cleaned up.
        (file-notify--test-cleanup-p))

    ;; Cleanup.
    (file-notify--test-cleanup))

  (unwind-protect
      ;; Check file creation, change and deletion when watching a
      ;; directory.  There must be a `stopped' event when deleting the
      ;; directory.
      (let ((file-notify--test-tmpdir
             (make-temp-file "file-notify-test-parent" t)))
	(should
	 (setq file-notify--test-tmpfile (file-notify--test-make-temp-name)
	       file-notify--test-desc
	       (file-notify-add-watch
		file-notify--test-tmpdir
		'(change) #'file-notify--test-event-handler)))
	(file-notify--test-with-events
	    (cond
	     ;; w32notify does not raise `deleted' and `stopped'
	     ;; events for the watched directory.
	     ((string-equal (file-notify--test-library) "w32notify")
	      '(created changed deleted))
             ;; gvfs-monitor-dir on cygwin does not detect the
             ;; `created' event reliably.
	     ((string-equal
	       (file-notify--test-library) "gvfs-monitor-dir.exe")
	      '((deleted stopped)
		(created deleted stopped)))
	     ;; There are two `deleted' events, for the file and for
	     ;; the directory.  Except for cygwin and kqueue.  And
	     ;; cygwin does not raise a `changed' event.
	     ((eq system-type 'cygwin)
	      '(created deleted stopped))
	     ((string-equal (file-notify--test-library) "kqueue")
	      '(created changed deleted stopped))
	     (t '(created changed deleted deleted stopped)))
<<<<<<< HEAD
	  (write-region
	   "any text" nil file-notify--test-tmpfile nil 'no-message)
	  (file-notify--test-read-event)
          (delete-directory file-notify--test-tmpdir 'recursive))
        (file-notify-rm-watch file-notify--test-desc)

        ;; The environment shall be cleaned up.
        (file-notify--test-cleanup-p))

    ;; Cleanup.
    (file-notify--test-cleanup))

  (unwind-protect
      ;; Check copy of files inside a directory.
      (let ((file-notify--test-tmpdir
	     (make-temp-file "file-notify-test-parent" t)))
	(should
	 (setq file-notify--test-tmpfile (file-notify--test-make-temp-name)
	       file-notify--test-tmpfile1 (file-notify--test-make-temp-name)
	       file-notify--test-desc
	       (file-notify-add-watch
		file-notify--test-tmpdir
		'(change) #'file-notify--test-event-handler)))
	(file-notify--test-with-events
	    (cond
	     ;; w32notify does not distinguish between `changed' and
	     ;; `attribute-changed'.  It does not raise `deleted' and
	     ;; `stopped' events for the watched directory.
	     ((string-equal (file-notify--test-library) "w32notify")
	      '(created changed created changed
		changed changed changed
		deleted deleted))
             ;; gvfs-monitor-dir on cygwin does not detect the
             ;; `created' event reliably.
	     ((string-equal
	       (file-notify--test-library) "gvfs-monitor-dir.exe")
	      '((deleted stopped)
		(created created deleted stopped)))
	     ;; There are three `deleted' events, for two files and
	     ;; for the directory.  Except for cygwin and kqueue.
	     ((eq system-type 'cygwin)
	      '(created created changed changed deleted stopped))
	     ((string-equal (file-notify--test-library) "kqueue")
	      '(created changed created changed deleted stopped))
	     (t '(created changed created changed
		  deleted deleted deleted stopped)))
	  (write-region
	   "any text" nil file-notify--test-tmpfile nil 'no-message)
	  (file-notify--test-read-event)
	  (copy-file file-notify--test-tmpfile file-notify--test-tmpfile1)
	  ;; The next two events shall not be visible.
	  (file-notify--test-read-event)
	  (set-file-modes file-notify--test-tmpfile 000)
	  (file-notify--test-read-event)
	  (set-file-times file-notify--test-tmpfile '(0 0))
	  (file-notify--test-read-event)
          (delete-directory file-notify--test-tmpdir 'recursive))
        (file-notify-rm-watch file-notify--test-desc)

        ;; The environment shall be cleaned up.
        (file-notify--test-cleanup-p))

    ;; Cleanup.
    (file-notify--test-cleanup))

  (unwind-protect
      ;; Check rename of files inside a directory.
      (let ((file-notify--test-tmpdir
	     (make-temp-file "file-notify-test-parent" t)))
	(should
	 (setq file-notify--test-tmpfile (file-notify--test-make-temp-name)
	       file-notify--test-tmpfile1 (file-notify--test-make-temp-name)
	       file-notify--test-desc
	       (file-notify-add-watch
		file-notify--test-tmpdir
		'(change) #'file-notify--test-event-handler)))
	(file-notify--test-with-events
	    (cond
	     ;; w32notify does not raise `deleted' and `stopped'
	     ;; events for the watched directory.
	     ((string-equal (file-notify--test-library) "w32notify")
	      '(created changed renamed deleted))
             ;; gvfs-monitor-dir on cygwin does not detect the
             ;; `created' event reliably.
	     ((string-equal
	       (file-notify--test-library) "gvfs-monitor-dir.exe")
	      '((deleted stopped)
		(created deleted stopped)))
	     ;; There are two `deleted' events, for the file and for
	     ;; the directory.  Except for cygwin and kqueue.  And
	     ;; cygwin raises `created' and `deleted' events instead
	     ;; of a `renamed' event.
	     ((eq system-type 'cygwin)
	      '(created created deleted deleted stopped))
	     ((string-equal (file-notify--test-library) "kqueue")
	      '(created changed renamed deleted stopped))
	     (t '(created changed renamed deleted deleted stopped)))
	  (write-region
	   "any text" nil file-notify--test-tmpfile nil 'no-message)
	  (file-notify--test-read-event)
=======
	  (write-region
	   "any text" nil file-notify--test-tmpfile nil 'no-message)
	  (file-notify--test-read-event)
          (delete-directory file-notify--test-tmpdir 'recursive))
        (file-notify-rm-watch file-notify--test-desc)

        ;; The environment shall be cleaned up.
        (file-notify--test-cleanup-p))

    ;; Cleanup.
    (file-notify--test-cleanup))

  (unwind-protect
      ;; Check copy of files inside a directory.
      (let ((file-notify--test-tmpdir
	     (make-temp-file "file-notify-test-parent" t)))
	(should
	 (setq file-notify--test-tmpfile (file-notify--test-make-temp-name)
	       file-notify--test-tmpfile1 (file-notify--test-make-temp-name)
	       file-notify--test-desc
	       (file-notify-add-watch
		file-notify--test-tmpdir
		'(change) #'file-notify--test-event-handler)))
	(file-notify--test-with-events
	    (cond
	     ;; w32notify does not distinguish between `changed' and
	     ;; `attribute-changed'.  It does not raise `deleted' and
	     ;; `stopped' events for the watched directory.
	     ((string-equal (file-notify--test-library) "w32notify")
	      '(created changed created changed
		changed changed changed
		deleted deleted))
             ;; gvfs-monitor-dir on cygwin does not detect the
             ;; `created' event reliably.
	     ((string-equal
	       (file-notify--test-library) "gvfs-monitor-dir.exe")
	      '((deleted stopped)
		(created created deleted stopped)))
	     ;; There are three `deleted' events, for two files and
	     ;; for the directory.  Except for cygwin and kqueue.
	     ((eq system-type 'cygwin)
	      '(created created changed changed deleted stopped))
	     ((string-equal (file-notify--test-library) "kqueue")
	      '(created changed created changed deleted stopped))
	     (t '(created changed created changed
		  deleted deleted deleted stopped)))
	  (write-region
	   "any text" nil file-notify--test-tmpfile nil 'no-message)
	  (file-notify--test-read-event)
	  (copy-file file-notify--test-tmpfile file-notify--test-tmpfile1)
	  ;; The next two events shall not be visible.
	  (file-notify--test-read-event)
	  (set-file-modes file-notify--test-tmpfile 000)
	  (file-notify--test-read-event)
	  (set-file-times file-notify--test-tmpfile '(0 0))
	  (file-notify--test-read-event)
          (delete-directory file-notify--test-tmpdir 'recursive))
        (file-notify-rm-watch file-notify--test-desc)

        ;; The environment shall be cleaned up.
        (file-notify--test-cleanup-p))

    ;; Cleanup.
    (file-notify--test-cleanup))

  (unwind-protect
      ;; Check rename of files inside a directory.
      (let ((file-notify--test-tmpdir
	     (make-temp-file "file-notify-test-parent" t)))
	(should
	 (setq file-notify--test-tmpfile (file-notify--test-make-temp-name)
	       file-notify--test-tmpfile1 (file-notify--test-make-temp-name)
	       file-notify--test-desc
	       (file-notify-add-watch
		file-notify--test-tmpdir
		'(change) #'file-notify--test-event-handler)))
	(file-notify--test-with-events
	    (cond
	     ;; w32notify does not raise `deleted' and `stopped'
	     ;; events for the watched directory.
	     ((string-equal (file-notify--test-library) "w32notify")
	      '(created changed renamed deleted))
             ;; gvfs-monitor-dir on cygwin does not detect the
             ;; `created' event reliably.
	     ((string-equal
	       (file-notify--test-library) "gvfs-monitor-dir.exe")
	      '((deleted stopped)
		(created deleted stopped)))
	     ;; There are two `deleted' events, for the file and for
	     ;; the directory.  Except for cygwin and kqueue.  And
	     ;; cygwin raises `created' and `deleted' events instead
	     ;; of a `renamed' event.
	     ((eq system-type 'cygwin)
	      '(created created deleted deleted stopped))
	     ((string-equal (file-notify--test-library) "kqueue")
	      '(created changed renamed deleted stopped))
	     (t '(created changed renamed deleted deleted stopped)))
	  (write-region
	   "any text" nil file-notify--test-tmpfile nil 'no-message)
	  (file-notify--test-read-event)
>>>>>>> b61a8729
	  (rename-file file-notify--test-tmpfile file-notify--test-tmpfile1)
	  ;; After the rename, we won't get events anymore.
	  (file-notify--test-read-event)
          (delete-directory file-notify--test-tmpdir 'recursive))
        (file-notify-rm-watch file-notify--test-desc)

        ;; The environment shall be cleaned up.
        (file-notify--test-cleanup-p))

    ;; Cleanup.
    (file-notify--test-cleanup))

  (unwind-protect
      ;; Check attribute change.  Does not work for cygwin.
      (unless (eq system-type 'cygwin)
	(setq file-notify--test-tmpfile (file-notify--test-make-temp-name))
	(write-region
	 "any text" nil file-notify--test-tmpfile nil 'no-message)
	(should
	 (setq file-notify--test-desc
	       (file-notify-add-watch
		file-notify--test-tmpfile
		'(attribute-change) #'file-notify--test-event-handler)))
	(file-notify--test-with-events
	    (cond
	     ;; w32notify does not distinguish between `changed' and
	     ;; `attribute-changed'.  Under MS Windows 7, we get four
	     ;; `changed' events, and under MS Windows 10 just two.
	     ;; Strange.
	     ((string-equal (file-notify--test-library) "w32notify")
	      '((changed changed)
		(changed changed changed changed)))
	     ;; For kqueue and in the remote case, `write-region'
	     ;; raises also an `attribute-changed' event.
	     ((or (string-equal (file-notify--test-library) "kqueue")
		  (file-remote-p temporary-file-directory))
	      '(attribute-changed attribute-changed attribute-changed))
	     (t '(attribute-changed attribute-changed)))
	  (write-region
	   "any text" nil file-notify--test-tmpfile nil 'no-message)
	  (file-notify--test-read-event)
	  (set-file-modes file-notify--test-tmpfile 000)
	  (file-notify--test-read-event)
	  (set-file-times file-notify--test-tmpfile '(0 0))
	  (file-notify--test-read-event)
	  (delete-file file-notify--test-tmpfile))
        (file-notify-rm-watch file-notify--test-desc)

        ;; The environment shall be cleaned up.
        (file-notify--test-cleanup-p))

    ;; Cleanup.
    (file-notify--test-cleanup)))

(file-notify--deftest-remote file-notify-test03-events
  "Check file creation/change/removal notifications for remote files.")

(require 'autorevert)
(setq auto-revert-notify-exclude-dir-regexp "nothing-to-be-excluded"
      auto-revert-remote-files t
      auto-revert-stop-on-user-input nil)

(ert-deftest file-notify-test04-autorevert ()
  "Check autorevert via file notification."
  (skip-unless (file-notify--test-local-enabled))

  ;; `auto-revert-buffers' runs every 5".  And we must wait, until the
  ;; file has been reverted.
  (let ((timeout (if (file-remote-p temporary-file-directory) 60 10))
        buf)
    (unwind-protect
	(progn
          ;; In the remote case, `vc-refresh-state' returns undesired
          ;; error messages.  Let's suppress them.
          (advice-add 'vc-refresh-state :around 'ignore)
	  (setq file-notify--test-tmpfile (file-notify--test-make-temp-name))
	  (write-region
	   "any text" nil file-notify--test-tmpfile nil 'no-message)
	  (setq buf (find-file-noselect file-notify--test-tmpfile))
	  (with-current-buffer buf
	    (should (string-equal (buffer-string) "any text"))
            ;; `buffer-stale--default-function' checks for
            ;; `verify-visited-file-modtime'.  We must ensure that it
            ;; returns nil.
            (sleep-for 1)
	    (auto-revert-mode 1)

	    ;; `auto-revert-buffers' runs every 5".
	    (with-timeout (timeout (ignore))
	      (while (null auto-revert-notify-watch-descriptor)
		(sleep-for 1)))

            ;; `file-notify--test-monitor' needs to know
            ;; `file-notify--test-desc' in order to compute proper
            ;; timeouts.
            (setq file-notify--test-desc auto-revert-notify-watch-descriptor)

	    ;; Check, that file notification has been used.
	    (should auto-revert-mode)
	    (should auto-revert-use-notify)
	    (should auto-revert-notify-watch-descriptor)

	    ;; Modify file.  We wait for a second, in order to have
            ;; another timestamp.
            (ert-with-message-capture captured-messages
              (sleep-for 1)
              (write-region
               "another text" nil file-notify--test-tmpfile nil 'no-message)

              ;; Check, that the buffer has been reverted.
              (file-notify--wait-for-events
               timeout
               (string-match
                (format-message "Reverting buffer `%s'." (buffer-name buf))
                captured-messages))
              (should (string-match "another text" (buffer-string))))

            ;; Stop file notification.  Autorevert shall still work via polling.
	    (file-notify-rm-watch auto-revert-notify-watch-descriptor)
	    (file-notify--wait-for-events
	     timeout (null auto-revert-notify-watch-descriptor))
	    (should auto-revert-use-notify)
	    (should-not auto-revert-notify-watch-descriptor)

	    ;; Modify file.  We wait for two seconds, in order to
	    ;; have another timestamp.  One second seems to be too
            ;; short.
            (ert-with-message-capture captured-messages
              (sleep-for 2)
              (write-region
               "foo bla" nil file-notify--test-tmpfile nil 'no-message)

              ;; Check, that the buffer has been reverted.
              (file-notify--wait-for-events
               timeout
               (string-match
                (format-message "Reverting buffer `%s'." (buffer-name buf))
                captured-messages))
              (should (string-match "foo bla" (buffer-string))))

            ;; Stop autorevert, in order to cleanup descriptor.
            (auto-revert-mode -1))

          ;; The environment shall be cleaned up.
          (file-notify--test-cleanup-p))

      ;; Cleanup.
      (advice-remove 'vc-refresh-state 'ignore)
      (ignore-errors (kill-buffer buf))
      (file-notify--test-cleanup))))

(file-notify--deftest-remote file-notify-test04-autorevert
  "Check autorevert via file notification for remote files.")

(ert-deftest file-notify-test05-file-validity ()
  "Check `file-notify-valid-p' for files."
  (skip-unless (file-notify--test-local-enabled))

  (unwind-protect
      (progn
        (setq file-notify--test-tmpfile (file-notify--test-make-temp-name))
	(write-region "any text" nil file-notify--test-tmpfile nil 'no-message)
	(should
	 (setq file-notify--test-desc
	       (file-notify-add-watch
                file-notify--test-tmpfile '(change) #'ignore)))
        (should (file-notify-valid-p file-notify--test-desc))
	;; After calling `file-notify-rm-watch', the descriptor is not
	;; valid anymore.
        (file-notify-rm-watch file-notify--test-desc)
        (should-not (file-notify-valid-p file-notify--test-desc))
	(delete-file file-notify--test-tmpfile)

        ;; The environment shall be cleaned up.
        (file-notify--test-cleanup-p))

    ;; Cleanup.
    (file-notify--test-cleanup))

  (unwind-protect
      (progn
        (setq file-notify--test-tmpfile (file-notify--test-make-temp-name))
	(write-region "any text" nil file-notify--test-tmpfile nil 'no-message)
	(should
	 (setq file-notify--test-desc
	       (file-notify-add-watch
		file-notify--test-tmpfile
		'(change) #'file-notify--test-event-handler)))
	(should (file-notify-valid-p file-notify--test-desc))
        (file-notify--test-with-events
	    (cond
             ;; gvfs-monitor-dir on cygwin does not detect the
             ;; `changed' event reliably.
	     ((string-equal (file-notify--test-library) "gvfs-monitor-dir.exe")
	      '((deleted stopped)
		(changed deleted stopped)))
	     ;; There could be one or two `changed' events.
	     (t '((changed deleted stopped)
		  (changed changed deleted stopped))))
          (write-region
           "another text" nil file-notify--test-tmpfile nil 'no-message)
	  (file-notify--test-read-event)
	  (delete-file file-notify--test-tmpfile))
	;; After deleting the file, the descriptor is not valid anymore.
        (should-not (file-notify-valid-p file-notify--test-desc))
        (file-notify-rm-watch file-notify--test-desc)

        ;; The environment shall be cleaned up.
        (file-notify--test-cleanup-p))

    ;; Cleanup.
    (file-notify--test-cleanup))

  (unwind-protect
      (let ((file-notify--test-tmpdir
	     (make-temp-file "file-notify-test-parent" t)))
	(should
	 (setq file-notify--test-tmpfile (file-notify--test-make-temp-name)
	       file-notify--test-desc
	       (file-notify-add-watch
		file-notify--test-tmpdir
		'(change) #'file-notify--test-event-handler)))
	(should (file-notify-valid-p file-notify--test-desc))
	(file-notify--test-with-events
	 (cond
	  ;; w32notify does not raise `deleted' and `stopped' events
	  ;; for the watched directory.
	  ((string-equal (file-notify--test-library) "w32notify")
	   '(created changed deleted))
          ;; gvfs-monitor-dir on cygwin does not detect the `created'
          ;; event reliably.
	  ((string-equal (file-notify--test-library) "gvfs-monitor-dir.exe")
	   '((deleted stopped)
	     (created deleted stopped)))
	  ;; There are two `deleted' events, for the file and for the
	  ;; directory.  Except for cygwin and kqueue.  And cygwin
	  ;; does not raise a `changed' event.
	  ((eq system-type 'cygwin)
	   '(created deleted stopped))
	  ((string-equal (file-notify--test-library) "kqueue")
	   '(created changed deleted stopped))
	  (t '(created changed deleted deleted stopped)))
	 (write-region
	  "any text" nil file-notify--test-tmpfile nil 'no-message)
	 (file-notify--test-read-event)
	 (delete-directory file-notify--test-tmpdir 'recursive))
	;; After deleting the parent directory, the descriptor must
	;; not be valid anymore.
	(should-not (file-notify-valid-p file-notify--test-desc))
        ;; w32notify doesn't generate `stopped' events when the parent
        ;; directory is deleted, which doesn't provide a chance for
        ;; filenotify.el to remove the descriptor from the internal
        ;; hash table it maintains.  So we must remove the descriptor
        ;; manually.
        (if (string-equal (file-notify--test-library) "w32notify")
            (file-notify--rm-descriptor file-notify--test-desc))

        ;; The environment shall be cleaned up.
        (file-notify--test-cleanup-p))

    ;; Cleanup.
    (file-notify--test-cleanup)))

(file-notify--deftest-remote file-notify-test05-file-validity
  "Check `file-notify-valid-p' via file notification for remote files.")

(ert-deftest file-notify-test06-dir-validity ()
  "Check `file-notify-valid-p' for directories."
  (skip-unless (file-notify--test-local-enabled))

  (unwind-protect
      (progn
	(should
	 (setq file-notify--test-tmpfile
	       (make-temp-file "file-notify-test-parent" t)))
	(should
	 (setq file-notify--test-desc
	       (file-notify-add-watch
                file-notify--test-tmpfile '(change) #'ignore)))
        (should (file-notify-valid-p file-notify--test-desc))
        ;; After removing the watch, the descriptor must not be valid
        ;; anymore.
        (file-notify-rm-watch file-notify--test-desc)
        (file-notify--wait-for-events
         (file-notify--test-timeout)
	 (not (file-notify-valid-p file-notify--test-desc)))
        (should-not (file-notify-valid-p file-notify--test-desc))
        (delete-directory file-notify--test-tmpfile 'recursive)

        ;; The environment shall be cleaned up.
        (file-notify--test-cleanup-p))

    ;; Cleanup.
    (file-notify--test-cleanup))

  (unwind-protect
      (progn
	(should
	 (setq file-notify--test-tmpfile
	       (make-temp-file "file-notify-test-parent" t)))
	(should
	 (setq file-notify--test-desc
	       (file-notify-add-watch
		file-notify--test-tmpfile '(change) #'ignore)))
        (should (file-notify-valid-p file-notify--test-desc))
        ;; After deleting the directory, the descriptor must not be
        ;; valid anymore.
        (delete-directory file-notify--test-tmpfile 'recursive)
        (file-notify--wait-for-events
	 (file-notify--test-timeout)
	 (not (file-notify-valid-p file-notify--test-desc)))
        (should-not (file-notify-valid-p file-notify--test-desc))
        (if (string-equal (file-notify--test-library) "w32notify")
            (file-notify--rm-descriptor file-notify--test-desc))

        ;; The environment shall be cleaned up.
        (file-notify--test-cleanup-p))

    ;; Cleanup.
    (file-notify--test-cleanup)))

(file-notify--deftest-remote file-notify-test06-dir-validity
  "Check `file-notify-valid-p' via file notification for remote directories.")

(ert-deftest file-notify-test07-many-events ()
  "Check that events are not dropped."
  :tags '(:expensive-test)
  (skip-unless (file-notify--test-local-enabled))

  (should
   (setq file-notify--test-tmpfile
	 (make-temp-file "file-notify-test-parent" t)))
  (should
   (setq file-notify--test-desc
	 (file-notify-add-watch
	  file-notify--test-tmpfile
	  '(change) #'file-notify--test-event-handler)))
  (unwind-protect
      (let ((n 1000)
            source-file-list target-file-list
            (default-directory file-notify--test-tmpfile))
        (dotimes (i n)
	  ;; It matters which direction we rename, at least for
	  ;; kqueue.  This backend parses directories in alphabetic
	  ;; order (x%d before y%d).  So we rename into both directions.
	  (if (zerop (mod i 2))
	      (progn
		(push (expand-file-name (format "x%d" i)) source-file-list)
		(push (expand-file-name (format "y%d" i)) target-file-list))
	    (push (expand-file-name (format "y%d" i)) source-file-list)
	    (push (expand-file-name (format "x%d" i)) target-file-list)))
        (file-notify--test-with-events (make-list (+ n n) 'created)
          (let ((source-file-list source-file-list)
                (target-file-list target-file-list))
            (while (and source-file-list target-file-list)
              (file-notify--test-read-event)
              (write-region "" nil (pop source-file-list) nil 'no-message)
              (file-notify--test-read-event)
              (write-region "" nil (pop target-file-list) nil 'no-message))))
        (file-notify--test-with-events
	    (cond
	     ;; w32notify fires both `deleted' and `renamed' events.
	     ((string-equal (file-notify--test-library) "w32notify")
	      (let (r)
		(dotimes (_i n r)
		  (setq r (append '(deleted renamed) r)))))
	     ;; cygwin fires `changed' and `deleted' events, sometimes
	     ;; in random order.
	     ((eq system-type 'cygwin)
	      (let (r)
		(dotimes (_i n (cons :random r))
		  (setq r (append '(changed deleted) r)))))
	     (t (make-list n 'renamed)))
          (let ((source-file-list source-file-list)
                (target-file-list target-file-list))
            (while (and source-file-list target-file-list)
              (file-notify--test-read-event)
              (rename-file (pop source-file-list) (pop target-file-list) t))))
        (file-notify--test-with-events (make-list n 'deleted)
          (dolist (file target-file-list)
            (file-notify--test-read-event)
            (delete-file file)))
        (delete-directory file-notify--test-tmpfile)
        (if (string-equal (file-notify--test-library) "w32notify")
            (file-notify--rm-descriptor file-notify--test-desc))

        ;; The environment shall be cleaned up.
        (file-notify--test-cleanup-p))

    ;; Cleanup.
    (file-notify--test-cleanup)))

(file-notify--deftest-remote file-notify-test07-many-events
   "Check that events are not dropped for remote directories.")

(ert-deftest file-notify-test08-backup ()
  "Check that backup keeps file notification."
  (skip-unless (file-notify--test-local-enabled))

  (unwind-protect
      (progn
        (setq file-notify--test-tmpfile (file-notify--test-make-temp-name))
	(write-region "any text" nil file-notify--test-tmpfile nil 'no-message)
	(should
	 (setq file-notify--test-desc
	       (file-notify-add-watch
		file-notify--test-tmpfile
		'(change) #'file-notify--test-event-handler)))
        (should (file-notify-valid-p file-notify--test-desc))
        (file-notify--test-with-events
            ;; There could be one or two `changed' events.
            '((changed)
              (changed changed))
          ;; There shouldn't be any problem, because the file is kept.
          (with-temp-buffer
            (let ((buffer-file-name file-notify--test-tmpfile)
                  (make-backup-files t)
                  (backup-by-copying t)
                  (kept-new-versions 1)
                  (delete-old-versions t))
              (insert "another text")
              (save-buffer))))
        ;; After saving the buffer, the descriptor is still valid.
        (should (file-notify-valid-p file-notify--test-desc))
	(delete-file file-notify--test-tmpfile)

        ;; The environment shall be cleaned up.
        (file-notify--test-cleanup-p))

    ;; Cleanup.
    (file-notify--test-cleanup))

  (unwind-protect
      ;; It doesn't work for kqueue, because we don't use an implicit
      ;; directory monitor.
      (unless (string-equal (file-notify--test-library) "kqueue")
        (setq file-notify--test-tmpfile (file-notify--test-make-temp-name))
        (write-region
         "any text" nil file-notify--test-tmpfile nil 'no-message)
        (should
         (setq file-notify--test-desc
               (file-notify-add-watch
                file-notify--test-tmpfile
                '(change) #'file-notify--test-event-handler)))
        (should (file-notify-valid-p file-notify--test-desc))
        (file-notify--test-with-events
            (cond
             ;; On cygwin we only get the `changed' event.
             ((eq system-type 'cygwin) '(changed))
             (t '(renamed created changed)))
          ;; The file is renamed when creating a backup.  It shall
          ;; still be watched.
          (with-temp-buffer
            (let ((buffer-file-name file-notify--test-tmpfile)
                  (make-backup-files t)
                  (backup-by-copying nil)
                  (backup-by-copying-when-mismatch nil)
                  (kept-new-versions 1)
                  (delete-old-versions t))
              (insert "another text")
              (save-buffer))))
        ;; After saving the buffer, the descriptor is still valid.
        (should (file-notify-valid-p file-notify--test-desc))
        (delete-file file-notify--test-tmpfile)

        ;; The environment shall be cleaned up.
        (file-notify--test-cleanup-p))

    ;; Cleanup.
    (file-notify--test-cleanup)))

(file-notify--deftest-remote file-notify-test08-backup
  "Check that backup keeps file notification for remote files.")

(ert-deftest file-notify-test09-watched-file-in-watched-dir ()
  "Watches a directory and a file in that directory separately.
Checks that the callbacks are only called with events with
descriptors that were issued when registering the watches.  This
test caters for the situation in bug#22736 where the callback for
the directory received events for the file with the descriptor of
the file watch."
  :tags '(:expensive-test)
  (skip-unless (file-notify--test-local-enabled))

  ;; A directory to be watched.
  (should
   (setq file-notify--test-tmpfile
         (make-temp-file "file-notify-test-parent" t)))
  ;; A file to be watched.
  (should
   (setq file-notify--test-tmpfile1
         (let ((file-notify--test-tmpdir file-notify--test-tmpfile))
           (file-notify--test-make-temp-name))))
  (write-region "any text" nil file-notify--test-tmpfile1 nil 'no-message)
  (unwind-protect
      (cl-flet (;; Directory monitor.
                (dir-callback (event)
                 (let ((file-notify--test-desc file-notify--test-desc1))
                   (file-notify--test-event-handler event)))
                ;; File monitor.
                (file-callback (event)
                 (let ((file-notify--test-desc file-notify--test-desc2))
                   (file-notify--test-event-handler event))))
        (should
         (setq file-notify--test-desc1
               (file-notify-add-watch
                file-notify--test-tmpfile
                '(change) #'dir-callback)
               ;; This is needed for `file-notify--test-monitor'.
               file-notify--test-desc file-notify--test-desc1))
        (should
         (setq file-notify--test-desc2
               (file-notify-add-watch
                file-notify--test-tmpfile1
                '(change) #'file-callback)))
        (should (file-notify-valid-p file-notify--test-desc1))
        (should (file-notify-valid-p file-notify--test-desc2))
        (should-not (equal file-notify--test-desc1 file-notify--test-desc2))
        (let ((n 100))
          ;; Run the test.
          (file-notify--test-with-events
              ;; There could be one or two `changed' events.
              (list
	       ;; cygwin.
               (append
                '(:random)
                (make-list (/ n 2) 'changed)
                (make-list (/ n 2) 'created)
                (make-list (/ n 2) 'changed))
               (append
                '(:random)
                ;; Directory monitor and file monitor.
                (make-list (/ n 2) 'changed)
                (make-list (/ n 2) 'changed)
                ;; Just the directory monitor.
                (make-list (/ n 2) 'created)
                (make-list (/ n 2) 'changed))
               (append
                '(:random)
                ;; Directory monitor and file monitor.
                (make-list (/ n 2) 'changed)
                (make-list (/ n 2) 'changed)
                (make-list (/ n 2) 'changed)
                (make-list (/ n 2) 'changed)
                ;; Just the directory monitor.
                (make-list (/ n 2) 'created)
                (make-list (/ n 2) 'changed)))
            (dotimes (i n)
              (file-notify--test-read-event)
              (if (zerop (mod i 2))
                  (write-region
                   "any text" nil file-notify--test-tmpfile1 t 'no-message)
                (let ((file-notify--test-tmpdir file-notify--test-tmpfile))
                  (write-region
                   "any text" nil
                   (file-notify--test-make-temp-name) nil 'no-message))))))

        ;; If we delete the file, the directory monitor shall still be
        ;; active.  We receive the `deleted' event from both the
        ;; directory and the file monitor.  The `stopped' event is
        ;; from the file monitor.  It's undecided in which order the
        ;; the directory and the file monitor are triggered.
        (file-notify--test-with-events '(:random deleted deleted stopped)
          (delete-file file-notify--test-tmpfile1))
        (should (file-notify-valid-p file-notify--test-desc1))
        (should-not (file-notify-valid-p file-notify--test-desc2))

        ;; Now we delete the directory.
        (file-notify--test-with-events
            (cond
             ;; In kqueue and for cygwin, just one `deleted' event for
             ;; the directory is received.
             ((or (eq system-type 'cygwin)
		  (string-equal (file-notify--test-library) "kqueue"))
              '(deleted stopped))
             (t (append
                 ;; The directory monitor raises a `deleted' event for
                 ;; every file contained in the directory, we must
                 ;; count them.
                 (make-list
                  (length
                   (directory-files
                    file-notify--test-tmpfile nil
                    directory-files-no-dot-files-regexp 'nosort))
                  'deleted)
                 ;; The events of the directory itself.
                 (cond
		  ;; w32notify does not raise `deleted' and `stopped'
		  ;; events for the watched directory.
                  ((string-equal (file-notify--test-library) "w32notify") '())
                  (t '(deleted stopped))))))
          (delete-directory file-notify--test-tmpfile 'recursive))
        (should-not (file-notify-valid-p file-notify--test-desc1))
        (should-not (file-notify-valid-p file-notify--test-desc2))
        (when (string-equal (file-notify--test-library) "w32notify")
          (file-notify--rm-descriptor file-notify--test-desc1)
          (file-notify--rm-descriptor file-notify--test-desc2))

        ;; The environment shall be cleaned up.
        (file-notify--test-cleanup-p))

    ;; Cleanup.
    (file-notify--test-cleanup)))

;(file-notify--deftest-remote file-notify-test09-watched-file-in-watched-dir
;  "Check `file-notify-test09-watched-file-in-watched-dir' for remote files.")

(ert-deftest file-notify-test10-sufficient-resources ()
  "Check that file notification does not use too many resources."
  :tags '(:expensive-test)
  (skip-unless (file-notify--test-local-enabled))
  ;; This test is intended for kqueue only.
  (skip-unless (string-equal (file-notify--test-library) "kqueue"))

  (should
   (setq file-notify--test-tmpfile
	 (make-temp-file "file-notify-test-parent" t)))
  (unwind-protect
      (let ((file-notify--test-tmpdir file-notify--test-tmpfile)
	    descs)
	(should-error
	 (while t
	   ;; We watch directories, because we want to reach the upper
	   ;; limit.  Watching a file might not be sufficient, because
	   ;; most of the libraries implement this as watching the
	   ;; upper directory.
	   (setq file-notify--test-tmpfile1
		 (make-temp-file "file-notify-test-parent" t)
		 descs
		 (cons
		  (should
		   (file-notify-add-watch
		    file-notify--test-tmpfile1 '(change) #'ignore))
		  descs)))
	 :type 'file-notify-error)
	;; Remove watches.  If we don't do it prior removing
	;; directories, Emacs crashes in batch mode.
	(dolist (desc descs)
	 (file-notify-rm-watch desc))
	;; Remove directories.
        (delete-directory file-notify--test-tmpfile 'recursive)

        ;; The environment shall be cleaned up.
        (file-notify--test-cleanup-p))

    ;; Cleanup.
    (file-notify--test-cleanup)))

(file-notify--deftest-remote file-notify-test10-sufficient-resources
  "Check `file-notify-test10-sufficient-resources' for remote files.")

(defun file-notify-test-all (&optional interactive)
  "Run all tests for \\[file-notify]."
  (interactive "p")
  (if interactive
      (ert-run-tests-interactively "^file-notify-")
    (ert-run-tests-batch "^file-notify-")))

;; TODO:

;; * kqueue does not send all expected `deleted' events.  Maybe due to
;;   the missing directory monitor.
;; * For w32notify, no `deleted' and `stopped' events arrive when a
;;   directory is removed.
;; * For cygwin and w32notify, no `attribute-changed' events arrive.
;;   They send `changed' events instead.
;; * cygwin does not send all expected `changed' and `deleted' events.
;;   Probably due to timing issues.

(provide 'file-notify-tests)
;;; filenotify-tests.el ends here<|MERGE_RESOLUTION|>--- conflicted
+++ resolved
@@ -604,44 +604,6 @@
     (file-notify--test-cleanup))
 
   (unwind-protect
-<<<<<<< HEAD
-=======
-      ;; Check file creation, change and deletion.  It doesn't work
-      ;; for kqueue, because we don't use an implicit directory
-      ;; monitor.
-      (unless (string-equal (file-notify--test-library) "kqueue")
-        (setq file-notify--test-tmpfile (file-notify--test-make-temp-name))
-        (should
-         (setq file-notify--test-desc
-               (file-notify-add-watch
-                file-notify--test-tmpfile
-                '(change) #'file-notify--test-event-handler)))
-        (file-notify--test-with-events
-            (cond
-             ;; gvfs-monitor-dir on cygwin does not detect the
-             ;; `created' event reliably.
-	     ((string-equal
-	       (file-notify--test-library) "gvfs-monitor-dir.exe")
-	      '((deleted stopped)
-	        (created deleted stopped)))
-             ;; cygwin does not raise a `changed' event.
-             ((eq system-type 'cygwin)
-              '(created deleted stopped))
-             (t '(created changed deleted stopped)))
-          (write-region
-           "another text" nil file-notify--test-tmpfile nil 'no-message)
-          (file-notify--test-read-event)
-          (delete-file file-notify--test-tmpfile))
-        (file-notify-rm-watch file-notify--test-desc)
-
-        ;; The environment shall be cleaned up.
-        (file-notify--test-cleanup-p))
-
-    ;; Cleanup.
-    (file-notify--test-cleanup))
-
-  (unwind-protect
->>>>>>> b61a8729
       (progn
         ;; Check file change and deletion.
 	(setq file-notify--test-tmpfile (file-notify--test-make-temp-name))
@@ -705,7 +667,6 @@
 	     ((string-equal (file-notify--test-library) "kqueue")
 	      '(created changed deleted stopped))
 	     (t '(created changed deleted deleted stopped)))
-<<<<<<< HEAD
 	  (write-region
 	   "any text" nil file-notify--test-tmpfile nil 'no-message)
 	  (file-notify--test-read-event)
@@ -806,108 +767,6 @@
 	  (write-region
 	   "any text" nil file-notify--test-tmpfile nil 'no-message)
 	  (file-notify--test-read-event)
-=======
-	  (write-region
-	   "any text" nil file-notify--test-tmpfile nil 'no-message)
-	  (file-notify--test-read-event)
-          (delete-directory file-notify--test-tmpdir 'recursive))
-        (file-notify-rm-watch file-notify--test-desc)
-
-        ;; The environment shall be cleaned up.
-        (file-notify--test-cleanup-p))
-
-    ;; Cleanup.
-    (file-notify--test-cleanup))
-
-  (unwind-protect
-      ;; Check copy of files inside a directory.
-      (let ((file-notify--test-tmpdir
-	     (make-temp-file "file-notify-test-parent" t)))
-	(should
-	 (setq file-notify--test-tmpfile (file-notify--test-make-temp-name)
-	       file-notify--test-tmpfile1 (file-notify--test-make-temp-name)
-	       file-notify--test-desc
-	       (file-notify-add-watch
-		file-notify--test-tmpdir
-		'(change) #'file-notify--test-event-handler)))
-	(file-notify--test-with-events
-	    (cond
-	     ;; w32notify does not distinguish between `changed' and
-	     ;; `attribute-changed'.  It does not raise `deleted' and
-	     ;; `stopped' events for the watched directory.
-	     ((string-equal (file-notify--test-library) "w32notify")
-	      '(created changed created changed
-		changed changed changed
-		deleted deleted))
-             ;; gvfs-monitor-dir on cygwin does not detect the
-             ;; `created' event reliably.
-	     ((string-equal
-	       (file-notify--test-library) "gvfs-monitor-dir.exe")
-	      '((deleted stopped)
-		(created created deleted stopped)))
-	     ;; There are three `deleted' events, for two files and
-	     ;; for the directory.  Except for cygwin and kqueue.
-	     ((eq system-type 'cygwin)
-	      '(created created changed changed deleted stopped))
-	     ((string-equal (file-notify--test-library) "kqueue")
-	      '(created changed created changed deleted stopped))
-	     (t '(created changed created changed
-		  deleted deleted deleted stopped)))
-	  (write-region
-	   "any text" nil file-notify--test-tmpfile nil 'no-message)
-	  (file-notify--test-read-event)
-	  (copy-file file-notify--test-tmpfile file-notify--test-tmpfile1)
-	  ;; The next two events shall not be visible.
-	  (file-notify--test-read-event)
-	  (set-file-modes file-notify--test-tmpfile 000)
-	  (file-notify--test-read-event)
-	  (set-file-times file-notify--test-tmpfile '(0 0))
-	  (file-notify--test-read-event)
-          (delete-directory file-notify--test-tmpdir 'recursive))
-        (file-notify-rm-watch file-notify--test-desc)
-
-        ;; The environment shall be cleaned up.
-        (file-notify--test-cleanup-p))
-
-    ;; Cleanup.
-    (file-notify--test-cleanup))
-
-  (unwind-protect
-      ;; Check rename of files inside a directory.
-      (let ((file-notify--test-tmpdir
-	     (make-temp-file "file-notify-test-parent" t)))
-	(should
-	 (setq file-notify--test-tmpfile (file-notify--test-make-temp-name)
-	       file-notify--test-tmpfile1 (file-notify--test-make-temp-name)
-	       file-notify--test-desc
-	       (file-notify-add-watch
-		file-notify--test-tmpdir
-		'(change) #'file-notify--test-event-handler)))
-	(file-notify--test-with-events
-	    (cond
-	     ;; w32notify does not raise `deleted' and `stopped'
-	     ;; events for the watched directory.
-	     ((string-equal (file-notify--test-library) "w32notify")
-	      '(created changed renamed deleted))
-             ;; gvfs-monitor-dir on cygwin does not detect the
-             ;; `created' event reliably.
-	     ((string-equal
-	       (file-notify--test-library) "gvfs-monitor-dir.exe")
-	      '((deleted stopped)
-		(created deleted stopped)))
-	     ;; There are two `deleted' events, for the file and for
-	     ;; the directory.  Except for cygwin and kqueue.  And
-	     ;; cygwin raises `created' and `deleted' events instead
-	     ;; of a `renamed' event.
-	     ((eq system-type 'cygwin)
-	      '(created created deleted deleted stopped))
-	     ((string-equal (file-notify--test-library) "kqueue")
-	      '(created changed renamed deleted stopped))
-	     (t '(created changed renamed deleted deleted stopped)))
-	  (write-region
-	   "any text" nil file-notify--test-tmpfile nil 'no-message)
-	  (file-notify--test-read-event)
->>>>>>> b61a8729
 	  (rename-file file-notify--test-tmpfile file-notify--test-tmpfile1)
 	  ;; After the rename, we won't get events anymore.
 	  (file-notify--test-read-event)
