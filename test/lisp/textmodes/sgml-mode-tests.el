;;; sgml-mode-tests.el --- Tests for sgml-mode

;; Copyright (C) 2015-2019 Free Software Foundation, Inc.

;; Author: Przemysław Wojnowski <esperanto@cumego.com>
;; Keywords: tests

;; This file is part of GNU Emacs.

;; GNU Emacs is free software: you can redistribute it and/or modify
;; it under the terms of the GNU General Public License as published by
;; the Free Software Foundation, either version 3 of the License, or
;; (at your option) any later version.

;; GNU Emacs is distributed in the hope that it will be useful,
;; but WITHOUT ANY WARRANTY; without even the implied warranty of
;; MERCHANTABILITY or FITNESS FOR A PARTICULAR PURPOSE.  See the
;; GNU General Public License for more details.

;; You should have received a copy of the GNU General Public License
;; along with GNU Emacs.  If not, see <https://www.gnu.org/licenses/>.

;;; Commentary:

;;; Code:

(require 'sgml-mode)
(require 'ert)

(defmacro sgml-with-content (content &rest body)
  "Insert CONTENT into a temporary `sgml-mode' buffer and execute BODY on it.
The point is set to the beginning of the buffer."
  `(with-temp-buffer
     (sgml-mode)
     (insert ,content)
     (goto-char (point-min))
     ,@body))

;;; sgml-delete-tag

(ert-deftest sgml-delete-tag-should-not-delete-tags-when-wrong-args ()
  "Don't delete tag, when number of tags to delete is not positive number."
  (let ((content "<p>Valar Morghulis</p>"))
    (sgml-with-content
     content
     (sgml-delete-tag -1)
     (should (string= content (buffer-string)))
     (sgml-delete-tag 0)
     (should (string= content (buffer-string))))))

(ert-deftest sgml-delete-tag-should-delete-tags-n-times ()
  ;; Delete only 1, when 1 available:
  (sgml-with-content
   "<br />"
   (sgml-delete-tag 1)
   (should (string= "" (buffer-string))))
  ;; Delete from position on whitespaces before tag:
  (sgml-with-content
   " \t\n<br />"
   (sgml-delete-tag 1)
   (should (string= "" (buffer-string))))
  ;; Delete from position on tag:
  (sgml-with-content
   "<br />"
   (goto-char 3)
   (sgml-delete-tag 1)
   (should (string= "" (buffer-string))))
  ;; Delete one by one:
  (sgml-with-content
   "<h1><p>You know nothing, Jon Snow.</p></h1>"
   (sgml-delete-tag 1)
   (should (string= "<p>You know nothing, Jon Snow.</p>" (buffer-string)))
   (sgml-delete-tag 1)
   (should (string= "You know nothing, Jon Snow." (buffer-string))))
  ;; Delete 2 at a time, when 2 available:
  (sgml-with-content
   "<h1><p>You know nothing, Jon Snow.</p></h1>"
   (sgml-delete-tag 2)
   (should (string= "You know nothing, Jon Snow." (buffer-string)))))

(ert-deftest sgml-delete-tag-should-delete-unclosed-tag ()
  (sgml-with-content
   "<ul><li>Keep your stones connected.</ul>"
   (goto-char 5)                   ; position on "li" tag
   (sgml-delete-tag 1)
   (should (string= "<ul>Keep your stones connected.</ul>" (buffer-string)))))

(ert-deftest sgml-delete-tag-should-signal-error-for-malformed-tags ()
  (let ((content "<h1><h2>Drakaris!</h1></h2>"))
    ;; Delete outside tag:
    (sgml-with-content
     content
     (sgml-delete-tag 1)
     (should (string= "<h2>Drakaris!</h2>" (buffer-string))))
    ;; Delete inner tag:
    (sgml-with-content
     content
     (goto-char 5)                   ; position the inner tag
     (sgml-delete-tag 1)
     (should (string= "<h1>Drakaris!</h1>" (buffer-string))))))

(ert-deftest sgml-delete-tag-should-signal-error-when-deleting-too-much ()
  (let ((content "<emph>Drakaris!</emph>"))
    ;; No tags to delete:
    (sgml-with-content
     "Drakaris!"
     (should-error (sgml-delete-tag 1) :type 'error)
     (should (string= "Drakaris!" (buffer-string))))
    ;; Trying to delete 2 tags, when only 1 available:
    (sgml-with-content
     content
     (should-error (sgml-delete-tag 2) :type 'error)
     (should (string= "Drakaris!" (buffer-string))))
    ;; Trying to delete a tag, but not on/before a tag:
    (sgml-with-content
     content
     (goto-char 7)                     ; D in Drakaris
     (should-error (sgml-delete-tag 1) :type 'error)
     (should (string= content (buffer-string))))
    ;; Trying to delete a tag from position outside tag:
    (sgml-with-content
     content
     (goto-char (point-max))
     (should-error (sgml-delete-tag 1) :type 'error)
     (should (string= content (buffer-string))))))

(ert-deftest sgml-delete-tag-bug-8203-should-not-delete-apostrophe ()
  (sgml-with-content
   "<title>Winter is comin'</title>"
   (sgml-delete-tag 1)
   (should (string= "Winter is comin'" (buffer-string)))))

<<<<<<< HEAD
(ert-deftest sgml-quote-works ()
  (let ((text "Foo<Bar> \"Baz\" 'Qux'\n"))
    (with-temp-buffer
      ;; Back and forth transformation.
      (insert text)
      (sgml-quote (point-min) (point-max))
      (should (string= "Foo&lt;Bar&gt; &#34;Baz&#34; &#39;Qux&#39;\n"
                       (buffer-string)))
      (sgml-quote (point-min) (point-max) t)
      (should (string= text (buffer-string)))

      ;; The same text escaped differently.
      (erase-buffer)
      (insert "Foo&lt;Bar&gt; &#34;Baz&quot; &#x27;Qux&#X27;\n")
      (sgml-quote (point-min) (point-max) t)
      (should (string= text (buffer-string)))

      ;; Lack of semicolon.
      (erase-buffer)
      (insert "&amp&amp")
      (sgml-quote (point-min) (point-max) t)
      (should (string= "&&" (buffer-string)))

      ;; Double quoting
      (sgml-quote (point-min) (point-max))
      (sgml-quote (point-min) (point-max))
      (sgml-quote (point-min) (point-max) t)
      (sgml-quote (point-min) (point-max) t)
      (should (string= "&&" (buffer-string))))))

=======
>>>>>>> e62ad049
(ert-deftest sgml-tests--quotes-syntax ()
  (dolist (str '("a\"b <t>c'd</t>"
                 "a'b <t>c\"d</t>"
                 "<t>\"a'</t>"
                 "<t>'a\"</t>"
                 "<t>\"a'\"</t>"
                 "<t>'a\"'</t>"
                 "a\"b <tag>c'd</tag>"
<<<<<<< HEAD
                 "<tag>c>'d</tag>"
                 "<t><!-- \" --></t>"
                 "<t><!-- ' --></t>"
=======
                 ;;"<tag>c>'d</tag>" Fixed in master.
                 "<t><!-- \" --></t>"
                 "<t><!-- ' --></t>"
                 "<t>(')</t>"
                 "<t>(\")</t>"
>>>>>>> e62ad049
                 ))
   (with-temp-buffer
     (sgml-mode)
     (insert str)
     (ert-info ((format "%S" str) :prefix "Test case: ")
       ;; Check that last tag is parsed as a tag.
       (should (= 1 (car (syntax-ppss (1- (point-max))))))
       (should (= 0 (car (syntax-ppss (point-max)))))))))

<<<<<<< HEAD
(ert-deftest sgml-mode-quote-in-long-text ()
  (with-temp-buffer
    (sgml-mode)
    (insert "<t>"
            ;; `syntax-propertize-wholelines' extends chunk size based
            ;; on line length, so newlines are significant!
            (make-string syntax-propertize-chunk-size ?a) "\n"
            "'"
            (make-string syntax-propertize-chunk-size ?a) "\n"
            "</t>")
    ;; If we just check (syntax-ppss (point-max)) immediately, then
    ;; we'll end up propertizing the whole buffer in one chunk (so the
    ;; test is useless).  Simulate something more like what happens
    ;; when the buffer is viewed normally.
    (cl-loop for pos from (point-min) to (point-max)
             by syntax-propertize-chunk-size
             do (syntax-ppss pos))
    (syntax-ppss (point-max))
    ;; Check that last tag is parsed as a tag.
    (should (= 1 (- (car (syntax-ppss (1- (point-max))))
                    (car (syntax-ppss (point-max))))))))

=======
>>>>>>> e62ad049
(provide 'sgml-mode-tests)
;;; sgml-mode-tests.el ends here<|MERGE_RESOLUTION|>--- conflicted
+++ resolved
@@ -130,7 +130,6 @@
    (sgml-delete-tag 1)
    (should (string= "Winter is comin'" (buffer-string)))))
 
-<<<<<<< HEAD
 (ert-deftest sgml-quote-works ()
   (let ((text "Foo<Bar> \"Baz\" 'Qux'\n"))
     (with-temp-buffer
@@ -161,8 +160,6 @@
       (sgml-quote (point-min) (point-max) t)
       (should (string= "&&" (buffer-string))))))
 
-=======
->>>>>>> e62ad049
 (ert-deftest sgml-tests--quotes-syntax ()
   (dolist (str '("a\"b <t>c'd</t>"
                  "a'b <t>c\"d</t>"
@@ -171,17 +168,11 @@
                  "<t>\"a'\"</t>"
                  "<t>'a\"'</t>"
                  "a\"b <tag>c'd</tag>"
-<<<<<<< HEAD
                  "<tag>c>'d</tag>"
-                 "<t><!-- \" --></t>"
-                 "<t><!-- ' --></t>"
-=======
-                 ;;"<tag>c>'d</tag>" Fixed in master.
                  "<t><!-- \" --></t>"
                  "<t><!-- ' --></t>"
                  "<t>(')</t>"
                  "<t>(\")</t>"
->>>>>>> e62ad049
                  ))
    (with-temp-buffer
      (sgml-mode)
@@ -191,7 +182,6 @@
        (should (= 1 (car (syntax-ppss (1- (point-max))))))
        (should (= 0 (car (syntax-ppss (point-max)))))))))
 
-<<<<<<< HEAD
 (ert-deftest sgml-mode-quote-in-long-text ()
   (with-temp-buffer
     (sgml-mode)
@@ -214,7 +204,5 @@
     (should (= 1 (- (car (syntax-ppss (1- (point-max))))
                     (car (syntax-ppss (point-max))))))))
 
-=======
->>>>>>> e62ad049
 (provide 'sgml-mode-tests)
 ;;; sgml-mode-tests.el ends here