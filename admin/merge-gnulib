#! /bin/sh
# Merge gnulib sources into Emacs sources.
# Typical usage:
#
#	admin/merge-gnulib

# Copyright 2012-2023 Free Software Foundation, Inc.

# This file is part of GNU Emacs.

# GNU Emacs is free software: you can redistribute it and/or modify
# it under the terms of the GNU General Public License as published by
# the Free Software Foundation, either version 3 of the License, or
# (at your option) any later version.

# GNU Emacs is distributed in the hope that it will be useful,
# but WITHOUT ANY WARRANTY; without even the implied warranty of
# MERCHANTABILITY or FITNESS FOR A PARTICULAR PURPOSE.  See the
# GNU General Public License for more details.

# You should have received a copy of the GNU General Public License
# along with GNU Emacs.  If not, see <https://www.gnu.org/licenses/>.

# written by Paul Eggert

GNULIB_URL=https://git.savannah.gnu.org/git/gnulib.git

GNULIB_MODULES='
  alignasof alloca-opt binary-io byteswap c-ctype c-strcase
  canonicalize-lgpl
  careadlinkat close-stream copy-file-range
  count-leading-zeros count-one-bits count-trailing-zeros
  crypto/md5 crypto/md5-buffer
  crypto/sha1-buffer crypto/sha256-buffer crypto/sha512-buffer
  d-type diffseq double-slash-root dtoastr dtotimespec dup2
  environ execinfo faccessat
  fchmodat fcntl fcntl-h fdopendir file-has-acl
  filemode filename filevercmp flexmember fpieee
  free-posix fstatat fsusage fsync futimens
  getline getloadavg getopt-gnu getrandom gettime gettimeofday gitlog-to-changelog
  ieee754-h ignore-value intprops largefile libgmp lstat
  manywarnings memmem-simple mempcpy memrchr memset_explicit
  minmax mkostemp mktime
  nanosleep nproc nstrftime
  pathmax pipe2 printf-posix vasprintf-posix pselect pthread_sigmask
  qcopy-acl readlink readlinkat regex
<<<<<<< HEAD
  sig2str sigdescr_np socklen stat-time std-gnu11 stdbool stddef stdio
  stpcpy stpncpy strnlen strtoimax symlink sys_stat sys_time
=======
  sig2str sigdescr_np socklen stat-time std-gnu11 stdbool stdckdint stddef stdio
  stpcpy strnlen strtoimax symlink sys_stat sys_time
>>>>>>> 5ef169ed
  tempname time-h time_r time_rz timegm timer-time timespec-add timespec-sub
  update-copyright unlocked-io utimensat
  vla warnings year2038
'

AVOIDED_MODULES='
  btowc chmod close crypto/af_alg dup fchdir fstat langinfo lock
  mbrtowc mbsinit memchr mkdir msvc-inval msvc-nothrow nl_langinfo
  openat-die opendir pthread-h raise
  save-cwd select setenv sigprocmask stat stdarg
  threadlib tzset unsetenv utime utime-h
  wchar wcrtomb wctype-h
'

GNULIB_TOOL_FLAGS='
  --conditional-dependencies --import --no-changelog --no-vc-files
  --gnu-make
  --makefile-name=gnulib.mk.in
'

# The source directory, with a trailing '/'.
# If empty, the source directory is the working directory.
src=$2
case $src in
  */ | '') ;;
  *) src=$src/ ;;
esac

# Gnulib's source directory.
gnulib_srcdir=${1-$src../gnulib}

case $gnulib_srcdir in
  -*) src=- ;;
esac
case $src in
  -*)
    printf '%s\n' >&2 "$0: usage: $0 [GNULIB_SRCDIR [SRCDIR]]

    SRCDIR is the Emacs source directory (default: working directory).
    GNULIB_SRCDIR is the Gnulib source directory (default: SRCDIR/../gnulib)."
    exit 1 ;;
esac

test -x "$src"autogen.sh || {
  printf '%s\n' >&2 "$0: '${src:-.}' is not an Emacs source directory."
  exit 1
}

test -d "$gnulib_srcdir" ||
git clone -- "$GNULIB_URL" "$gnulib_srcdir" ||
exit

test -x "$gnulib_srcdir"/gnulib-tool || {
  printf '%s\n' >&2 "$0: '$gnulib_srcdir' is not a Gnulib source directory."
  exit 1
}

# gnulib-tool has problems with a bare checkout (Bug#32452#65).
test -f configure || ./autogen.sh || exit

# Old caches can confuse autoconf when some Gnulib-related changes take effect.
rm -fr autom4te.cache || exit

avoided_flags=
for module in $AVOIDED_MODULES; do
  avoided_flags="$avoided_flags --avoid=$module"
done

# Clean the lib directory as well.
if [ -e "$src"/lib/Makefile ]; then
   make -C "$src"/lib maintainer-clean
fi

"$gnulib_srcdir"/gnulib-tool --dir="$src" $GNULIB_TOOL_FLAGS \
	$avoided_flags $GNULIB_MODULES &&
rm -- "$src"lib/gl_openssl.h \
      "$src"lib/stdio-read.c "$src"lib/stdio-write.c \
      "$src"m4/fcntl-o.m4 \
      "$src"m4/gl-openssl.m4 \
      "$src"m4/gnulib-cache.m4 "$src"m4/gnulib-tool.m4 \
      "$src"m4/manywarnings-c++.m4 \
      "$src"m4/warn-on-use.m4 "$src"m4/wint_t.m4 &&
cp -- "$gnulib_srcdir"/build-aux/texinfo.tex "$src"doc/misc &&
cp -- "$gnulib_srcdir"/build-aux/config.guess \
      "$gnulib_srcdir"/build-aux/config.sub \
      "$gnulib_srcdir"/build-aux/install-sh \
      "$gnulib_srcdir"/build-aux/move-if-change \
   "$src"build-aux &&
cp -- "$gnulib_srcdir"/lib/af_alg.h \
      "$gnulib_srcdir"/lib/save-cwd.h \
   "$src"lib &&
cp -- "$gnulib_srcdir"/m4/codeset.m4 \
   "$src"m4 &&
{ test -z "$src" || cd "$src"; } &&
./autogen.sh<|MERGE_RESOLUTION|>--- conflicted
+++ resolved
@@ -44,13 +44,8 @@
   nanosleep nproc nstrftime
   pathmax pipe2 printf-posix vasprintf-posix pselect pthread_sigmask
   qcopy-acl readlink readlinkat regex
-<<<<<<< HEAD
-  sig2str sigdescr_np socklen stat-time std-gnu11 stdbool stddef stdio
-  stpcpy stpncpy strnlen strtoimax symlink sys_stat sys_time
-=======
   sig2str sigdescr_np socklen stat-time std-gnu11 stdbool stdckdint stddef stdio
-  stpcpy strnlen strtoimax symlink sys_stat sys_time
->>>>>>> 5ef169ed
+  stpcpy stpncpy strnlen strnlen strtoimax symlink sys_stat sys_time
   tempname time-h time_r time_rz timegm timer-time timespec-add timespec-sub
   update-copyright unlocked-io utimensat
   vla warnings year2038
