--- conflicted
+++ resolved
@@ -1,17 +1,3 @@
-<<<<<<< HEAD
-2013-12-12  Glenn Morris  <rgm@gnu.org>
-
-	* update_autogen (info_dir):
-	Use dir_top from build-aux/ rather than admin/.
-
-	* update_autogen: Add option to generate info/dir.
-	(Usage): Add -I.
-	(info_flag): New variable.
-	(-I): New option.
-	(doc): Maybe check its status.
-	(info_dir): New function.
-	* dir_top: New file.
-=======
 2013-12-12  David Engster  <deng@randomsample.de>
 
 	* grammars/c.by (expr-binop): Add MOD.
@@ -26,7 +12,19 @@
 	would make this too greedy.
 	(variablearg-opt-name): Support parsing of function pointers
 	inside an argument list.
->>>>>>> b0fe992f
+
+2013-12-12  Glenn Morris  <rgm@gnu.org>
+
+	* update_autogen (info_dir):
+	Use dir_top from build-aux/ rather than admin/.
+
+	* update_autogen: Add option to generate info/dir.
+	(Usage): Add -I.
+	(info_flag): New variable.
+	(-I): New option.
+	(doc): Maybe check its status.
+	(info_dir): New function.
+	* dir_top: New file.
 
 2013-12-11  Paul Eggert  <eggert@cs.ucla.edu>
 
